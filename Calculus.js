--- conflicted
+++ resolved
@@ -1408,37 +1408,28 @@
 
                 catch(e){/*no integral found*/ }  
 
-<<<<<<< HEAD
-            //no symbol found so we return the integral again
-            return _.symfunction('integrate', [original_symbol, dt]);
-        },
-        /*  Definite integral, built off of the integrate function. 
-            Try to integrate symbolically, then evaluate symbolically.
-            If this fails, integrate numerically.
-        */
-        defint: function(expr, dx, lb, ub) {
-            var int = nerdamer('integrate('+expr+','+dx+')'),
-                sym = int.symbol;
-            // If Nerdamer can't integrate algebraically...
-            if (sym.toString().indexOf("integrate") > -1) {
-                // Eventually, would like to add a numerical integration here.
-                // In the meantime, return symfunction.
-                return _.symfunction('defint', [expr, dx, lb, ub]);
-            } else { // If we can integrate algebraically, return evaluated integral
-                var scope = {};
-                scope[dx] = ub;
-                var ub = _.parse(sym, scope).toString();
-                scope[dx] = lb;
-                var lb = _.parse(sym, scope).toString();
-                var dif = nerdamer('('+ub+')-('+lb+')');
-                return dif.symbol;
-            }
-            
-=======
                 //no symbol found so we return the integral again
                 return _.symfunction('integrate', [original_symbol, dt]);
             }, false);
->>>>>>> c985b3e4
+        },
+        defint: function(symbol, from, to, dx) {
+            var vars = core.Utils.variables(symbol),
+                integral = __.integrate(symbol, dx),
+                retval;
+            if(!integral.hasIntegral()) {
+                var upper = {},
+                    lower = {};
+                upper[dx] = to;
+                lower[dx] = from;
+                retval = _.subtract(_.parse(integral, upper), _.parse(integral, lower));
+            }
+            else if(vars.length === 1 && from.isConstant() && to.isConstant()) {
+                var f = core.Utils.build(symbol);
+                retval = core.Math2.num_integrate(f, Number(from), Number(2));
+            }
+            else 
+                retval = _.symfunction('defint', [symbol, dx, from , to]);
+            return retval;
         }
     };
     
@@ -1470,7 +1461,7 @@
         {
             name: 'defint',
             visible: true,
-            numargs: 4,
+            numargs: [3, 4],
             build: function() { return __.defint; }
         }
     ]);
