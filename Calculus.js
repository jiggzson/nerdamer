--- conflicted
+++ resolved
@@ -375,12 +375,6 @@
         }
     ]);
 })();
-<<<<<<< HEAD
-//var x = nerdamer('integrate(acos(x+1),x)');
-//
-//console.log(x.toString())
-=======
 var x = nerdamer('integrate(acos(x+1),x)');
 
-console.log(x.toString())
->>>>>>> 2abb7a9a
+console.log(x.toString())