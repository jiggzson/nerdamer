--- conflicted
+++ resolved
@@ -564,75 +564,75 @@
 
                 return result;
             },
+            get_udv: function(symbol) { 
+                var parts = [[/*L*/], [/*I*/], [/*A*/], [/*T*/], [/*E*/]];
+                //first we sort them 
+                var setSymbol = function(x) { 
+                    var g = x.group; 
+                    if(g === FN) {
+                        var fname = x.fname;
+                        if(core.Utils.in_trig(fname))
+                            parts[3].push(x);
+                        else if(core.Utils.in_inverse_trig(fname))
+                            parts[1].push(x);
+                        else if(fname === LOG)
+                            parts[0].push(x);
+                        else {
+                            stop();
+                        }
+                    }
+                    else if(g === S || x.isComposite() && x.isLinear() || g === CB && x.isLinear()) {
+                        parts[2].push(x);
+                    }
+                    else if(g === EX || x.isComposite() && !x.isLinear())
+                        parts[4].push(x);
+                    else
+                        stop();
+                };
+                if(symbol.group === CB) 
+                    symbol.each(function(x) {
+                        setSymbol(Symbol.unwrapSQRT(x, true));
+                    });
+                else
+                    setSymbol(symbol);
+                var u, dv = new Symbol(1);
+                //compile u and dv
+                for(var i=0; i<5; i++) { 
+                    var part = parts[i], t,
+                        l = part.length;
+                    if(l > 0) {
+                        if(l > 1) {
+                            t = new Symbol(1);
+                            for(var j=0; j<l; j++) 
+                                t = _.multiply(t, part[j].clone());
+                        }
+                        else
+                            t = part[0].clone();
+
+                        if(!u) {
+                            u = t;//the first u encountered gets chosen
+                            u.multiplier = u.multiplier.multiply(symbol.multiplier); //the first one gets the mutliplier
+                        } 
+                        else dv = _.multiply(dv, t); //everything else belongs to dv
+                    }  
+                }
+
+                return [u, dv];
+            },
+
             by_parts: function(symbol, dx, depth) { 
                 this.previous = this.previous || [];
-                
-                var get_udv = function(symbol) { 
-                    var parts = [[/*L*/], [/*I*/], [/*A*/], [/*T*/], [/*E*/]];
-                    //first we sort them 
-                    var setSymbol = function(x) { 
-                        var g = x.group; 
-                        if(g === FN) {
-                            var fname = x.fname;
-                            if(core.Utils.in_trig(fname))
-                                parts[3].push(x);
-                            else if(core.Utils.in_inverse_trig(fname))
-                                parts[1].push(x);
-                            else if(fname === LOG)
-                                parts[0].push(x);
-                            else {
-                                stop();
-                            }
-                        }
-                        else if(g === S || x.isComposite() && x.isLinear() || g === CB && x.isLinear()) {
-                            parts[2].push(x);
-                        }
-                        else if(g === EX || x.isComposite() && !x.isLinear())
-                            parts[4].push(x);
-                        else
-                            stop();
-                    };
-                    if(symbol.group === CB) 
-                        symbol.each(function(x) {
-                            setSymbol(Symbol.unwrapSQRT(x, true));
-                        });
-                    else
-                        setSymbol(symbol);
-                    var u, dv = new Symbol(1);
-                    //compile u and dv
-                    for(var i=0; i<5; i++) { 
-                        var part = parts[i], t,
-                            l = part.length;
-                        if(l > 0) {
-                            if(l > 1) {
-                                t = new Symbol(1);
-                                for(var j=0; j<l; j++) 
-                                    t = _.multiply(t, part[j].clone());
-                            }
-                            else
-                                t = part[0].clone();
-
-                            if(!u) {
-                                u = t;//the first u encountered gets chosen
-                                u.multiplier = u.multiplier.multiply(symbol.multiplier); //the first one gets the mutliplier
-                            } 
-                            else dv = _.multiply(dv, t); //everything else belongs to dv
-                        }  
-                    }
-
-                    return [u, dv];
-                };
                 var udv, u, dv, du, v, vdu, uv, retval, integral_vdu, m, q, vdu_s;
                 //first LIATE
-                udv = get_udv(symbol);
+                udv = __.integration.get_udv(symbol);
                 u = udv[0]; 
                 dv = udv[1]; 
                 du = Symbol.unwrapSQRT(_.expand(__.diff(u.clone(), dx)), true); 
                 v = __.integrate(dv.clone(), dx, depth || 0); 
                 vdu = _.multiply(v.clone(), du); 
                 vdu_s = vdu.toString();
-
-                if(this.previous.indexOf(vdu_s) !== -1) {
+                //currently only supports e^x*(some trig)
+                if(this.previous.indexOf(vdu_s) !== -1 && core.Utils.in_trig(u.fname) && dv.isE()) {
                     //We're going to exploit the fact that vdu can never be constant
                     //to work out way out of this cycle. We'll return the length of
                     //the this.previous array until we're back at level one
@@ -647,9 +647,11 @@
                 //clear the multiplier so we're dealing with a bare integral
                 m = vdu.multiplier.clone();
                 vdu.toUnitMultiplier();
+                
                 integral_vdu = __.integrate(vdu.clone(), dx, depth || 0); 
                 integral_vdu.multiplier = integral_vdu.multiplier.multiply(m);
                 retval = _.subtract(uv, integral_vdu);
+
                 //we know that there cannot be constants so they're a holdover from a cyclic integral
                 if(this.is_cyclic) { 
                     //start popping the previous stack so we know how deep in we are
@@ -664,6 +666,7 @@
                         retval = _.divide(_.subtract(retval, rem.clone()), _.subtract(new Symbol(1), rem));
                     }
                 }
+                
                 return retval;
             },
             /*
@@ -876,49 +879,7 @@
                                             retval = _.multiply(_.multiply(_.symfunction(ABS, [x.toLinear()]), integrated), a);
                                         }
                                     }
-<<<<<<< HEAD
                                     else 
-=======
-                                }
-                                else 
-                                    __.integration.stop();
-                            }
-                            else {
-                                var ag = symbol.args[0].group;
-                                if(!(ag === CP || ag === S || ag === CB))
-                                    __.integration.stop();
-                                /**TODO**/ //ASIN, ACOS, ATAN
-                                switch(fname) {
-                                    case COS:
-                                        retval = _.symfunction(SIN, [arg]);
-                                        break;
-                                    case SIN:
-                                        retval = _.symfunction(COS, [arg]);
-                                        retval.negate();
-                                        break;
-                                    case TAN:
-                                        retval = _.parse(format('log(sec({0}))', arg));
-                                        break;
-                                    case SEC:
-                                        retval = _.parse(format('log(tan({0})+sec({0}))', arg));
-                                        break;
-                                    case CSC:
-                                        retval = _.parse(format('-log(csc({0})+cot({0}))', arg));
-                                        break;
-                                    case COT:
-                                        retval = _.parse(format('log(sin({0}))', arg));
-                                        break;
-                                    case 'exp':
-                                        //just do e^x
-                                        retval = __.integrate(_.parse(format('e^({0})', arg)), dx, depth);
-                                        break;
-                                    case 'erf':
-                                        var arg = symbol.args[0].clone(),
-                                            aa = arg.stripVar(dx);
-                                        retval = _.parse(format('(({0})*{1}+e^(-{2}^2*{3}^2)/sqrt(pi))', arg, retval, aa, dx));
-                                        break;
-                                    default:
->>>>>>> fcb37478
                                         __.integration.stop();
                                 }
                                 else {
@@ -1045,7 +1006,7 @@
                                 return Symbol.unwrapSQRT(x, true);
                             });
                             //generate an image for 
-                            var l = symbols.length;
+                            var l = symbols.length; 
                             if(l === 2) { 
                                 //try u substitution
                                 try {
@@ -1341,9 +1302,11 @@
                                         retval = _.add(retval, intg);
                                     }, true);
                                 }
-                                else 
-                                    //try integration by parts 
+                                else { 
+                                    //try integration by parts although technically it will never work
                                     retval = __.integration.by_parts(symbol, dx, depth);
+                                }
+                                    
                             }
                         }
                         retval = _.multiply(retval, coeff);
@@ -1383,4 +1346,7 @@
     ]);
     //link registered functions externally
     nerdamer.api();
-})();+})();
+
+//var x = nerdamer('integrate(e^(x)*sin(x),x)');
+//console.log(x.toString())