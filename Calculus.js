/*
* Author : Martin Donk
* Website : http://www.nerdamer.com
* Email : martin.r.donk@gmail.com
* Source : https://github.com/jiggzson/nerdamer
*/

if((typeof module) !== 'undefined' && typeof nerdamer === 'undefined') {
    nerdamer = require('./nerdamer.core.js');
    require('./Algebra.js');
}

(function() {
    "use strict";
    
    var core = nerdamer.getCore(),
        _ = core.PARSER,
        Frac = core.Frac,
        isSymbol = core.Utils.isSymbol,
        FN = core.groups.FN,
        Symbol = core.Symbol,
        text = core.Utils.text,
        inBrackets = core.Utils.inBrackets,
        isInt = core.Utils.isInt,
        format = core.Utils.format,
        N = core.groups. N,
        S = core.groups.S,
        FN = core.groups.FN,
        PL = core.groups.PL,
        CP = core.groups.CP,
        CB = core.groups.CB,
        EX = core.groups.EX,
        P = core.groups.P,
        LOG = 'log', 
        ABS = 'abs', 
        SQRT = 'sqrt',
        SIN = 'sin',  
        COS = 'cos', 
        TAN = 'tan',
        SEC = 'sec', 
        CSC = 'csc', 
        COT = 'cot',
        ASIN = 'asin', 
        ACOS = 'acos', 
        ATAN = 'atan',
        ASEC = 'asec', 
        ACSC = 'acsc', 
        ACOT = 'acot';
        
    //Preparations
    Symbol.prototype.hasIntegral = function() {
        return this.containsFunction('integral');
    };
    //removes parentheses
    Symbol.unwrapPARENS = function(symbol) {
        if(symbol.group === FN && !symbol.fname) {
            var r = symbol.args[0];
            r.power = r.power.multiply(symbol.power);
            r.multiplier = r.multiplier.multiply(symbol.multiplier);
            return r;
        }
        return symbol;
    };
    //removes parentheses
    Symbol.unwrapPARENS = function(symbol) {
        if(symbol.group === FN && !symbol.fname) {
            var r = symbol.args[0];
            r.power = r.power.multiply(symbol.power);
            r.multiplier = r.multiplier.multiply(symbol.multiplier);
            return r;
        }
        return symbol;
    };
    core.Expression.prototype.hasIntegral = function() {
        return this.symbol.hasIntegral();
    };
    
    //A function to check if a function name is an inverse trig function
    core.Utils.in_inverse_trig = function(x) {
        var inv_trig_fns = [ASIN, ACOS, ATAN,   ACSC, ASEC, ACOT];
        return inv_trig_fns.indexOf(x) !== -1;
    };
    //A function to check if a function name is a trig function
    core.Utils.in_trig = function(x) {
        var trig_fns = [COS, SIN, TAN, SEC, CSC, COT];
        return trig_fns.indexOf(x) !== -1;
    };
    
    core.Settings.integration_depth = 4;
    
    var __ = core.Calculus = {
<<<<<<< HEAD
        version: '1.3.3',
=======
        version: '1.3.2',
>>>>>>> 96b65488
        sum: function(fn, index, start, end) {
            if(!(index.group === core.groups.S)) throw new Error('Index must be symbol. '+text(index)+' provided');
            index = index.value;
            var retval;
            if(core.Utils.isNumericSymbol(start) && core.Utils.isNumericSymbol(end)) {
                start = start.multiplier;
                end = end.multiplier;

                var variables = core.Utils.variables(fn);
                if(variables.length === 1 && index === variables[0]) {
                    var f = core.Utils.build(fn);
                    retval = 0;
                    for(var i=start; i<=end; i++) {
                        retval += f.call(undefined, i);
                    }
                }
                else {
                    var f = fn.text(),
                        subs = {'~': true}, //lock subs. Is this even being used?
                    retval = new core.Symbol(0);

                    for(var i=start; i<=end; i++) {
                        subs[index] = new Symbol(i); 
                        retval = _.add(retval, _.parse(f, subs));
                    }
                }
            }
            else {
                retval = _.symfunction('sum',arguments);
            }

            return retval;
        },
        diff: function(symbol, wrt, nth) { 
            var d = isSymbol(wrt) ? wrt.text() : wrt; 
            
            nth = isSymbol(nth) ? nth.multiplier : nth || 1;

            if(d === undefined) d = core.Utils.variables(symbol)[0];
            
            //unwrap sqrt
            if(symbol.group === FN && symbol.fname === SQRT) {
                var s = symbol.args[0],
                    sp = symbol.power.clone();
                //these groups go to zero anyway so why waste time?
                if(s.group !== N || s.group !== P) {
                    s.power = isSymbol(s.power) ? _.multiply(s.power, _.multiply(new Symbol(1/2)), sp) : s.power.multiply(new Frac(0.5)).multiply(sp);
                    s.multiplier = s.multiplier.multiply(symbol.multiplier);
                }
                    
                symbol = s;
            }

            if(symbol.group === FN && !isSymbol(symbol.power)) {
                var a = derive(symbol); 
                var b = __.diff(symbol.args[0].clone(), d); 
                symbol = _.multiply(a, b);//chain rule
            }
            else {
                symbol = derive(symbol);
            }
            
            if(nth > 1) { 
                nth--;
                symbol = __.diff(symbol, wrt, nth);
            }
   
            return symbol;
  
             // Equivalent to "derivative of the outside".
            function polydiff(symbol) {
                if(symbol.value === d || symbol.contains(d, true)) { 
                    symbol.multiplier = symbol.multiplier.multiply(symbol.power);
                    symbol.power = symbol.power.subtract(new Frac(1)); 
                    if(symbol.power.equals(0)) {
                        symbol = Symbol(symbol.multiplier);
                    }
                } 
                
                return symbol;
            };
            function derive(symbol) { 
                var g = symbol.group, a, b, cp; 

                if(g === N || g === S && symbol.value !== d || g === P) { 
                    symbol = Symbol(0);
                }
                else if(g === S) {  
                    symbol = polydiff(symbol);
                }
                else if(g === CB) { 
                    var m = symbol.multiplier.clone();
                    symbol.toUnitMultiplier();
                    var retval =  _.multiply(product_rule(symbol),polydiff(symbol.clone()));
                    retval.multiplier = retval.multiplier.multiply(m);
                    return retval;
                }
                else if(g === FN && symbol.power.equals(1)) { 
                    // Table of known derivatives
                    switch(symbol.fname) {
                        case LOG:
                            cp = symbol.clone(); 
                            symbol = symbol.args[0].clone();//get the arguments
                            symbol.power = symbol.power.negate();
                            symbol.multiplier = cp.multiplier.divide(symbol.multiplier); 
                            break;
                        case COS:
                            //cos -> -sin
                            symbol.fname = SIN;
                            symbol.multiplier.negate();
                            break;
                        case SIN: 
                            //sin -> cos
                            symbol.fname = COS;
                            break;
                        case TAN:
                            //tan -> sec^2
                            symbol.fname = SEC;
                            symbol.power = new Frac(2);
                            break;
                        case SEC: 
                            // Use a clone if this gives errors
                            symbol = qdiff(symbol, TAN);
                            break;
                        case CSC:
                            symbol = qdiff(symbol, '-cot');
                            break;
                        case COT:
                            symbol.fname = CSC;
                            symbol.multiplier.negate();
                            symbol.power = new Frac(2);
                            break;
                        case ASIN:
                            symbol = _.parse('(sqrt(1-('+text(symbol.args[0])+')^2))^(-1)');
                            break;
                        case ACOS:
                            symbol = _.parse('-(sqrt(1-('+text(symbol.args[0])+')^2))^(-1)');
                            break;
                        case ATAN:
                            symbol = _.parse('(1+('+text(symbol.args[0])+')^2)^(-1)');
                            break;
                        case ABS: 
                            m = symbol.multiplier.clone(); 
                            symbol.toUnitMultiplier();
                            //depending on the complexity of the symbol it's easier to just parse it into a new symbol
                            //this should really be readdressed soon
                            b = symbol.args[0].clone();
                            b.toUnitMultiplier();
                            symbol = _.parse(inBrackets(text(symbol.args[0]))+'/abs'+inBrackets(text(b)));
                            symbol.multiplier = m;
                            break;
                        case 'parens':
                            //see product rule: f'.g goes to zero since f' will return zero. This way we only get back
                            //1*g'
                            symbol = Symbol(1);
                            break;
                        case 'cosh':
                            //cos -> -sin
                            symbol.fname = 'sinh';
                            break;
                        case 'sinh': 
                            //sin -> cos
                            symbol.fname = 'cosh';
                            break;
                        case 'tanh':
                            //tanh -> sech^2
                            symbol.fname = 'sech';
                            symbol.power = new Frac(2);
                            break;
                        case 'sech': 
                            // Use a clone if this gives errors
                            symbol = qdiff(symbol, '-tanh');
                            break;
                        case 'asinh':
                            symbol = _.parse('(sqrt(1+('+text(symbol.args[0])+')^2))^(-1)');
                            break;
                        case 'acosh':
                            symbol = _.parse('(sqrt(-1+('+text(symbol.args[0])+')^2))^(-1)');
                            break;
                        case 'atanh':
                            symbol = _.parse('(1-('+text(symbol.args[0])+')^2)^(-1)');
                            break;
                        case 'Si':
                            var arg = symbol.args[0];
                            symbol = _.parse('sin('+arg+')/('+arg+')');
                            break;
                        case 'Ci':
                            var arg = symbol.args[0];
                            symbol = _.parse('cos('+arg+')/('+arg+')');
                            break;
                    }
                }
                else if(g === EX || g === FN && isSymbol(symbol.power)) { 
                    var value;
                    if(g === EX) {
                        value = symbol.value;
                    }
                    else if(g === FN && symbol.contains(d)) { 
                        value = symbol.fname + inBrackets(text(symbol.args[0]));
                    }
                    else {
                        value = symbol.value + inBrackets(text(symbol.args[0]));
                    }
                        a = _.multiply(_.parse(LOG+inBrackets(value)), symbol.power.clone()); 
                        b = __.diff(_.multiply(_.parse(LOG+inBrackets(value)), symbol.power.clone()), d); 
                    symbol = _.multiply(symbol, b);
                }
                else if(g === FN && !symbol.power.equals(1)) { 
                    b = symbol.clone();
                    b.toLinear();
                    b.toUnitMultiplier();
                    symbol = _.multiply(polydiff( symbol.clone(), d ), derive(b));  
                }
                else if( g === CP || g === PL ) { 
                    var result = new Symbol(0);
                    for(var x in symbol.symbols) {
                        result = _.add(result, __.diff(symbol.symbols[x].clone(), d));
                    }
                    symbol = _.multiply(polydiff(symbol.clone()), result);
                }

                symbol.updateHash();
                return symbol;
            };

            function qdiff(symbol, val, altVal) {
                return _.multiply(symbol, _.parse(val+inBrackets(altVal || text(symbol.args[0]))));
            };

            function product_rule(symbol) { 
                //grab all the symbols within the CB symbol
                var symbols = symbol.collectSymbols(), 
                    result = new Symbol(0),
                    l = symbols.length;
                //loop over all the symbols
                for(var i=0; i<l; i++) {
                    var df = __.diff(symbols[i].clone(), d);
                    for(var j=0; j<l; j++) {
                        //skip the symbol of which we just pulled the derivative
                        if(i !== j) {
                            //multiply out the remaining symbols
                            df = _.multiply(df, symbols[j].clone());
                        }
                    }
                    //add the derivative to the result
                    result = _.add(result, df);
                }
                return result; //done
            };
        },
        integration: {
            u_substitution: function(symbols, dx) { 
                function try_combo(a, b, f) {
                    var q = f ? f(a, b) : _.divide(a.clone(), __.diff(b, dx));
                    if(!q.contains(dx)) 
                        return q;
                    return null;
                }
                function do_fn_sub(fname, arg) {
                    var subbed = __.integrate(_.symfunction(fname, [new Symbol(u)]), u);
                    subbed = subbed.sub(new Symbol(u), arg);
                    subbed.updateHash();
                    return subbed;
                }

                var a = symbols[0].clone(),
                    b = symbols[1].clone(),
                    g1 = a.group,
                    g2 = b.group,
                    //may cause problems if person is using this already. Will need
                    //to find algorithm for detecting conflict
                    u = '__u__', 
                    Q;
                if(g1 === FN && g2 !== FN) {
                    //e.g. 2*x*cos(x^2)
                    var arg = a.args[0];
                    Q = try_combo(b, arg.clone());
                    if(Q) 
                        return _.multiply(Q, do_fn_sub(a.fname, arg));
                    Q = try_combo(b, a);
                    if(Q) {
                        return __.integration.poly_integrate(a);
                    }
                }
                else if(g2 === FN && g1 !== FN) {
                    //e.g. 2*(x+1)*cos((x+1)^2
                    var arg = b.args[0];
                    Q = try_combo(a, arg.clone());
                    if(Q) 
                        return _.multiply(Q, do_fn_sub(b.fname, arg));
                }
                else if(g1 === FN && g1 === FN) {
                    Q = try_combo(a.clone(), b.clone());
                    if(Q)
                        return _.multiply(__.integration.poly_integrate(b), Q);
                    Q = try_combo(b.clone(), a.clone());
                    if(Q)
                        return _.multiply(__.integration.poly_integrate(b), Q);
                }
                else if(g1 === EX && g2 !== EX) {
                    var p = a.power;
                    Q = try_combo(b, p.clone());
                    var integrated = __.integrate(a.sub(p, new Symbol(u)), u);
                    return _.multiply(integrated.sub(new Symbol(u), p), Q);
                }
                else if(g2 === EX && g1 !== EX) {
                    var p = b.power;
                    Q = try_combo(a, p.clone());
                    var integrated = __.integrate(b.sub(p, new Symbol(u)), u);
                    return _.multiply(integrated.sub(new Symbol(u), p), Q);
                }
                else if(a.isComposite() || b.isComposite()) { 
                    var f = function(a, b) {
                        var A = core.Algebra.Factor.factor(a),
                            B = core.Algebra.Factor.factor(__.diff(b, dx));
                        var q = _.divide(A, B);
                        return q;
                    };
                    var f1 = a.isComposite() ? a.clone().toLinear() : a.clone(),
                        f2 = b.isComposite() ? b.clone().toLinear() : b.clone(); 
                    Q = try_combo(f1.clone(), f2.clone(), f); 
                    if(Q) 
                        return _.multiply(__.integration.poly_integrate(b), Q);
                    Q = try_combo(f2.clone(), f1.clone(), f);
                    if(Q)
                        return _.multiply(__.integration.poly_integrate(a), Q);
                }
            },
            //simple integration of a single polynomial x^(n+1)/(n+1)
            poly_integrate: function(x) { 
                var p = x.power.toString(),
                    m = x.multiplier.toString(), 
                    s = x.toUnitMultiplier().toLinear();
                if(Number(p) === -1) {
                    return _.multiply(new Symbol(m), _.symfunction(LOG, [s]));
                }
                return _.parse(format('({0})*({1})^(({2})+1)/(({2})+1)', m, s, p));
            },
            //If we're just spinning wheels we want to stop. This is why we 
            //wrap integration in a try catch block and call this to stop.
            stop: function(msg) {
                msg = msg || 'Stopping!';
                throw new Error(msg);
            },
            partial_fraction: function(input, dx, depth) { 
                var num, den; 
                var m = new Symbol(input.multiplier);
                
                //make prepartions
                //check if it's a symbol. If so get num and denom
                if(isSymbol(input)) { 
                    den = input.getDenom().invert();
                    num = input.getNum();
                }
                else {
                    //we assume it's an array
                    num = input[0];
                    den = input[1];
                }

                //although technically not partial fractions we can  save ourselves a lot of headache with a simple u sub
                if(num.isConstant()) {
                    var fn = den.clone().toLinear(),
                        a = fn.stripVar(dx),
                        bx = _.subtract(fn.clone(), a);
                    if(bx.group === S && bx.isLinear()) { 
                        //we make the u substitution
                        return __.integration.poly_integrate(input);
                    }
                    
                    if(den.power.greaterThan(1))
                        den = _.expand(den);
                }

                //make sure that den > num
                var q = core.Algebra.div(num, den.clone()),
                    M = new core.Matrix(), //prepare the two matrices
                    c = new core.Matrix(),
                    num_array = q[1].toArray(dx), //point to the remainder not the numerator
                num = q[1]; //point to the remainder not the whole
                //get the factors of the denominator
                var factors = Symbol.unwrapPARENS(core.Algebra.Factor.factor(den)); 

                var factor_array = []; 
                //we first have to unwrap the factor and get them in ordered form. We use an array for this
                //the first part of q can just be integrated using standard integration so we do so
                var result = q[0].equals(0) ? q[0] : __.integrate(q[0], dx, depth);
                if(factors.group !== CP) { 
                    factors.each(function(factor) { 
                        //unwrap parentheses
                        factor = Symbol.unwrapPARENS(factor);
                        if(factor.isConstant())
                            m = _.multiply(m, factor); //add it to the constants
                        else
                            factor_array.push(factor);
                    });
                }
                else {
                    if(q[1].isComposite()) { 
                        //apply the sum rule
                        q[1].each(function(x) {
                            var s = _.divide(x.clone(), factors.clone());//put it back in the form num/den
                            result = _.add(result, __.integrate(s, dx, depth));
                        });
                    }
                    else { 
                        //I have no idea why integration by parts doesn't work for p === 2
                        var fn = factors.clone().toLinear(),
                            decomp = __.integration.decompose_arg(fn, dx),
                            x = decomp[1],
                            a = decomp[0],
                            b = decomp[3];
                        if(!x.isLinear())
                            //we stop because u du takes care of quadratics
                            __.integration.stop();
                        if(factors.power.greaterThan(0)) { 
                            if(q[1].isConstant()) {
                                result = __.integration.poly_integrate(_.divide(q[1], factors));
                            }
                            else {
                                //since we know x is linear we can just let u = x+a and u-a = x = r
                                //TODO: On a serious note what is u du doing in partial fractions. This has got to be redone
                                //rewrite the expression to become (1/a)*[ (ax+b)/(ax+b) - b/(ax+b)] which we can do 
                                //since x is linear from above
                                result = _.add(
                                    __.integrate(_.divide(fn.clone(), factors.clone()), dx, depth),
                                    __.integrate(_.divide(b.negate(), factors.clone()), dx, depth)
                                );
                            }
                            result = _.divide(result, a);
                        }
                        else { 
                            result = __.integration.by_parts(_.divide(q[1], factors.clone()), dx, core.Settings.integration_depth);
                        }
                    }  

                    return result;
                }

                var l = factor_array.length;
                //if there's only one factor then we can exit since there's nothing else to compute
                //other than the current integral of the whole and remainder
                if(l === 1) { 
                    //put it back in the proper form. Remember that this is the remainder so it still has a 
                    //denominator
                    var s = _.divide(q[1], factor_array[0]); 
                    var intg = __.integrate(s, dx, depth); //compute the integral of the remainder
                    intg = _.divide(intg, m); //put back the multiplier
                    result = _.add(result, intg);
                    return result;
                }
                //the next step is to expand the factors excluding the current factor
                //e.g. if the factors were (x+7)*(x+1)*(x+5) we want them as:
                //x^2+6*x+5 because of: (x+1)*(x+5)
                //x^2+12*x+35 because of: (x+7)*(x+5)
                //x^2+8*x+7 because of: (x+7)*(x+1)
                for(var i=0; i<l; i++) { 
                    var t = new Symbol(1);
                    for(var j=0; j<l; j++) {
                        if(i !== j) 
                            t = _.multiply(t, factor_array[j].clone());
                    }
                    t = _.expand(t).toArray(dx);//this is one of the rows
                    var e = num_array[i];
                    c.elements[i] = e ?  [e] : [Symbol(0)]; //fill the holes in the coeffs
                    M.elements[i] = t; //add the row to the matrix
                }
                //solve for A, B, C, etc. We transpose to have the powers in the columns
                var L = M.transpose().invert().multiply(c); 
                //we can now integrate each one of them but remember we divided earlier so integrate the whole if it's not zero
                for(var i=0; i<l; i++) { 
                    var integral = __.integrate(_.divide(q[1].clone(), factor_array[i]), dx, depth),
                        cf = _.expand(L.elements[i][0]); 
                    var mm = _.divide(cf, m.clone()); 
                    result = _.add(result, _.multiply(integral, mm));
                }

                return result;
            },
            by_parts: function(symbol, dx, depth) { 
                var get_udv = function(symbol) { 
                    var parts = [[/*L*/], [/*I*/], [/*A*/], [/*T*/], [/*E*/]];
                    //first we sort them 
                    var setSymbol = function(x) { 
                        var g = x.group; 
                        if(g === FN) {
                            var fname = x.fname;
                            if(core.Utils.in_trig(fname))
                                parts[3].push(x);
                            else if(core.Utils.in_inverse_trig(fname))
                                parts[1].push(x);
                            else if(fname === LOG)
                                parts[0].push(x);
                            else {
                                stop();
                            }
                        }
                        else if(g === S || x.isComposite() && x.isLinear() || g === CB && x.isLinear()) {
                            parts[2].push(x);
                        }
                        else if(g === EX || x.isComposite() && !x.isLinear())
                            parts[4].push(x);
                        else
                            stop();
                    };
                    if(symbol.group === CB) 
                        symbol.each(function(x) {
                            setSymbol(Symbol.unwrapSQRT(x, true));
                        });
                    else
                        setSymbol(symbol);
                    var u, dv = new Symbol(1);
                    //compile u and dv
                    for(var i=0; i<5; i++) { 
                        var part = parts[i], t,
                            l = part.length;
                        if(l > 0) {
                            if(l > 1) {
                                t = new Symbol(1);
                                for(var j=0; j<l; j++) 
                                    t = _.multiply(t, part[j].clone());
                            }
                            else
                                t = part[0].clone();

                            if(!u) {
                                u = t;//the first u encountered gets chosen
                                u.multiplier = u.multiplier.multiply(symbol.multiplier); //the first one gets the mutliplier
                            } 
                            else dv = _.multiply(dv, t); //everything else belongs to dv
                        }  
                    }

                    return [u, dv];
                };
                var udv, u, dv, du, v, vdu, uv, retval, integral_vdu, m;
                //first LIATE
                udv = get_udv(symbol);
                u = udv[0]; 
                dv = udv[1]; 
                du = Symbol.unwrapSQRT(_.expand(__.diff(u.clone(), dx)), true); 
                v = __.integrate(dv.clone(), dx, depth); 
                vdu = _.multiply(v.clone(), du); 
                uv = _.multiply(u, v); 
                m = vdu.multiplier.clone();
                vdu.toUnitMultiplier();
                integral_vdu = __.integrate(vdu.clone(), dx, depth); 
                integral_vdu.multiplier = integral_vdu.multiplier.multiply(m);
                retval = _.subtract(uv, integral_vdu);
                return retval;
            },
            decompose_arg: function(arg, dx) { 
                var ax, a, x, b;
                if(arg.group === CP) {
                    var t = _.expand(arg.clone()).stripVar(dx); 
                    ax = _.subtract(arg.clone(), t.clone());
                    b = t;
                }
                else
                    ax = arg.clone(); 

                a = ax.stripVar(dx);
                x = _.divide(ax.clone(), a.clone());
                return [a, x, ax, b];
            }
        },
        integrate: function(original_symbol, dt, depth) { 
            depth = depth || 0;
            var dx = isSymbol(dt) ? dt.toString() : dt,
                //we don't want the symbol in sqrt form. x^(1/2) is prefererred
                symbol = Symbol.unwrapSQRT(original_symbol.clone(), true), 
                g = symbol.group,
                retval;

            try { 
                //We stop integration after x amount of recursive depth
                if(++depth > core.Settings.integration_depth) 
                    __.integration.stop('Maximum depth reached. Exiting!');
                
                //constants. We first eliminate anything that doesn't have dx. Everything after this has 
                //to have dx or else it would have been taken care of below
                if(!symbol.contains(dx, true)) { 
                    retval = _.multiply(symbol.clone(), _.parse(dx));
                }
                //e.g. 2*x
                else if(g === S) {
                    retval = __.integration.poly_integrate(symbol, dx, depth);
                }
                else if(g === EX) {
                    //check the base
                    if(symbol.contains(dx)) {
                        //if the symbol also contains dx then we stop since we currently 
                        //don't know what to do with it e.g. x^x
                        if(symbol.power.contains(dx))
                            __.integration.stop();
                        else { 
                            //since at this point it's the base only then we do standard single poly integration
                            //e.g. x^y
                            retval = __.integration.poly_integrate(symbol, dx, depth);
                        }
                    }
                    //e.g. a^x or 9^x
                    else {
                        var a = __.diff(symbol.power.clone(), dx);
                        if(a.contains(dx)) {
                            var aa = a.stripVar(dx),
                                x = _.divide(a.clone(), aa.clone());
                            if(x.group === S && x.isLinear()) {
                                aa.multiplier = aa.multiplier.divide(new Frac(2));
                                return _.parse(format('({2})*(sqrt(pi)*erf(sqrt(-{0})*{1}))/(2*sqrt(-{0}))', aa, dx, symbol.multiplier));
                            }
                            else
                                __.integration.stop();
                        }
                        if(symbol.isE()) {
                            retval = symbol;
                        }
                        else {
                            var d = _.symfunction(LOG, [_.parse(symbol.value)]);
                            retval = _.divide(symbol, d);
                        }
                        retval = _.divide(retval, a);
                    }
                }
                else if(symbol.isComposite() && symbol.isLinear()) {
                    retval = new Symbol(0);
                    symbol.each(function(x) {
                        retval = _.add(retval, __.integrate(x, dx, depth));
                    });
                }
                else if(g === CP) { 
                    if(symbol.power.greaterThan(1))
                        symbol = _.expand(symbol);
                    if(symbol.power.equals(1)) {
                        retval = new Symbol(0)
                        symbol.each(function(x) {
                            retval = _.add(retval, __.integrate(x, dx, depth));
                        }, true);
                    }
                    else {
                        var p = Number(symbol.power),
                            m = symbol.multiplier.clone();//temporarily remove the multiplier
                        symbol.toUnitMultiplier();
                        var //below we consider the form ax+b
                            fn = symbol.clone().toLinear(), //get just the pure function without the power
                            decomp = __.integration.decompose_arg(fn, dx),
                            //I have no idea why I used bx+a and not ax+b. TODO change this to something that makes sense
                            b = decomp[3],
                            ax = decomp[2],
                            a = decomp[0],
                            x = decomp[1]; 
                        if(p === -1 && x.group !== PL) { 
                            //we can now check for atan
                            if(x.group === S && x.power.equals(2)) { //then we have atan
                                //abs is redundants since the sign appears in both denom and num.
                                var unwrapAbs = function(s) {
                                    var result = new Symbol(1);
                                    s.each(function(x) {
                                        result = _.multiply(result, x.fname === 'abs' ? x.args[0] : x);
                                    });
                                    return result;
                                };
                                var A = a.clone(),
                                    B = b.clone();
                                A = _.pow(A, new Symbol(1/2));
                                B = _.pow(B, new Symbol(1/2));
                                //unwrap abs

                                var d = _.multiply(unwrapAbs(B), unwrapAbs(A)),
                                    f = _.symfunction(ATAN, [_.divide(_.multiply(a, x.toLinear()), d.clone())]);
                                retval = _.divide(f, d);
                            }
                            else if(x.group === S && x.isLinear()) {
                                retval = _.divide(__.integration.poly_integrate(symbol), a);
                            }
                            else { 
                                //let's try partial fractions
                                retval = __.integration.partial_fraction(symbol, dx, depth);
                            }
                        }
                        else if(p === -1/2) {
                            //detect asin and atan
                            if(x.group === S && x.power.equals(2)) {
                                if(ax.multiplier.lessThan(0) && !b.multiplier.lessThan(0)) {
                                    a.negate();
                                    //it's asin
                                    if(b.isConstant() && a.isConstant()) {
                                        var d = _.symfunction(SQRT, [a.clone()]),
                                            d2 = _.symfunction(SQRT, [_.multiply(a.clone(), b)]);
                                        retval = _.divide(_.symfunction(ASIN, [_.divide(ax.toLinear(), d2)]), d);
                                    }
                                    //I'm not sure about this one. I'm trusting Wolfram Alpha here
                                    else {
                                        var sqrt_a = _.symfunction(SQRT, [a]),
                                            sqrt_ax = _.multiply(sqrt_a.clone(), x.clone().toLinear());
                                        retval = _.divide(_.symfunction(ATAN, [_.divide(sqrt_ax, _.symfunction(SQRT, [fn.clone()]))]), sqrt_a);
                                    }
                                }
                                else {
                                    /*WHAT HAPPENS HERE???? e.g. integrate(3/sqrt(-a+b*x^2),x) or integrate(3/sqrt(a+b*x^2),x)*/
                                    __.integration.stop();
                                }
                            }
                            else {
                                //This would be a case like 1/(sqrt(1-x^3) or 1/(1-(x+1)^2)
                                __.integration.stop();
                            }
                        }
                        else { 
                            if(x.isLinear() && x.group !== PL)
                                retval = _.divide(__.integration.poly_integrate(symbol), a);
                            else { 
                                retval = __.integration.partial_fraction(symbol, dx, depth);
                            }
                        }
                        retval.multiplier = retval.multiplier.multiply(m);
                    }
                }
                else if(g === FN) {
                    var arg = symbol.args[0],
                        m = symbol.multiplier.clone();
                    symbol.toUnitMultiplier();
                    var decomp = __.integration.decompose_arg(arg, dx);
                    //easies way I can think of to get the coefficient and to make sure
                    //that the symbol is linear wrt dx. I'm not actually trying to get the 
                    //derivative
                    var a = decomp[0],
                        x = decomp[1],
                        fname = symbol.fname;
                    //log is a special case that can be handled with integration by parts
                    if(fname === LOG || (fname === ASIN || fname === ACOS || fname === ATAN && x.isLinear())) { 
                        /*integration by parts */
                        var p = symbol.power.toString(); 
                        if(isInt(p))
                            depth = depth - p; //it needs more room to find the integral
                        retval = __.integration.by_parts(symbol, dx, depth); 
                    }
                    else {
                        if(!a.contains(dx, true) && symbol.isLinear()) { //perform a deep search for safety
<<<<<<< HEAD
                            //first handle the special cases 
=======
                            //first handle the special cases console.log(9)
>>>>>>> 96b65488
                            if(fname === ABS) {
                                //REVISIT **TODO**
                                var x = _.divide(arg.clone(), a.clone());
                                if(x.group === S && !x.power.lessThan(0)) {
                                    if(core.Utils.even(x.power)) {
                                        retval = __.integrate(arg, dx, depth);
                                    }
                                    else {
                                        var integrated = __.integrate(x, dx, depth);
                                        integrated.power = integrated.power.subtract(new Frac(1));
                                        retval = _.multiply(_.multiply(_.symfunction(ABS, [x.toLinear()]), integrated), a);
                                    }
                                }
                                else 
                                    __.integration.stop();
                            }
                            else {
                                var ag = symbol.args[0].group;
                                if(!(ag === CP || ag === S || ag === CB))
                                    __.integration.stop();
                                /**TODO**/ //ASIN, ACOS, ATAN
                                switch(fname) {
                                    case COS:
                                        retval = _.symfunction(SIN, [arg]);
                                        break;
                                    case SIN:
                                        retval = _.symfunction(COS, [arg]);
                                        retval.negate();
                                        break;
                                    case TAN:
                                        retval = _.parse(format('log(sec({0}))', arg));
                                        break;
                                    case SEC:
                                        retval = _.parse(format('log(tan({0})+sec({0}))', arg));
                                        break;
                                    case CSC:
                                        retval = _.parse(format('-log(csc({0})+cot({0}))', arg));
                                        break;
                                    case COT:
                                        retval = _.parse(format('log(sin({0}))', arg));
                                        break;
                                    case 'erf':
                                        var arg = symbol.args[0].clone(),
                                            aa = arg.stripVar(dx);
                                        retval = _.parse(format('(({0})*{1}+e^(-{2}^2*{3}^2)/sqrt(pi))', arg, retval, aa, dx));
                                        break;
                                    default:
                                        __.integration.stop();
                                }
                                
                                retval = _.divide(retval, a); 
                            }
                        }
                        else if(x.isLinear()) {
                            if(fname === COS || fname === SIN) {
                                var p = Number(symbol.power);
                                //check to see if it's negative and then just transform it to sec or csc
                                if(p < 0) {
                                    symbol.fname = fname === SIN ? CSC : SEC;
                                    symbol.invert().updateHash();
                                    retval = __.integrate(symbol, dx, depth);
                                }
                                else {
                                    var arg = symbol.args[0],
                                        rd = symbol.clone(), //cos^(n-1)
                                        rd2 = symbol.clone(), //cos^(n-2)
                                        q = new Symbol((p-1)/p), //
                                        na = _.multiply(a.clone(), new Symbol(p)).invert(); //1/(n*a)
                                    rd.power = rd.power.subtract(new Frac(1));
                                    rd2.power = rd2.power.subtract(new Frac(2));

                                    var t = _.symfunction(fname === COS ? SIN : COS, [arg.clone()]);
                                    if(fname === SIN) t.negate();
                                    retval = _.add(_.multiply(_.multiply(na, rd), t), _.multiply(q, __.integrate(_.parse(rd2), dx, depth)));
                                }
                            }
                            //tan(x)^n or cot(x)^n
                            else if(fname === TAN || fname === COT) { 
                                //http://www.sosmath.com/calculus/integration/moretrigpower/moretrigpower.html
                                if(symbol.args[0].isLinear(dx)) {
                                    var n = symbol.power.subtract(new Frac(1)).toString(),
                                        r = symbol.clone().toUnitMultiplier(),
                                        w = _.parse(format((fname === COT ? '-' : '')+'1/({2}*{0})*{3}({1})^({0})', n, arg, a, fname));
                                    r.power = r.power.subtract(new Frac(2));
                                    if(r.power.equals(0))
                                        r = _.parse(r);
                                    retval = _.subtract(w, __.integrate(r, dx, depth));
                                }   
                            }
                            //sec(x)^n or csc(x)^n
                            else if(fname === SEC || fname === CSC) { 
                                //http://www.sosmath.com/calculus/integration/moretrigpower/moretrigpower.html
                                var n1 = symbol.power.subtract(new Frac(1)).toString(),
                                    n2 = symbol.power.subtract(new Frac(2)).toString(),
                                    f2 = fname === SEC ? TAN : COT,
                                    r = symbol.clone().toUnitMultiplier(),
                                    parse_str = format((fname === CSC ? '-' : '')+'1/({0}*{1})*{4}({3})^({2})*{5}({3})', a, n1, n2, arg, fname, f2),
                                    w = _.parse(parse_str);
                                r.power = r.power.subtract(new Frac(2));
                                if(r.power.equals(0))
                                    r = _.parse(r);
                                retval = _.add(w, _.multiply(new Symbol(n2/n1), __.integrate(r, dx, depth)));
                            }
                            else
                                __.integration.stop();
                        }
                        else 
                            __.integration.stop();

                        retval.multiplier = retval.multiplier.multiply(m);
                    }
                        
                }
                else if(g === PL) {
                    retval = __.integration.partial_fraction(symbol, dx, depth);
                }
                else if(g === CB) {
                    //separate the coefficient since all we care about are symbols containing dx
                    var coeff = symbol.stripVar(dx); 
                    //now get only those that apply
                    var cfsymbol = _.divide(symbol.clone(), coeff.clone()); //a coeff free symbol
                    //if we only have one symbol left then let's not waste time. Just pull the integral
                    //and let the chips fall where they may
                    if(cfsymbol.group !== CB) { 
                        retval = __.integrate(cfsymbol, dx, depth);
                    }
                    else {
                        //we collect the symbols and sort them descending group, descending power, descending alpabethically
                        var symbols = cfsymbol.collectSymbols().sort(function(a, b) {
                            if(a.group === b.group)  {
                                if(Number(a.power) === Number(b.power))
                                    if(a < b) return 1; //I want sin first
                                    else return -1;
                                return b.power - a.power; //descending power
                            }
                            return b.group - a.group; //descending groups
                        }).map(function(x) {
                            return Symbol.unwrapSQRT(x, true);
                        });
                        //generate an image for 
                        var l = symbols.length;
                        if(l === 2) { 
                            //try u substitution
                            try {
                                retval = __.integration.u_substitution(symbols, dx);
                            }
                            catch(e){/* failed :`(*/;}   
                            if(!retval) {
                                //no success with u substitution so let's try known combinations
                                //are they two functions
                                var g1 = symbols[0].group,
                                    g2 = symbols[1].group,
                                    sym1 = symbols[0],
                                    sym2 = symbols[1],
                                    fn1 = sym1.fname,
                                    fn2 = sym2.fname;
                                //reset the symbol minus the coeff
                                symbol = _.multiply(sym1.clone(), sym2.clone());
                                if(g1 === FN && g2 === FN) { 
                                    if(fn1 === LOG || fn2 === LOG) {
                                        retval = __.integration.by_parts(symbol.clone(), dx, depth);
                                    }
                                    else {
                                        symbols.sort(function(a, b) {
                                            return b.fname > a.fname;
                                        });
                                        var arg1 = sym1.args[0];
                                        //make sure the arguments are suitable. We don't know how to integrate non-linear arguments
                                        if(!arg1.isLinear() || !(arg1.group === CP || arg1.group === CB || arg1.group === S))
                                            __.integration.stop();

                                        var decomp = __.integration.decompose_arg(arg1, dx);
                                        x = decomp[1],
                                        a = decomp[0];
                                        if(!x.isLinear()) //again... linear arguments only wrt x
                                            __.integration.stop();

                                        //they have to have the same arguments and then we have cleared all the check to 
                                        //make sure we can integrate FN & FN
                                        var arg2 = sym2.args[0];
                                        //make sure that their argument matches
                                        if(arg1.equals(arg2)) {
                                            if(fn1 === SIN && fn2 === COS) {
                                                if(sym1.power.lessThan(0))
                                                    __.integration.stop();//we don't know how to handle, sin(x)^n/cos(x)^m where m > n,  yet
                                                //if it's in the form sin(x)^n*cos(x)^n then we can just return tan(x)^n which we know how to integrate
                                                if(fn1 === SIN && sym1.power.add(sym2.power).equals(0)) {
                                                    sym1.fname = TAN;
                                                    sym1.updateHash();
                                                    retval = __.integrate(sym1, dx, depth);
                                                }
                                                else {
                                                    var p1_even = core.Utils.even(sym1.power),
                                                        p2_even = core.Utils.even(sym2.power);
                                                    retval = new Symbol(0);
                                                    if(!p1_even || !p2_even) { 
                                                        var u, r, trans;
                                                        //since cos(x) is odd it carries du. If sin was odd then it would be the other way around
                                                        //know that p1 satifies the odd portion in this case. If p2 did than it would contain r
                                                        if(!p1_even) {
                                                            //u = sin(x)
                                                            u = sym2; r = sym1; 
                                                        }
                                                        else {
                                                            u = sym1; r = sym2;
                                                        }
                                                        //get the sign of du. In this case r carries du as stated before and D(cos(x),x) = -sin(x)
                                                        var sign = u.fname === COS ? -1 : 1,
                                                            n = r.power, 
                                                            //remove the du e.g. cos(x)^2*sin(x)^3 dx -> cos(x)^2*sin(x)^2*sin(x). We're left with two 
                                                            //even powers afterwards which can be transformed
                                                            k = (n - 1)/2, 
                                                            //make the transformation cos(x)^2 = 1 - sin(x)^2
                                                            trans = _.parse('(1-'+u.fname+core.Utils.inBrackets(arg1)+'^2)^'+k), 
                                                            sym = _.expand(_.multiply(new Symbol(sign), _.multiply(u.clone(), trans)));
                                                        //we can now just loop through and integrate each since it's now just a polynomial with functions
                                                        sym.each(function(x) {
                                                            retval = _.add(retval, __.integration.poly_integrate(x.clone()));
                                                        });
                                                    }
                                                    else {
                                                        //performs double angle transformation
                                                        var double_angle = function(symbol) {
                                                            var p = symbol.power,
                                                                k = p/2, e;
                                                            if(symbol.fname === COS)
                                                                e = '((1/2)+(cos(2*('+symbol.args[0]+'))/2))^'+k;
                                                            else
                                                                e = '((1/2)-(cos(2*('+symbol.args[0]+'))/2))^'+k;

                                                            return _.parse(e);
                                                        };
                                                        //they're both even so transform both using double angle identities and we'll just
                                                        //be able to integrate by the sum of integrals
                                                        var a = double_angle(sym1),
                                                            b = double_angle(sym2),
                                                            t = _.multiply(a, b);
                                                        var sym = _.expand(t);
                                                        sym.each(function(x) {
                                                            retval = _.add(retval, __.integrate(x, dx, depth));
                                                        });
                                                        return _.multiply(retval, coeff);
                                                    }
                                                }
                                            }
                                            else if(fn1 === TAN && fn2 === SEC && x.isLinear()) {
                                                //tan(x)*sec(x)^n where n > 0
                                                /* REVISIT IN THE FUTURE
                                                if(sym2.isLinear()) {
                                                    var tanx = sym1.clone();
                                                        tanx.power = new Frac(2);
                                                    //borrow a power from tan
                                                    sym1.power = sym1.power.subtract(new Frac(1));
                                                    if(sym1.power.equals(0))
                                                        sym1 = _.parse(sym1);
                                                    else
                                                        sym1 = sym1.sub(tanx, _.parse(SEC+'('+arg1+')^2-1'));
                                                    //add it to sec
                                                    var combined = _.expand(_.multiply(_.multiply(sym2, _.symfunction(TAN, [arg1.clone()])), sym1));
                                                    retval = new Symbol(0);
                                                    combined.each(function(x) {
                                                        retval = _.add(retval, __.integrate(x, dx, depth));
                                                    });
                                                }*/
                                                if(sym1.isLinear() && sym2.isLinear()) {
                                                    retval = _.divide(_.symfunction(SEC, [arg1.clone()]), a);
                                                }
                                                else
                                                    __.integration.stop();
                                            }
                                            else if(fn1 === SEC && fn2 === COS) {
                                                sym1.fname = COS;
                                                sym1.invert().updateHash();
                                                retval = __.integrate(_.multiply(sym1, sym2), dx, depth);
                                            }
                                            else if(fn1 === SIN && fn2 === CSC) {
                                                sym2.fname = SIN;
                                                sym2.invert().updateHash();
                                                retval = __.integrate(_.multiply(sym1, sym2), dx, depth);
                                            }
                                            else
                                                __.integration.stop();
                                        }
                                        else
                                            __.integration.stop();
                                    }
                                }
                                else if(g1 === FN && g2 === S) {
                                    if(sym1.fname === COS && sym2.power.equals(-1))
                                        retval = _.symfunction('Ci', [sym1.args[0]]);
                                    else if(sym1.fname === SIN && sym2.power.equals(-1))
                                        retval = _.symfunction('Si', [sym1.args[0]]);
                                    else {
                                        //since group S is guaranteed convergence we need not worry about tracking depth of integration
                                        retval = __.integration.by_parts(symbol, dx);
                                    }
                                }
                                else if(g1 === EX && g2 === S) {
                                    retval = __.integration.by_parts(symbol, dx, depth);
                                }
                                else if(g1 === PL && g2 === S) {
                                    //first try to reduce the top
                                    if(sym2.value === sym1.value && sym1.power.equals(-1)) {
                                        //find the lowest power in the denominator
                                        var pd = Math.min.apply(null, core.Utils.keys(sym1.symbols));
                                        //get the lowest common value between denominator and numerator
                                        var pc = Math.min(pd, sym2.power);
                                        //reduce both denominator and numerator by that factor
                                        var factor = sym2.clone();
                                        factor.power = new Frac(pc);
                                        sym2 = _.divide(sym2, factor.clone()); //reduce the denominator
                                        var t = new Symbol(0);
                                        sym1.each(function(x) {
                                            t = _.add(t, _.divide(x.clone(), factor.clone()));
                                        });
                                        t.multiplier = sym1.multiplier;
                                        symbol = _.divide(sym2, t);
                                    }
                                    retval = __.integration.partial_fraction(symbol, dx, depth);
                                }
                                else if(g1 === CP && g2 === S) { 
                                    //handle cases x^(2*n)/sqrt(1-x^2)
                                    if(sym1.power.equals(-1/2)) { 
                                        var decomp = __.integration.decompose_arg(sym1.clone().toLinear(), dx);
                                        var a = decomp[0].negate(),
                                            x = decomp[1],
                                            b = decomp[3],
                                            p = Number(sym2.power);
                                        if(isInt(p) && core.Utils.even(p) && x.power.equals(2)) {
                                            //if the substitution 
                                            var c = _.divide(_.multiply(_.pow(b.clone(), new Symbol(2)), 
                                                _.symfunction(SQRT, [_.divide(b.clone(), a.clone())])), 
                                                _.pow(a.clone(), new Symbol(2)));
                                            c = _.multiply(c, _.symfunction(SQRT, [b]).invert());
                                            var dummy = _.parse('sin(u)');
                                            dummy.power = dummy.power.multiply(sym2.power);
                                            var integral = __.integrate(dummy, 'u', depth);
                                            var bksub = _.parse(ASIN+'('+SQRT+'('+a+'/'+b+')*'+dx+')');
                                            retval = _.multiply(c, integral.sub(new Symbol('u'), bksub));
                                        }   
                                    }
                                    else if(sym1.power.equals(-1) && sym2.isLinear()) { 
                                        retval = __.integration.partial_fraction(symbol, dx, depth);
                                        
                                    }
                                    else if(!sym1.power.lessThan(0) && isInt(sym1.power)) { 
                                        //sum of integrals
                                        var expanded = _.expand(sym1);
                                        retval = new Symbol(0);
                                        expanded.each(function(x) {
                                            if(x.group === PL) {
                                                x.each(function(y) {
                                                    retval = _.add(retval, __.integrate(_.multiply(sym2.clone(), y), dx, depth));
                                                });
                                            }
                                            else 
                                                retval = _.add(retval, __.integrate(_.multiply(sym2.clone(), x), dx, depth));
                                        });
                                    }
                                    else if(sym1.power.lessThan(-2)) {
                                        retval = __.integration.by_parts(symbol, dx, depth);
                                    }
                                    else if(sym1.power.lessThan(0) && sym2.power.greaterThan(1)) {
                                        var decomp = __.integration.decompose_arg(sym1.clone().toLinear(), dx),
                                            a = decomp[0].negate(),
                                            x = decomp[1],
                                            b = decomp[3],
                                            fn = sym1.clone().toLinear();
                                        if(x.group !== PL && x.isLinear()) {
                                            var p = Number(sym2.power),
                                                du = '_u_',
                                                u = new Symbol(du),
                                                //pull the integral with the subsitution
                                                U = _.expand(_.divide(_.pow(_.subtract(u.clone(), b.clone()), new Symbol(p)), u.clone())),
                                                scope = {};

                                            //generate a scope for resubbing the symbol
                                            scope[du] = fn;
                                            var U2 = _.parse(U, scope);
                                            retval = __.integrate(U2, dx);
                                        }
                                        else 
                                            retval = __.integration.partial_fraction(symbol, dx, depth);
                                    }
                                    else { 
                                        retval = __.integration.partial_fraction(symbol, dx, depth);
                                    }
                                        
                                }
                                else if(sym1.isComposite() && sym2.isComposite()) { 
                                    //sum of integrals
                                    retval = new Symbol(0);
                                    if(sym1.power.greaterThan(0) && sym2.power.greaterThan(0)) {
                                        //combine and pull the integral of each
                                        var sym = _.expand(symbol);
                                        sym.each(function(x) {
                                            retval = _.add(retval, __.integrate(x, dx, depth));
                                        }, true);
                                    }
                                    else {
                                        var p1 = Number(sym1.power),
                                            p2 = Number(sym2.power);
                                        if(p1 < 0 && p2 > 0) {
                                            //swap
                                            var t = sym1; sym1 = sym2; sym2 = t;
                                        }

                                        sym1.each(function(x) {
                                           retval = _.add(retval, __.integrate(_.multiply(x, sym2.clone()), dx, depth));
                                        });
                                    }
                                }
                                else if(g1 === CP) {
                                    sym1 = _.expand(sym1);
                                    retval = new Symbol(0);
                                    sym1.each(function(x) {
                                        retval = _.add(retval, __.integrate(_.multiply(x, sym2.clone()), dx, depth));
                                    }, true);
                                }
                                else
                                    retval = __.integration.by_parts(symbol, dx, depth);
                            }
                        }
                        else if(l === 3 && (symbols[2].group === S && symbols[2].power.lessThan(2) || symbols[0].group === CP)) {
                            var first = symbols[0];
                            if(first.group === CP) { //TODO {support higher powers of x in the future}
                                if(first.power.greaterThan(1))
                                    first = _.expand(first);
                                var r = _.multiply(symbols[1], symbols[2]);
                                retval = new Symbol(0);
                                first.each(function(x) {
                                    var t = _.multiply(x, r.clone());
                                    var intg = __.integrate(t, dx, depth);
                                    retval = _.add(retval, intg);
                                }, true);
                            }
                            else 
                                //try integration by parts 
                                retval = __.integration.by_parts(symbol, dx, depth);
                        }
                    }
                    retval = _.multiply(retval, coeff);
                }
                //if an integral was found then we return it
                if(retval)
                    return retval;
            }
<<<<<<< HEAD
            catch(e){/*no integral found*/}  
=======
            catch(e){/*no integral found*/ console.log(e.stack)}  
>>>>>>> 96b65488
            //no symbol found so we return the integral again
            return _.symfunction('integrate', [original_symbol, dt]);
        }
    };
    
    nerdamer.register([
        {
            name: 'diff',
            visible: true,
            numargs: [1,3],
            build: function(){ return __.diff; }
        },
        {
            name: 'sum',
            visible: true,
            numargs: 4,
            build: function(){ return __.sum; }
        },
        {
            name: 'integrate',
            visible: true,
            numargs: 2,
            build: function() { return __.integrate; }
        }
    ]);
})();<|MERGE_RESOLUTION|>--- conflicted
+++ resolved
@@ -89,11 +89,9 @@
     core.Settings.integration_depth = 4;
     
     var __ = core.Calculus = {
-<<<<<<< HEAD
+
         version: '1.3.3',
-=======
-        version: '1.3.2',
->>>>>>> 96b65488
+
         sum: function(fn, index, start, end) {
             if(!(index.group === core.groups.S)) throw new Error('Index must be symbol. '+text(index)+' provided');
             index = index.value;
@@ -833,11 +831,9 @@
                     }
                     else {
                         if(!a.contains(dx, true) && symbol.isLinear()) { //perform a deep search for safety
-<<<<<<< HEAD
+
                             //first handle the special cases 
-=======
-                            //first handle the special cases console.log(9)
->>>>>>> 96b65488
+
                             if(fname === ABS) {
                                 //REVISIT **TODO**
                                 var x = _.divide(arg.clone(), a.clone());
@@ -1285,11 +1281,9 @@
                 if(retval)
                     return retval;
             }
-<<<<<<< HEAD
+
             catch(e){/*no integral found*/}  
-=======
-            catch(e){/*no integral found*/ console.log(e.stack)}  
->>>>>>> 96b65488
+
             //no symbol found so we return the integral again
             return _.symfunction('integrate', [original_symbol, dt]);
         }
