--- conflicted
+++ resolved
@@ -1,2013 +1,2009 @@
-/*
-* Author : Martin Donk
-* Website : http://www.nerdamer.com
-* Email : martin.r.donk@gmail.com
-* Source : https://github.com/jiggzson/nerdamer
-*/
-
-if((typeof module) !== 'undefined' && typeof nerdamer === 'undefined') {
-    nerdamer = require('./nerdamer.core.js');
-    require('./Algebra.js');
-}
-
-(function() {
-    "use strict";
-    
-    var core = nerdamer.getCore(),
-        _ = core.PARSER,
-        Frac = core.Frac,
-        isSymbol = core.Utils.isSymbol,
-        FN = core.groups.FN,
-        Symbol = core.Symbol,
-        text = core.Utils.text,
-        inBrackets = core.Utils.inBrackets,
-        isInt = core.Utils.isInt,
-        format = core.Utils.format,
-        even = core.Utils.even,
-        N = core.groups. N,
-        S = core.groups.S,
-        FN = core.groups.FN,
-        PL = core.groups.PL,
-        CP = core.groups.CP,
-        CB = core.groups.CB,
-        EX = core.groups.EX,
-        P = core.groups.P,
-        LOG = 'log', 
-        EXP = 'exp', 
-        ABS = 'abs', 
-        SQRT = 'sqrt',
-        SIN = 'sin',  
-        COS = 'cos', 
-        TAN = 'tan',
-        SEC = 'sec', 
-        CSC = 'csc', 
-        COT = 'cot',
-        ASIN = 'asin', 
-        ACOS = 'acos', 
-        ATAN = 'atan',
-        ASEC = 'asec', 
-        ACSC = 'acsc', 
-        ACOT = 'acot',
-        SINH = 'sinh',   
-        COSH = 'cosh',
-        TANH = 'tanh';
-        
-        
-    //custom errors
-    function NoIntegralFound(msg){
-        this.message = msg || "";
-    }
-    NoIntegralFound.prototype = new Error();
-    
-    //Preparations
-    Symbol.prototype.hasIntegral = function() {
-        return this.containsFunction('integrate');
-    };
-    //transforms a function
-    Symbol.prototype.fnTransform = function() { 
-        var retval, a = this.args[0];
-        if(this.isLinear()) {
-            switch(this.fname) {
-                case SINH:
-                    retval = _.parse(format('(e^({0})-e^(-({0})))/2', a));
-                    break;
-                case COSH:
-                    retval = _.parse(format('(e^({0})+e^(-({0})))/2', a));
-                    break;
-                case TANH:
-                    retval = _.parse(format('(e^({0})-e^(-({0})))/(e^({0})+e^(-({0})))', a));
-                    break;
-                case TAN:
-                    retval = _.parse(format('sin({0})/cos({0})', a));
-                    break;
-                case CSC:
-                    retval = _.parse(format('1/sin({0})', a));
-                    break;
-                case SEC:
-                    retval = _.parse(format('1/cos({0})', a));
-                    break;
-                default:
-                    retval = this;
-            }
-        }
-        else if(this.power.equals(2)) {
-            switch(this.fname) {
-                case SIN:
-                    retval = _.parse(format('1/2-cos(2*({0}))/2', a));
-                    break;
-                case COS:
-                    retval = _.parse(format('1/2+cos(2*({0}))/2', a));
-                    break;
-                case TAN:
-                    //retval = _.parse(format('(1-cos(2*({0})))/(1+cos(2*({0})))', a));
-                    retval = _.parse(format('sin({0})^2/cos({0})^2', a));
-                    break;
-                case COSH:
-                    retval = _.parse(format('1/2+cosh(2*({0}))/2', a));
-                    break;
-                case SINH:
-                    retval = _.parse(format('-1/2+cosh(2*({0}))/2', a));
-                    break;
-                case TANH:
-                    retval = _.parse(format('(1+cosh(2*({0})))/(-1+cosh(2*({0})))', a));
-                    break;
-                case SEC:
-                    retval = _.parse(format('(1-cos(2*({0})))/(1+cos(2*({0})))+1', a));
-                    break;
-                default:
-                    retval = this;
-            }
-        }
-        else if(this.fname === SEC) {
-            retval = _.parse(format('1/cos({0})^({1})', this.args[0], this.power));
-        }
-        else if(this.fname === CSC) {
-            retval = _.parse(format('1/sin({0})^({1})', this.args[0], this.power));
-        }
-        else if(this.fname === TAN) {
-            if(this.power.lessThan(0)) {
-                retval = _.parse(format('cos({0})^({1})/sin({0})^({1})', this.args[0], this.power.clone().negate()));
-            }
-            else {
-                retval = _.parse(format('sin({0})^({1})/cos({0})^({1})', this.args[0], this.power));
-            }
-        }
-        else if(this.fname === SIN && this.power.lessThan(0)) {
-            retval = _.parse(format('csc({0})^({1})', this.args[0], this.power.clone().negate()));
-        }
-        else if(this.fname === COS && this.power.lessThan(0)) {
-            retval = _.parse(format('sec({0})^({1})', this.args[0], this.power.clone().negate()));
-        }
-        else if(this.fname === SIN && this.power.equals(3)) {
-            retval = _.parse(format('(3*sin({0})-sin(3*({0})))/4', this.args[0]));
-        }
-        else if(this.fname === COS && this.power.equals(3)) {
-            retval = _.parse(format('(cos(3*({0}))+3*cos({0}))/4', this.args[0]));
-        }
-        else
-            retval = this;
-            
-        return retval;
-    };
-
-    core.Expression.prototype.hasIntegral = function() {
-        return this.symbol.hasIntegral();
-    };
-
-    //A function to check if a function name is an inverse trig function
-    core.Utils.in_inverse_trig = function(x) {
-        var inv_trig_fns = [ASIN, ACOS, ATAN,   ACSC, ASEC, ACOT];
-        return inv_trig_fns.indexOf(x) !== -1;
-    };
-    //A function to check if a function name is a trig function
-    core.Utils.in_trig = function(x) {
-        var trig_fns = [COS, SIN, TAN, SEC, CSC, COT];
-        return trig_fns.indexOf(x) !== -1;
-    };
-    
-    core.Utils.in_htrig = function(x) {
-        var trig_fns = ['sinh', 'cosh', 'tanh'];
-        return trig_fns.indexOf(x) !== -1;
-    };
-    
-    var all_functions = core.Utils.all_functions = function(arr) {
-        for(var i=0, l=arr.length; i<l; i++)
-            if(arr[i].group !== FN)
-                return false;
-        return true;
-    },
-    cosAsinBtransform = core.Utils.cosAsinBtranform = function(symbol1, symbol2) {
-        var a, b;
-        a = symbol1.args[0].clone();
-        b = symbol2.args[0].clone();
-        return _.parse(format('(sin(({0})+({1}))-sin(({0})-({1})))/2', a, b));
-    },
-    cosAsinAtransform = core.Utils.cosAsinAtranform = function(symbol1, symbol2) {
-        var a;
-        a = symbol1.args[0].clone();
-        return _.parse(format('(sin(2*({0})))/2', a));
-    },
-    sinAsinBtransform = core.Utils.cosAsinBtranform = function(symbol1, symbol2) { 
-        var a, b;
-        a = symbol1.args[0].clone();
-        b = symbol2.args[0].clone();
-        return _.parse(format('(cos(({0})+({1}))-cos(({0})-({1})))/2', a, b));
-    },
-    trigTransform = core.Utils.trigTransform = function(arr) { 
-        var map = {}, symbol, t,
-            retval = new Symbol(1);
-        for(var i=0, l=arr.length; i<l; i++) {
-            symbol = arr[i]; 
-            if(symbol.group === FN) {
-                var fname = symbol.fname;
-                if(fname === COS && map[SIN]) { 
-                    if(map[SIN].args[0].toString() !== symbol.args[0].toString()) {
-                        t = cosAsinBtransform(symbol, map[SIN]);
-                        delete map[SIN];
-                    }
-                    else{
-                        t = cosAsinAtransform(symbol, map[SIN]);
-                        delete map[SIN];
-                    }
-                    retval = _.multiply(retval, t);
-                }
-                else if(fname === SIN && map[COS]) {
-                    if(map[COS].args[0].toString() !== symbol.args[0].toString()) {
-                        t = cosAsinBtransform(symbol, map[COS]);
-                        delete map[COS];
-                    }
-                    else {
-                        t = cosAsinAtransform(symbol, map[COS]);
-                        delete map[COS];
-                    }
-                    retval = _.multiply(retval, t);
-                }
-                else if(fname === SIN && map[SIN]) {
-                    if(map[SIN].args[0].toString() !== symbol.args[0].toString()) {
-                        t = sinAsinBtransform(symbol, map[SIN]);
-                        delete map[SIN];
-                    }
-                    else {
-                        //This should actually be redundant code but let's put just in case
-                        t = _.multiply(symbol, map[SIN]);
-                        delete map[SIN];
-                    }
-                         
-                    retval = t;
-                }
-                else
-                    map[fname] = symbol;
-            }
-            else
-                retval = _.multiply(retval, symbol);
-        }
-        
-        //put back the remaining functions
-        for(var x in map) 
-            retval = _.multiply(retval, map[x]);
-        
-        return retval;
-
-    };
-    
-    core.Settings.integration_depth = 10;
-    
-    var __ = core.Calculus = {
-
-<<<<<<< HEAD
-        version: '1.4.3',
-=======
-        version: '1.4.4',
->>>>>>> 0004b412
-
-        sum: function(fn, index, start, end) {
-            if(!(index.group === core.groups.S)) throw new Error('Index must be symbol. '+text(index)+' provided');
-            index = index.value;
-            var retval;
-            var symbolic_sum = function() {
-                var f = fn.text(),
-                    subs = {'~': true}, //lock subs. Is this even being used?
-                retval = new core.Symbol(0);
-
-                for(var i=start; i<=end; i++) {
-                    subs[index] = new Symbol(i); 
-                    var ans = _.parse(f, subs);
-                    retval = _.add(retval, ans);
-                }
-                
-                return retval;
-            };
-            if(core.Utils.isNumericSymbol(start) && core.Utils.isNumericSymbol(end)) {
-                start = start.multiplier;
-                end = end.multiplier;
-
-                var variables = core.Utils.variables(fn);
-                if(variables.length === 1 && index === variables[0]) { 
-                    try {
-                        var f = core.Utils.build(fn),
-                            ans;
-                        retval = 0;
-                        for(var i=start; i<=end; i++) {
-                            ans = f.call(undefined, i);
-                            //check if the value is NaN to guard against ruining the rest of the answer. Issue #285
-                            if(isNaN(ans)) { 
-                                var known_obj = {};
-                                known_obj[variables[0]] = i;
-                                ans = Number(core.Utils.evaluate(_.parse(fn.toString(), known_obj)));
-                            }
-
-                            retval += ans;
-                        }
-                        retval = new Symbol(retval);
-                    }
-                    catch(e) {
-                        retval = symbolic_sum();
-                    }   
-                }
-                else {
-                    retval = symbolic_sum();
-                }
-            }
-            else {
-                retval = _.symfunction('sum',arguments);
-            }
-
-            return retval;
-        },
-        product: function(fn, index, start, end) {
-            if(!(index.group === core.groups.S)) throw new Error('Index must be symbol. '+text(index)+' provided');
-            index = index.value;
-            var retval;
-            if(core.Utils.isNumericSymbol(start) && core.Utils.isNumericSymbol(end)) {
-                start = start.multiplier;
-                end = end.multiplier;
-
-                var f = fn.text(),
-                    subs = {},
-                    retval = new core.Symbol(1);
-
-                for(var i=start; i<=end; i++) {
-                    subs[index] = new Symbol(i); 
-                    retval = _.multiply(retval, _.parse(f, subs));
-                }
-            }
-            else {
-                retval = _.symfunction('product', arguments);
-            }
-
-            return retval;
-        },
-        diff: function(symbol, wrt, nth) { 
-            if(core.Utils.isVector(symbol)) {
-                var vector = new core.Vector([]);
-                symbol.each(function(x) {
-                    vector.elements.push(__.diff(x, wrt));
-                });
-                return vector;
-            }
-
-            var d = isSymbol(wrt) ? wrt.text() : wrt; 
-            //the nth derivative
-            nth = isSymbol(nth) ? nth.multiplier : nth || 1;
-            
-            if(d === undefined) d = core.Utils.variables(symbol)[0];
-            
-            //unwrap sqrt
-            if(symbol.group === FN && symbol.fname === SQRT) {
-                var s = symbol.args[0],
-                    sp = symbol.power.clone();
-                //these groups go to zero anyway so why waste time?
-                if(s.group !== N || s.group !== P) {
-                    s.power = isSymbol(s.power) ? _.multiply(s.power, _.multiply(new Symbol(1/2)), sp) : s.power.multiply(new Frac(0.5)).multiply(sp);
-                    s.multiplier = s.multiplier.multiply(symbol.multiplier);
-                }
-                    
-                symbol = s;
-            }
-
-            if(symbol.group === FN && !isSymbol(symbol.power)) {
-                var a = derive(symbol); 
-                var b = __.diff(symbol.args[0].clone(), d); 
-                symbol = _.multiply(a, b);//chain rule
-            }
-            else {
-                symbol = derive(symbol);
-            }
-            
-            if(nth > 1) { 
-                nth--;
-                symbol = __.diff(symbol, wrt, nth);
-            }
-   
-            return symbol;
-  
-             // Equivalent to "derivative of the outside".
-            function polydiff(symbol) {
-                if(symbol.value === d || symbol.contains(d, true)) { 
-                    symbol.multiplier = symbol.multiplier.multiply(symbol.power);
-                    symbol.power = symbol.power.subtract(new Frac(1)); 
-                    if(symbol.power.equals(0)) {
-                        symbol = Symbol(symbol.multiplier);
-                    }
-                } 
-                
-                return symbol;
-            };
-            function derive(symbol) { 
-                var g = symbol.group, a, b, cp; 
-
-                if(g === N || g === S && symbol.value !== d || g === P) { 
-                    symbol = Symbol(0);
-                }
-                else if(g === S) {  
-                    symbol = polydiff(symbol);
-                }
-                else if(g === CB) { 
-                    var m = symbol.multiplier.clone();
-                    symbol.toUnitMultiplier();
-                    var retval =  _.multiply(product_rule(symbol),polydiff(symbol.clone()));
-                    retval.multiplier = retval.multiplier.multiply(m);
-                    return retval;
-                }
-                else if(g === FN && symbol.power.equals(1)) { 
-                    // Table of known derivatives
-                    switch(symbol.fname) {
-                        case LOG:
-                            cp = symbol.clone(); 
-                            symbol = symbol.args[0].clone();//get the arguments
-                            symbol.power = symbol.power.negate();
-                            symbol.multiplier = cp.multiplier.divide(symbol.multiplier); 
-                            break;
-                        case COS:
-                            //cos -> -sin
-                            symbol.fname = SIN;
-                            symbol.multiplier.negate();
-                            break;
-                        case SIN: 
-                            //sin -> cos
-                            symbol.fname = COS;
-                            break;
-                        case TAN:
-                            //tan -> sec^2
-                            symbol.fname = SEC;
-                            symbol.power = new Frac(2);
-                            break;
-                        case SEC: 
-                            // Use a clone if this gives errors
-                            symbol = qdiff(symbol, TAN);
-                            break;
-                        case CSC:
-                            symbol = qdiff(symbol, '-cot');
-                            break;
-                        case COT:
-                            symbol.fname = CSC;
-                            symbol.multiplier.negate();
-                            symbol.power = new Frac(2);
-                            break;
-                        case ASIN:
-                            symbol = _.parse('(sqrt(1-('+text(symbol.args[0])+')^2))^(-1)');
-                            break;
-                        case ACOS:
-                            symbol = _.parse('-(sqrt(1-('+text(symbol.args[0])+')^2))^(-1)');
-                            break;
-                        case ATAN:
-                            symbol = _.parse('(1+('+text(symbol.args[0])+')^2)^(-1)');
-                            break;
-                        case 'acot':
-                            symbol = _.parse('-1/(('+symbol.args[0]+')^2+1)');
-                            break;
-                        case ABS: 
-                            m = symbol.multiplier.clone(); 
-                            symbol.toUnitMultiplier();
-                            //depending on the complexity of the symbol it's easier to just parse it into a new symbol
-                            //this should really be readdressed soon
-                            b = symbol.args[0].clone();
-                            b.toUnitMultiplier();
-                            symbol = _.parse(inBrackets(text(symbol.args[0]))+'/abs'+inBrackets(text(b)));
-                            symbol.multiplier = m;
-                            break;
-                        case 'parens':
-                            //see product rule: f'.g goes to zero since f' will return zero. This way we only get back
-                            //1*g'
-                            symbol = Symbol(1);
-                            break;
-                        case 'cosh':
-                            //cosh -> -sinh
-                            symbol.fname = 'sinh';
-                            break;
-                        case 'sinh': 
-                            //sinh -> cosh
-                            symbol.fname = 'cosh';
-                            break;
-                        case 'tanh':
-                            //tanh -> sech^2
-                            symbol.fname = 'sech';
-                            symbol.power = new Frac(2);
-                            break;
-                        case 'sech': 
-                            // Use a clone if this gives errors
-                            symbol = qdiff(symbol, '-tanh');
-                            break;
-                        case 'csch': 
-                            var arg = String(symbol.args[0]);
-                            return _.parse('-coth('+arg+')*csch('+arg+')');
-                            break;
-                        case 'asinh':
-                            symbol = _.parse('(sqrt(1+('+text(symbol.args[0])+')^2))^(-1)');
-                            break;
-                        case 'acosh':
-                            symbol = _.parse('(sqrt(-1+('+text(symbol.args[0])+')^2))^(-1)');
-                            break;
-                        case 'atanh':
-                            symbol = _.parse('(1-('+text(symbol.args[0])+')^2)^(-1)');
-                            break;
-                        case 'asech':
-                            var arg = String(symbol.args[0]);
-                            symbol = _.parse('-1/(sqrt(1/('+arg+')^2-1)*('+arg+')^2)');
-                            break;
-                        case 'acoth':
-                            symbol = _.parse('-1/(('+symbol.args[0]+')^2-1)');
-                            break;
-                        case 'acsch':
-                            var arg = String(symbol.args[0]);
-                            symbol = _.parse('-1/(sqrt(1/('+arg+')^2+1)*('+arg+')^2)');
-                            break;
-                        case 'Si':
-                            var arg = symbol.args[0];
-                            symbol = _.parse('sin('+arg+')/('+arg+')');
-                            break;
-                        case 'Shi':
-                            var arg = symbol.args[0];
-                            symbol = _.parse('sinh('+arg+')/('+arg+')');
-                            break;
-                        case 'Ci':
-                            var arg = symbol.args[0];
-                            symbol = _.parse('cos('+arg+')/('+arg+')');
-                            break;
-                        case 'Chi':
-                            var arg = symbol.args[0];
-                            symbol = _.parse('cosh('+arg+')/('+arg+')');
-                            break;
-                        case 'Ei':
-                            var arg = symbol.args[0];
-                            symbol = _.parse('e^('+arg+')/('+arg+')');
-                            break;
-                        case 'erf':
-                            symbol = _.parse('(2*e^(-('+symbol.args[0]+')^2))/sqrt(pi)');
-                            break;
-                        case 'atan2':
-                            var x_ = String(symbol.args[0]),
-                                y_ = String(symbol.args[1]);
-                            symbol = _.parse('('+y_+')/(('+y_+')^2+('+x_+')^2)');
-                            break;
-                        case 'sign':
-                            symbol = new Symbol(0);
-                            break;
-                        case 'log10':
-                            symbol = _.parse('1/(('+symbol.args[0]+')*log(10))');
-                            break;
-                        default:
-                            symbol = _.symfunction('diff', [symbol, wrt]);
-                    }
-                }
-                else if(g === EX || g === FN && isSymbol(symbol.power)) { 
-                    var value;
-                    if(g === EX) {
-                        value = symbol.value;
-                    }
-                    else if(g === FN && symbol.contains(d)) { 
-                        value = symbol.fname + inBrackets(text(symbol.args[0]));
-                    }
-                    else {
-                        value = symbol.value + inBrackets(text(symbol.args[0]));
-                    }
-                        a = _.multiply(_.parse(LOG+inBrackets(value)), symbol.power.clone()); 
-                        b = __.diff(_.multiply(_.parse(LOG+inBrackets(value)), symbol.power.clone()), d); 
-                    symbol = _.multiply(symbol, b);
-                }
-                else if(g === FN && !symbol.power.equals(1)) { 
-                    b = symbol.clone();
-                    b.toLinear();
-                    b.toUnitMultiplier();
-                    symbol = _.multiply(polydiff( symbol.clone(), d ), derive(b));  
-                }
-                else if( g === CP || g === PL ) { 
-                    var result = new Symbol(0);
-                    for(var x in symbol.symbols) {
-                        result = _.add(result, __.diff(symbol.symbols[x].clone(), d));
-                    }
-                    symbol = _.multiply(polydiff(symbol.clone()), result);
-                }
-
-                symbol.updateHash();
-                return symbol;
-            };
-
-            function qdiff(symbol, val, altVal) {
-                return _.multiply(symbol, _.parse(val+inBrackets(altVal || text(symbol.args[0]))));
-            };
-
-            function product_rule(symbol) { 
-                //grab all the symbols within the CB symbol
-                var symbols = symbol.collectSymbols(), 
-                    result = new Symbol(0),
-                    l = symbols.length;
-                //loop over all the symbols
-                for(var i=0; i<l; i++) {
-                    var df = __.diff(symbols[i].clone(), d);
-                    for(var j=0; j<l; j++) {
-                        //skip the symbol of which we just pulled the derivative
-                        if(i !== j) {
-                            //multiply out the remaining symbols
-                            df = _.multiply(df, symbols[j].clone());
-                        }
-                    }
-                    //add the derivative to the result
-                    result = _.add(result, df);
-                }
-                return result; //done
-            };
-        },
-        integration: {
-            u_substitution: function(symbols, dx) { 
-                function try_combo(a, b, f) {
-                    var q = f ? f(a, b) : _.divide(a.clone(), __.diff(b, dx));
-                    if(!q.contains(dx, true)) 
-                        return q;
-                    return null;
-                }
-                function do_fn_sub(fname, arg) { 
-                    var subbed = __.integrate(_.symfunction(fname, [new Symbol(u)]), u, 0);
-                    subbed = subbed.sub(new Symbol(u), arg);
-                    subbed.updateHash();
-                    return subbed;
-                }
-
-                var a = symbols[0].clone(),
-                    b = symbols[1].clone(),
-                    g1 = a.group,
-                    g2 = b.group,
-                    //may cause problems if person is using this already. Will need
-                    //to find algorithm for detecting conflict
-                    u = '__u__', 
-                    Q;
-                if(g1 === FN && g2 !== FN) {
-                    //e.g. 2*x*cos(x^2)
-                    var arg = a.args[0];
-                    Q = try_combo(b, arg.clone());
-                    if(Q) 
-                        return _.multiply(Q, do_fn_sub(a.fname, arg));
-                    Q = try_combo(b, a);
-                    if(Q) {
-                        return __.integration.poly_integrate(a);
-                    }
-                }
-                else if(g2 === FN && g1 !== FN) {
-                    //e.g. 2*(x+1)*cos((x+1)^2
-                    var arg = b.args[0];
-                    Q = try_combo(a, arg.clone());
-                    if(Q) 
-                        return _.multiply(Q, do_fn_sub(b.fname, arg));
-                }
-                else if(g1 === FN && g1 === FN) {
-                    Q = try_combo(a.clone(), b.clone());
-                    if(Q)
-                        return _.multiply(__.integration.poly_integrate(b), Q);
-                    Q = try_combo(b.clone(), a.clone());
-                    if(Q)
-                        return _.multiply(__.integration.poly_integrate(b), Q);
-                }
-                else if(g1 === EX && g2 !== EX) { 
-                    var p = a.power; 
-                    Q = try_combo(b, p.clone());
-                    if(!Q) {
-                        //one more try
-                        var dc = __.integration.decompose_arg(p.clone(), dx);
-                        //consider the possibility of a^x^(n-1)*x^n dx
-                        var xp = __.diff(dc[2].clone(), dx);
-                        var dc2 = __.integration.decompose_arg(xp.clone(), dx);
-                        //if their powers equal, so if dx*p == b
-                        if(_.multiply(dc[1], dc2[1]).power.equals(b.power)) {
-                            var m = _.divide(dc[0].clone(), dc2[0].clone());
-
-                            var new_val = _.multiply(m.clone(), _.pow(new Symbol(a.value), _.multiply(dc[0], new Symbol(u))));
-                            new_val = _.multiply(new_val, new Symbol(u));
-                            return __.integration.by_parts(new_val, u, 0, {}).sub(u, dc[1].clone());
-                        }
-
-                    }
-                    var integrated = __.integrate(a.sub(p.clone(), new Symbol(u)), u, 0),
-                            retval = _.multiply(integrated.sub(new Symbol(u), p), Q);
-                        
-                    
-                    return retval;
-                }
-                else if(g2 === EX && g1 !== EX) {
-                    var p = b.power;
-                    Q = try_combo(a, p.clone());
-                    var integrated = __.integrate(b.sub(p, new Symbol(u)), u, 0);
-                    return _.multiply(integrated.sub(new Symbol(u), p), Q);
-                }
-                else if(a.isComposite() || b.isComposite()) { 
-                    var f = function(a, b) {
-                        var A = core.Algebra.Factor.factor(a),
-                            B = core.Algebra.Factor.factor(__.diff(b, dx));
-                        var q = _.divide(A, B);
-                        return q;
-                    };
-                    var f1 = a.isComposite() ? a.clone().toLinear() : a.clone(),
-                        f2 = b.isComposite() ? b.clone().toLinear() : b.clone(); 
-                    Q = try_combo(f1.clone(), f2.clone(), f); 
-                    if(Q) 
-                        return _.multiply(__.integration.poly_integrate(b), Q);
-                    Q = try_combo(f2.clone(), f1.clone(), f);
-                    if(Q)
-                        return _.multiply(__.integration.poly_integrate(a), Q);
-                }
-            },
-            //simple integration of a single polynomial x^(n+1)/(n+1)
-            poly_integrate: function(x) { 
-                var p = x.power.toString(),
-                    m = x.multiplier.toDecimal(), 
-                    s = x.toUnitMultiplier().toLinear();
-                if(Number(p) === -1) {
-                    return _.multiply(new Symbol(m), _.symfunction(LOG, [s]));
-                }
-                return _.parse(format('({0})*({1})^(({2})+1)/(({2})+1)', m, s, p));
-            },
-            //If we're just spinning wheels we want to stop. This is why we 
-            //wrap integration in a try catch block and call this to stop.
-            stop: function(msg) {
-                msg = msg || 'Stopping!';
-                throw new NoIntegralFound(msg);
-            },
-            partial_fraction: function(input, dx, depth, opt) { 
-                var num, den; 
-                var m = new Symbol(input.multiplier);
-                
-                //make prepartions
-                //check if it's a symbol. If so get num and denom
-                if(isSymbol(input)) { 
-                    den = input.getDenom().invert();
-                    num = input.getNum();
-                }
-                else {
-                    //we assume it's an array
-                    num = input[0];
-                    den = input[1];
-                }
-
-                //although technically not partial fractions we can  save ourselves a lot of headache with a simple u sub
-                if(num.isConstant()) {
-                    var fn = den.clone().toLinear(),
-                        a = fn.stripVar(dx),
-                        bx = _.subtract(fn.clone(), a);
-                    if(bx.group === S && bx.isLinear()) { 
-                        //we make the u substitution
-                        return __.integration.poly_integrate(input);
-                    }
-                    
-                    if(den.power.greaterThan(1))
-                        den = _.expand(den);
-                }
-
-                //make sure that den > num
-                var q = core.Algebra.div(num, den.clone()),
-                    M = new core.Matrix(), //prepare the two matrices
-                    c = new core.Matrix(),
-                    num_array = q[1].toArray(dx), //point to the remainder not the numerator
-                num = q[1]; //point to the remainder not the whole
-                //get the factors of the denominator
-                var factors = Symbol.unwrapPARENS(core.Algebra.Factor.factor(den)); 
-
-                var factor_array = []; 
-                //we first have to unwrap the factor and get them in ordered form. We use an array for this
-                //the first part of q can just be integrated using standard integration so we do so
-                var result = q[0].equals(0) ? q[0] : __.integrate(q[0], dx, depth || 0);
-                if(factors.group !== CP) { 
-                    factors.each(function(factor) { 
-                        //unwrap parentheses
-                        factor = Symbol.unwrapPARENS(factor);
-                        //TODO: red flag. Possible bug. The factors should already be inverted. Why are we inverting them here?
-                        if(factor.power.lessThan(0))
-                            factor.invert();
-                        if(factor.isConstant())
-                            m = _.multiply(m, factor); //add it to the constants
-                        else
-                            factor_array.push(factor);
-                    });
-                }
-                else { 
-                    if(q[1].isComposite()) { 
-                        //apply the sum rule
-                        q[1].each(function(x) {
-                            var s = _.divide(x.clone(), factors.clone());//put it back in the form num/den
-                            result = _.add(result, __.integrate(s, dx, depth || 0));
-                        });
-                    }
-                    else { 
-                        //I have no idea why integration by parts doesn't work for p === 2
-                        var fn = factors.clone().toLinear(),
-                            decomp = __.integration.decompose_arg(fn, dx),
-                            x = decomp[1],
-                            a = decomp[0],
-                            b = decomp[3];
-                        if(!x.isLinear())
-                            //we stop because u du takes care of quadratics
-                            __.integration.stop();
-                        if(factors.power.greaterThan(0)) { 
-                            if(q[1].isConstant()) {
-                                result = __.integration.poly_integrate(_.divide(q[1], factors));
-                            }
-                            else {
-                                //since we know x is linear we can just let u = x+a and u-a = x = r
-                                //TODO: On a serious note what is u du doing in partial fractions. This has got to be redone
-                                //rewrite the expression to become (1/a)*[ (ax+b)/(ax+b) - b/(ax+b)] which we can do 
-                                //since x is linear from above
-                                result = _.add(
-                                    __.integrate(_.divide(fn.clone(), factors.clone()), dx, depth || 0),
-                                    __.integrate(_.divide(b.negate(), factors.clone()), dx, depth || 0)
-                                );
-                            }
-                            result = _.divide(result, a);
-                        }
-                        else { 
-                            result = __.integration.by_parts(_.divide(q[1], factors.clone()), dx, core.Settings.integration_depth, opt);
-                        }
-                    }  
-
-                    return result;
-                }
-
-                var l = factor_array.length;
-                //if there's only one factor then we can exit since there's nothing else to compute
-                //other than the current integral of the whole and remainder
-                if(l === 1) { 
-                    //put it back in the proper form. Remember that this is the remainder so it still has a 
-                    //denominator
-                    var s = _.divide(q[1], factor_array[0]); 
-                    var intg = __.integrate(s, dx, depth || 0); //compute the integral of the remainder
-                    intg = _.divide(intg, m); //put back the multiplier
-                    result = _.add(result, intg);
-                    return result;
-                }
-                //the next step is to expand the factors excluding the current factor
-                //e.g. if the factors were (x+7)*(x+1)*(x+5) we want them as:
-                //x^2+6*x+5 because of: (x+1)*(x+5)
-                //x^2+12*x+35 because of: (x+7)*(x+5)
-                //x^2+8*x+7 because of: (x+7)*(x+1)
-                for(var i=0; i<l; i++) { 
-                    var t = new Symbol(1);
-                    for(var j=0; j<l; j++) {
-                        if(i !== j) 
-                            t = _.multiply(t, factor_array[j].clone());
-                    }
-
-                    t = _.expand(t).toArray(dx);//this is one of the rows
-
-                    var e = num_array[i];
-                    c.elements[i] = e ?  [e] : [Symbol(0)]; //fill the holes in the coeffs
-                    M.elements[i] = t; //add the row to the matrix
-                }
-                //solve for A, B, C, etc. We transpose to have the powers in the columns
-                var L = M.transpose().invert().multiply(c); 
-                //we can now integrate each one of them but remember we divided earlier so integrate the whole if it's not zero
-                for(var i=0; i<l; i++) { 
-                    var integral = __.integrate(_.divide(q[1].clone(), factor_array[i]), dx, depth || 0),
-                        cf = _.expand(L.elements[i][0]); 
-                    var mm = _.divide(cf, m.clone()); 
-                    result = _.add(result, _.multiply(integral, mm));
-                }
-
-                return result;
-            },
-            get_udv: function(symbol) { 
-                var parts = [[/*L*/], [/*I*/], [/*A*/], [/*T*/], [/*E*/]];
-                //first we sort them 
-                var setSymbol = function(x) { 
-                    var g = x.group; 
-                    if(g === FN) {
-                        var fname = x.fname;
-                        if(core.Utils.in_trig(fname) || core.Utils.in_htrig(fname))
-                            parts[3].push(x);
-                        else if(core.Utils.in_inverse_trig(fname))
-                            parts[1].push(x);
-                        else if(fname === LOG)
-                            parts[0].push(x);
-                        else { 
-                            __.integration.stop();
-                        }
-                    }
-                    else if(g === S || x.isComposite() && x.isLinear() || g === CB && x.isLinear()) {
-                        parts[2].push(x);
-                    }
-                    else if(g === EX || x.isComposite() && !x.isLinear())
-                        parts[4].push(x);
-                    else
-                        __.integration.stop();
-                };
-                
-                if(symbol.group === CB) 
-                    symbol.each(function(x) { 
-                        setSymbol(Symbol.unwrapSQRT(x, true));
-                    });
-                else 
-                    setSymbol(symbol);
-                var u, dv = new Symbol(1);
-                //compile u and dv
-                for(var i=0; i<5; i++) { 
-                    var part = parts[i], t,
-                        l = part.length;
-                    if(l > 0) {
-                        if(l > 1) {
-                            t = new Symbol(1);
-                            for(var j=0; j<l; j++) 
-                                t = _.multiply(t, part[j].clone());
-                        }
-                        else
-                            t = part[0].clone();
-
-                        if(!u) { 
-                            u = t;//the first u encountered gets chosen
-                            u.multiplier = u.multiplier.multiply(symbol.multiplier); //the first one gets the mutliplier
-                        } 
-                        else dv = _.multiply(dv, t); //everything else belongs to dv
-                    }  
-                }
-
-                return [u, dv];
-            },
-            
-            trig_sub: function(symbol, dx, depth, opt, parts, symbols) {  
-                parts = parts || __.integration.decompose_arg(symbol.clone().toLinear(), dx);
-                var b = parts[3],
-                    ax = parts[2],
-                    a = parts[0],
-                    x = parts[1]; 
-                if(x.power.equals(2) && a.greaterThan(0)) {
-                    //use tan(x)
-                    var t = core.Utils.getU(symbol), //get an appropriate u
-                        u = _.parse(TAN+inBrackets(t)), //u
-                        du = _.parse(SEC+inBrackets(t)+'^2'), //du
-                        f = _.multiply(symbol.sub(x, u), du);
-                    var integral = __.integrate(f, t, depth, opt).sub(u, x);
-                    core.Utils.clearU(u);
-                    return integral;
-                }
-            },
-            
-            by_parts: function(symbol, dx, depth, o) { 
-                o.previous = o.previous || [];
-                var udv, u, dv, du, v, vdu, uv, retval, integral_vdu, m, c, vdu_s;
-                //first LIATE
-                udv = __.integration.get_udv(symbol);
-                u = udv[0]; 
-                dv = udv[1]; 
-                du = Symbol.unwrapSQRT(_.expand(__.diff(u.clone(), dx)), true); 
-                c = du.clone().stripVar(dx);
-                //strip any coefficients
-                du = _.divide(du, c.clone());
-                v = __.integrate(dv.clone(), dx, depth || 0); 
-                vdu = _.multiply(v.clone(), du); 
-                vdu_s = vdu.toString();
-                //currently only supports e^x*(some trig)
-                if(o.previous.indexOf(vdu_s) !== -1 && (core.Utils.in_trig(u.fname)) && dv.isE()) { 
-                    //We're going to exploit the fact that vdu can never be constant
-                    //to work out way out of this cycle. We'll return the length of
-                    //the this.previous array until we're back at level one
-                    o.is_cyclic = true;
-                    //return the integral. 
-                    return new Symbol(1);
-                }
-                else
-                    o.previous.push(vdu_s);
-
-                uv = _.multiply(u, v); 
-                //clear the multiplier so we're dealing with a bare integral
-                m = vdu.multiplier.clone();
-                vdu.toUnitMultiplier();
-                integral_vdu = _.multiply(__.integrate(vdu.clone(), dx, depth, o), c); 
-                integral_vdu.multiplier = integral_vdu.multiplier.multiply(m);
-                retval = _.subtract(uv, integral_vdu);
-                //we know that there cannot be constants so they're a holdover from a cyclic integral
-                if(o.is_cyclic) { 
-                    //start popping the previous stack so we know how deep in we are
-                    o.previous.pop();
-                    if(o.previous.length === 0) {
-                        retval = _.expand(retval);
-                        var rem = new Symbol(0);
-                        retval.each(function(x) {
-                            if(!x.contains(dx))
-                                rem = _.add(rem, x.clone());
-                        });
-                        //get the actual uv
-                        retval = _.divide(_.subtract(retval, rem.clone()), _.subtract(new Symbol(1), rem));
-                    }
-                }
-                
-                return retval;
-            },
-            /*
-             * dependents: [Solve, integrate]
-             */
-            decompose_arg: core.Utils.decompose_fn
-        },
-        //TODO: nerdamer.integrate('-e^(-a*t)*sin(t)', 't') -> gives incorrect output
-        integrate: function(original_symbol, dt, depth, opt) { 
-            //assume integration wrt independent variable if expression only has one variable
-            if(!dt) {
-                var vars = core.Utils.variables(original_symbol);
-                if(vars.length === 1)
-                    dt = vars[0]; 
-                //defaults to x
-                dt = dt || 'x';
-            }
-            //add support for integrating vectors
-            if(core.Utils.isVector(original_symbol)) {
-                var vector = new core.Vector([]);
-                original_symbol.each(function(x) {
-                    vector.elements.push(__.integrate(x, dt));
-                });
-                return vector;
-            }
-            if(!isNaN(dt))
-                _.error('variable expected but received '+dt);
-            //get rid of constants right away
-            if(original_symbol.isConstant(true))
-                return _.multiply(original_symbol.clone(), _.parse(dt));
-            
-            //configurations options for integral. This is needed for tracking extra options
-            //e.g. cyclic integrals or additional settings
-            opt = opt || {};
-            return core.Utils.block('PARSE2NUMBER', function() {
-                //make a note of the original symbol. Set only if undefined
-                depth = depth || 0;
-                var dx = isSymbol(dt) ? dt.toString() : dt,
-                    //we don't want the symbol in sqrt form. x^(1/2) is prefererred
-                    symbol = Symbol.unwrapSQRT(original_symbol.clone(), true), 
-                    g = symbol.group,
-                    retval;
-
-                try { 
-                    //We stop integration after x amount of recursive calls
-                    if(++depth > core.Settings.integration_depth) 
-                        __.integration.stop('Maximum depth reached. Exiting!');
-
-                    //constants. We first eliminate anything that doesn't have dx. Everything after this has 
-                    //to have dx or else it would have been taken care of below
-                    if(!symbol.contains(dx, true)) { 
-                        retval = _.multiply(symbol.clone(), _.parse(dx));
-                    }
-                    //e.g. 2*x
-                    else if(g === S) {
-                        retval = __.integration.poly_integrate(symbol, dx, depth);
-                    }
-                    else if(g === EX) { 
-                        //check the base
-                        if(symbol.contains(dx) && symbol.previousGroup !== FN) {
-                            //if the symbol also contains dx then we stop since we currently 
-                            //don't know what to do with it e.g. x^x
-                            if(symbol.power.contains(dx))
-                                __.integration.stop();
-                            else { 
-                                var t = __.diff(symbol.clone().toLinear(), dx);
-                                if(t.contains(dx))
-                                    __.integration.stop();
-                                //since at this point it's the base only then we do standard single poly integration
-                                //e.g. x^y
-                                retval = __.integration.poly_integrate(symbol, dx, depth);
-                            }
-                        }
-                        //e.g. a^x or 9^x
-                        else {
-                            var a = __.diff(symbol.power.clone(), dx);
-                            if(a.contains(dx)) {
-                                var aa = a.stripVar(dx),
-                                    x = _.divide(a.clone(), aa.clone());
-                                if(x.group === S && x.isLinear()) {
-                                    aa.multiplier = aa.multiplier.divide(new Frac(2));
-                                    return _.parse(format('({2})*(sqrt(pi)*erf(sqrt(-{0})*{1}))/(2*sqrt(-{0}))', aa, dx, symbol.multiplier));
-                                }
-                                else
-                                    __.integration.stop();
-                            }
-                            if(symbol.isE()) {
-                                retval = symbol;
-                            }
-                            else {
-                                var d = _.symfunction(LOG, [_.parse(symbol.value)]);
-                                retval = _.divide(symbol, d);
-                            }
-                            retval = _.divide(retval, a);
-                        }
-                    }
-                    else if(symbol.isComposite() && symbol.isLinear()) {
-                        retval = new Symbol(0);
-                        symbol.each(function(x) {
-                            retval = _.add(retval, __.integrate(x, dx, depth));
-                        });
-                    }
-                    else if(g === CP) { 
-                        if(symbol.power.greaterThan(1))
-                            symbol = _.expand(symbol);
-                        if(symbol.power.equals(1)) {
-                            retval = new Symbol(0);
-                            symbol.each(function(x) {
-                                retval = _.add(retval, __.integrate(x, dx, depth));
-                            }, true);
-                        }
-                        else {
-                            var p = Number(symbol.power),
-                                m = symbol.multiplier.clone();//temporarily remove the multiplier
-                            symbol.toUnitMultiplier();
-                            var //below we consider the form ax+b
-                                fn = symbol.clone().toLinear(), //get just the pure function without the power
-                                decomp = __.integration.decompose_arg(fn, dx),
-                                //I have no idea why I used bx+a and not ax+b. TODO change this to something that makes sense
-                                b = decomp[3],
-                                ax = decomp[2],
-                                a = decomp[0],
-                                x = decomp[1]; 
-                            if(p === -1 && x.group !== PL) { 
-                                //we can now check for atan
-                                if(x.group === S && x.power.equals(2)) { //then we have atan
-                                    //abs is redundants since the sign appears in both denom and num.
-                                    var unwrapAbs = function(s) {
-                                        var result = new Symbol(1);
-                                        s.each(function(x) {
-                                            result = _.multiply(result, x.fname === 'abs' ? x.args[0] : x);
-                                        });
-                                        return result;
-                                    };
-                                    var A = a.clone(),
-                                        B = b.clone();
-                                    A = _.pow(A, new Symbol(1/2));
-                                    B = _.pow(B, new Symbol(1/2));
-                                    //unwrap abs
-
-                                    var d = _.multiply(unwrapAbs(B), unwrapAbs(A)),
-                                        f = _.symfunction(ATAN, [_.divide(_.multiply(a, x.toLinear()), d.clone())]);
-                                    retval = _.divide(f, d);
-                                }
-                                else if(x.group === S && x.isLinear()) {
-                                    retval = _.divide(__.integration.poly_integrate(symbol), a);
-                                }
-                                else { 
-                                    //1/(x^4+1)
-                                    if(x.power.equals(4)) {
-                                        //https://www.freemathhelp.com/forum/threads/55678-difficult-integration-int-1-(1-x-4)-dx
-                                        var A, B, C, D, E, F, f1, f2, f3, f4, L1, L2;
-                                        var br = inBrackets;
-                                        //apply rule: ax^4+b = (√ax^2+√2∜a∜bx+√b)(√ax^2-√2∜a∜bx+√b)
-                                        //get quadratic factors
-                                        A = _.parse(SQRT+br(a)+'*'+dx+'^2');
-                                        B = _.parse(SQRT+br(2)+'*'+br(a)+'^'+br('1/4')+'*'+br(b)+'^'+br('1/4')+'*'+dx);
-                                        C = _.parse(SQRT+br(b));
-                                        f1 = _.add(_.add(A.clone(), B.clone()), C.clone());
-                                        f2 = _.add(_.subtract(A, B), C);
-                                        //calculate numerators: [D+E, D-E] -> [√2*b^(3/4)+√b∜ax, √2*b^(3/4)-√b∜ax]
-                                        D = _.parse(SQRT+br(2)+'*'+br(b)+'^'+br('3/4'));
-                                        E = _.parse(SQRT+br(b)+'*'+br(b)+'^'+br('1/4')+'*'+dx);
-                                        //let F = 2b√2∜b
-                                        F = _.parse(2+'*'+br(b)+'*'+SQRT+br(2)+'*'+br(b)+'^'+br('1/4'));
-                                        //calculate the factors
-                                        L1 = _.divide(_.subtract(D.clone(), E.clone()), _.multiply(F.clone(), f2));
-                                        L2 = _.divide(_.add(D, E), _.multiply(F, f1.clone()));
-                                        retval = _.add(
-                                                    __.integrate(L1, dx, depth, opt),
-                                                    __.integrate(L2, dx, depth, opt)
-                                                );
-                                    }
-                                    else
-                                        //let's try partial fractions
-                                        retval = __.integration.partial_fraction(symbol, dx, depth);
-                                }
-                            }
-                            else if(p === -1/2) {
-                                //detect asin and atan
-                                if(x.group === S && x.power.equals(2)) {
-                                    if(ax.multiplier.lessThan(0) && !b.multiplier.lessThan(0)) {
-                                        a.negate();
-                                        //it's asin
-                                        if(b.isConstant() && a.isConstant()) {
-                                            var d = _.symfunction(SQRT, [a.clone()]),
-                                                d2 = _.symfunction(SQRT, [_.multiply(a.clone(), b)]);
-                                            retval = _.divide(_.symfunction(ASIN, [_.divide(ax.toLinear(), d2)]), d);
-                                        }
-                                        //I'm not sure about this one. I'm trusting Wolfram Alpha here
-                                        else {
-                                            var sqrt_a = _.symfunction(SQRT, [a]),
-                                                sqrt_ax = _.multiply(sqrt_a.clone(), x.clone().toLinear());
-                                            retval = _.divide(_.symfunction(ATAN, [_.divide(sqrt_ax, _.symfunction(SQRT, [fn.clone()]))]), sqrt_a);
-                                        }
-                                    }
-                                    else {
-                                        /*WHAT HAPPENS HERE???? e.g. integrate(3/sqrt(-a+b*x^2),x) or integrate(3/sqrt(a+b*x^2),x)*/
-                                        __.integration.stop();
-                                    }
-                                }
-                                else {
-                                    //This would be a case like 1/(sqrt(1-x^3) or 1/(1-(x+1)^2)
-                                    __.integration.stop();
-                                }
-                            }
-                            else { 
-                                if(x.isLinear() && x.group !== PL)
-                                    retval = _.divide(__.integration.poly_integrate(symbol), a);
-                                else if(x.power.equals(2) && a.greaterThan(0)) { 
-                                    var sqa, sqb, aob, bsqi, n, integral, u, v, uv;
-                                    //1/(a*x^2+b^2)^n
-                                    //strip the value of b so b = 1
-                                    sqa = _.parse(SQRT+inBrackets(a)); //strip a so b = 1
-                                    sqb = _.parse(SQRT+inBrackets(b));
-                                    aob = _.multiply(sqa.clone(), sqb.clone()).invert();
-                                    bsqi = _.pow(b, new Symbol(symbol.power));
-                                    uv = core.Utils.getU(symbol);
-                                    u = _.multiply(aob, x.clone().toLinear());
-                                    v = _.parse(ATAN+inBrackets(u));
-                                    //the conversion will be 1+tan(x)^2 -> sec(x)^2
-                                    //since the denominator is now (sec(x)^2)^n and the numerator is sec(x)^2 
-                                    //then the remaining sec will be (n-1)*2;
-                                    var n = (Math.abs(symbol.power)-1)*2; 
-                                    //1/sec(x)^n can now be converted to cos(x)^n and we can pull the integral of that
-                                    var integral = __.integrate(_.parse(COS+inBrackets(uv)+'^'+n));
-                                    core.Utils.clearU(uv);
-                                    return _.multiply(integral.sub(uv, v), bsqi);
-                                }
-                                else { 
-                                    if(symbol.group !== CB && !symbol.power.lessThan(0)) {
-                                        retval = __.integration.by_parts(symbol, dx, depth, opt);
-                                    }
-                                    else 
-                                        retval = __.integration.partial_fraction(symbol, dx, depth, opt);
-                                }
-                            }
-                            retval.multiplier = retval.multiplier.multiply(m);
-                        }
-                    }
-                    else if(g === FN) { 
-                        var arg = symbol.args[0],
-                            m = symbol.multiplier.clone();
-                        symbol.toUnitMultiplier();
-                        var decomp = __.integration.decompose_arg(arg, dx);
-                        //easies way I can think of to get the coefficient and to make sure
-                        //that the symbol is linear wrt dx. I'm not actually trying to get the 
-                        //derivative
-                        var a = decomp[0],
-                            x = decomp[1],
-                            fname = symbol.fname;
-                        //log is a special case that can be handled with integration by parts
-                        if(fname === LOG || (fname === ASIN || fname === ACOS || fname === ATAN && x.isLinear())) { 
-                            /*integration by parts */
-                            var p = symbol.power.toString(); 
-                            if(isInt(p))
-                                depth = depth - p; //it needs more room to find the integral
-                            retval = __.integration.by_parts(symbol, dx, depth, opt); 
-                        }
-                        else if(fname === TAN && symbol.power.lessThan(0)) {
-                            //convert to cotangent
-                            var sym  = symbol.clone();
-                            sym.power.negate();
-                            sym.fname = COT;
-                            return __.integrate(sym, dx, depth);
-                        }
-                        else {
-                            if(!a.contains(dx, true) && symbol.isLinear()) { //perform a deep search for safety
-                                //first handle the special cases 
-                                if(fname === ABS) {
-                                    //REVISIT **TODO**
-                                    var x = _.divide(arg.clone(), a.clone());
-                                    if(x.group === S && !x.power.lessThan(0)) {
-                                        if(core.Utils.even(x.power)) {
-                                            retval = __.integrate(arg, dx, depth);
-                                        }
-                                        else {
-                                            var integrated = __.integrate(x, dx, depth);
-                                            integrated.power = integrated.power.subtract(new Frac(1));
-                                            retval = _.multiply(_.multiply(_.symfunction(ABS, [x.toLinear()]), integrated), a);
-                                        }
-                                    }
-                                    else 
-                                        __.integration.stop();
-                                }
-                                else { 
-                                    var ag = symbol.args[0].group,
-                                        decomposed = __.integration.decompose_arg(arg, dx);
-                                    
-                                    if(!(ag === CP || ag === S || ag === CB) || !decomposed[1].power.equals(1) || arg.hasFunc())
-                                        __.integration.stop();
-                                    /**TODO**/ //ASIN, ACOS, ATAN
-                                    switch(fname) {
-                                        case COS:
-                                            retval = _.symfunction(SIN, [arg]);
-                                            break;
-                                        case SIN:
-                                            retval = _.symfunction(COS, [arg]);
-                                            retval.negate();
-                                            break;
-                                        case TAN:
-                                            retval = _.parse(format('log(sec({0}))', arg));
-                                            break;
-                                        case SEC:
-                                            retval = _.parse(format('log(tan({0})+sec({0}))', arg));
-                                            break;
-                                        case CSC:
-                                            retval = _.parse(format('-log(csc({0})+cot({0}))', arg));
-                                            break;
-                                        case COT:
-                                            retval = _.parse(format('log(sin({0}))', arg));
-                                            break;
-                                        case SINH:
-                                            retval = _.symfunction(COSH, [arg]);
-                                            break;
-                                        case COSH:
-                                            retval = _.symfunction(SINH, [arg]);
-                                            break;
-                                        case TANH:
-                                            retval = _.parse(format('log(cosh({0}))', arg));
-                                            break;
-                                        case EXP:
-                                            retval = __.integrate(_.parse(format('e^({0})', arg)), dx, depth);
-                                            break;
-                                        case 'erf':
-                                            var arg = symbol.args[0].clone(),
-                                                dc = __.integration.decompose_arg(arg, dx),
-                                                x_ = dc[1],
-                                                a_ = dc[0];
-                                            retval = _.parse(format('e^(-(({2}))^2)/(({0})*sqrt(pi))+(1/({0})+({1}))*erf(({2}))', a_, x_, arg));
-                                            break;
-                                        case 'sign':
-                                            retval = _.multiply(symbol.clone(), arg.clone());
-                                            break;
-                                        default:
-                                            __.integration.stop();
-                                    }
-
-                                    retval = _.divide(retval, a); 
-                                }
-                            }
-                            else if(x.isLinear()) { 
-                                if(fname === COS || fname === SIN) {
-                                    var p = Number(symbol.power);
-                                    //check to see if it's negative and then just transform it to sec or csc
-                                    if(p < 0) {
-                                        symbol.fname = fname === SIN ? CSC : SEC;
-                                        symbol.invert().updateHash();
-                                        retval = __.integrate(symbol, dx, depth);
-                                    }
-                                    else {
-                                        var arg = symbol.args[0],
-                                            rd = symbol.clone(), //cos^(n-1)
-                                            rd2 = symbol.clone(), //cos^(n-2)
-                                            q = new Symbol((p-1)/p), //
-                                            na = _.multiply(a.clone(), new Symbol(p)).invert(); //1/(n*a)
-                                        rd.power = rd.power.subtract(new Frac(1));
-                                        rd2.power = rd2.power.subtract(new Frac(2));
-
-                                        var t = _.symfunction(fname === COS ? SIN : COS, [arg.clone()]);
-                                        if(fname === SIN) t.negate();
-                                        retval = _.add(_.multiply(_.multiply(na, rd), t), _.multiply(q, __.integrate(_.parse(rd2), dx, depth)));
-                                    }
-                                }
-                                //tan(x)^n or cot(x)^n
-                                else if(fname === TAN || fname === COT) { 
-                                    //http://www.sosmath.com/calculus/integration/moretrigpower/moretrigpower.html
-                                    if(symbol.args[0].isLinear(dx)) {
-                                        var n = symbol.power.subtract(new Frac(1)).toString(),
-                                            r = symbol.clone().toUnitMultiplier(),
-                                            w = _.parse(format((fname === COT ? '-' : '')+'1/({2}*{0})*{3}({1})^({0})', n, arg, a, fname));
-                                        r.power = r.power.subtract(new Frac(2));
-                                        if(r.power.equals(0))
-                                            r = _.parse(r);
-                                        retval = _.subtract(w, __.integrate(r, dx, depth));
-                                    }   
-                                }
-                                //sec(x)^n or csc(x)^n
-                                else if(fname === SEC || fname === CSC) { 
-                                    //http://www.sosmath.com/calculus/integration/moretrigpower/moretrigpower.html
-                                    var n1 = symbol.power.subtract(new Frac(1)).toString(),
-                                        n2 = symbol.power.subtract(new Frac(2)).toString(),
-                                        f2 = fname === SEC ? TAN : COT,
-                                        r = symbol.clone().toUnitMultiplier(),
-                                        parse_str = format((fname === CSC ? '-' : '')+'1/({0}*{1})*{4}({3})^({2})*{5}({3})', a, n1, n2, arg, fname, f2),
-                                        w = _.parse(parse_str);
-                                    r.power = r.power.subtract(new Frac(2));
-                                    if(r.power.equals(0))
-                                        r = _.parse(r);
-                                    retval = _.add(w, _.multiply(new Symbol(n2/n1), __.integrate(r, dx, depth)));
-                                }
-                                else if((fname === COSH || fname === SINH) && symbol.power.equals(2)) {
-                                    retval = __.integrate(symbol.fnTransform(), dx, depth);
-                                }
-                                else
-                                    __.integration.stop();
-                            }
-                            else 
-                                __.integration.stop();
-
-                            retval.multiplier = retval.multiplier.multiply(m);
-                        }
-                    }
-                    else if(g === PL) {
-                        retval = __.integration.partial_fraction(symbol, dx, depth);
-                    }
-                    else if(g === CB) { 
-                        //separate the coefficient since all we care about are symbols containing dx
-                        var coeff = symbol.stripVar(dx); 
-                        //now get only those that apply
-                        var cfsymbol = _.divide(symbol.clone(), coeff.clone()); //a coeff free symbol
-
-                        //if we only have one symbol left then let's not waste time. Just pull the integral
-                        //and let the chips fall where they may
-                        if(cfsymbol.group !== CB) { 
-                            retval = __.integrate(cfsymbol, dx, depth);
-                        }
-                        else { 
-                            //we collect the symbols and sort them descending group, descending power, descending alpabethically
-                            var symbols = cfsymbol.collectSymbols().sort(function(a, b) {
-                                if(a.group === b.group)  {
-                                    if(Number(a.power) === Number(b.power))
-                                        if(a < b) return 1; //I want sin first
-                                        else return -1;
-                                    return b.power - a.power; //descending power
-                                }
-                                return b.group - a.group; //descending groups
-                            }).map(function(x) {
-                                var unwrapped = Symbol.unwrapSQRT(x, true);
-                                if(unwrapped.fname === EXP) {
-                                    return _.parse(format('({1})*e^({0})', unwrapped.args[0], unwrapped.multiplier));
-                                }
-                                return unwrapped;
-                            });
-                            //generate an image for 
-                            var l = symbols.length;
-                            if(l === 2) { 
-                                //try u substitution
-                                try {
-                                    retval = __.integration.u_substitution(symbols, dx);
-                                }
-                                catch(e){/* failed :`(*/; }   
-                                if(!retval) { 
-                                    //no success with u substitution so let's try known combinations
-                                    //are they two functions
-                                    var g1 = symbols[0].group,
-                                        g2 = symbols[1].group,
-                                        sym1 = symbols[0],
-                                        sym2 = symbols[1],
-                                        fn1 = sym1.fname,
-                                        fn2 = sym2.fname; 
-                                    //reset the symbol minus the coeff
-                                    symbol = _.multiply(sym1.clone(), sym2.clone());
-
-                                    if(g1 === FN && g2 === FN) { 
-                                        if(fn1 === LOG || fn2 === LOG) { 
-                                            retval = __.integration.by_parts(symbol.clone(), dx, depth, opt);
-                                        }
-                                        else { 
-                                            symbols.sort(function(a, b) {
-                                                return b.fname > a.fname;
-                                            });
-                                            var arg1 = sym1.args[0];
-                                            //make sure the arguments are suitable. We don't know how to integrate non-linear arguments
-                                            if(!arg1.isLinear() || !(arg1.group === CP || arg1.group === CB || arg1.group === S))
-                                                __.integration.stop();
-
-                                            var decomp = __.integration.decompose_arg(arg1, dx);
-                                            x = decomp[1],
-                                            a = decomp[0];
-                                            if(!x.isLinear()) //again... linear arguments only wrt x
-                                                __.integration.stop();
-
-                                            //they have to have the same arguments and then we have cleared all the check to 
-                                            //make sure we can integrate FN & FN
-                                            var arg2 = sym2.args[0];
-                                            //make sure that their argument matches
-                                            if(arg1.equals(arg2)) { 
-                                                if(fn1 === SIN && fn2 === COS || fn1 === COS && fn2 === SIN) { 
-                                                    if(sym1.power.lessThan(0))
-                                                        __.integration.stop();//we don't know how to handle, sin(x)^n/cos(x)^m where m > n,  yet
-                                                    //if it's in the form sin(x)^n*cos(x)^n then we can just return tan(x)^n which we know how to integrate
-                                                    if(fn1 === SIN && sym1.power.add(sym2.power).equals(0)) { 
-                                                        sym1.fname = TAN;
-                                                        sym1.updateHash();
-                                                        retval = __.integrate(sym1, dx, depth);
-                                                    }
-                                                    else {
-                                                        if(even(sym1.power) && fn2 === COS && sym2.power.lessThan(0)) {
-                                                            //transform sin^(2*n) to (1-cos^2)^n
-                                                            var n = Number(sym1.power)/2,
-                                                                new_sym = _.parse(format('(1-cos({0})^2)^({1})', sym1.args[0], n));
-                                                            retval = __.integrate(_.expand(_.multiply(new_sym, sym2.clone())), dx, depth, opt);
-                                                        }
-                                                        else if(even(sym1.power) && fn2 === SIN && sym2.power.lessThan(0)) {
-                                                            //transform cos^(2*n) to (1-sin^2)^n
-                                                            var n = Number(sym1.power)/2,
-                                                                new_sym = _.parse(format('(1-sin({0})^2)^({1})', sym1.args[0], n));
-                                                            retval = __.integrate(_.expand(_.multiply(new_sym, sym2.clone())), dx, depth, opt);
-                                                        }
-                                                        else {
-                                                            var p1_even = core.Utils.even(sym1.power),
-                                                                p2_even = core.Utils.even(sym2.power);
-                                                            retval = new Symbol(0);
-                                                            if(!p1_even || !p2_even) { 
-                                                                var u, r, trans;
-                                                                //since cos(x) is odd it carries du. If sin was odd then it would be the other way around
-                                                                //know that p1 satifies the odd portion in this case. If p2 did than it would contain r
-                                                                if(!p1_even) {
-                                                                    //u = sin(x)
-                                                                    u = sym2; r = sym1; 
-                                                                }
-                                                                else {
-                                                                    u = sym1; r = sym2;
-                                                                }
-                                                                //get the sign of du. In this case r carries du as stated before and D(cos(x),x) = -sin(x)
-                                                                var sign = u.fname === COS ? -1 : 1,
-                                                                    n = r.power, 
-                                                                    //remove the du e.g. cos(x)^2*sin(x)^3 dx -> cos(x)^2*sin(x)^2*sin(x). We're left with two 
-                                                                    //even powers afterwards which can be transformed
-                                                                    k = (n - 1)/2, 
-                                                                    //make the transformation cos(x)^2 = 1 - sin(x)^2
-                                                                    trans = _.parse('(1-'+u.fname+core.Utils.inBrackets(arg1)+'^2)^'+k), 
-                                                                    sym = _.expand(_.multiply(new Symbol(sign), _.multiply(u.clone(), trans)));
-                                                                //we can now just loop through and integrate each since it's now just a polynomial with functions
-                                                                sym.each(function(x) {
-                                                                    retval = _.add(retval, __.integration.poly_integrate(x.clone()));
-                                                                });
-                                                            }
-                                                            else { 
-                                                                //performs double angle transformation
-                                                                var double_angle = function(symbol) {
-                                                                    var p = symbol.power,
-                                                                        k = p/2, e;
-                                                                    if(symbol.fname === COS)
-                                                                        e = '((1/2)+(cos(2*('+symbol.args[0]+'))/2))^'+k;
-                                                                    else
-                                                                        e = '((1/2)-(cos(2*('+symbol.args[0]+'))/2))^'+k;
-
-                                                                    return _.parse(e);
-                                                                };
-                                                                //they're both even so transform both using double angle identities and we'll just
-                                                                //be able to integrate by the sum of integrals
-                                                                var a = double_angle(sym1),
-                                                                    b = double_angle(sym2),
-                                                                    t = _.multiply(a, b);
-                                                                var sym = _.expand(t);
-                                                                sym.each(function(x) {
-                                                                    retval = _.add(retval, __.integrate(x, dx, depth));
-                                                                });
-                                                                return _.multiply(retval, coeff);
-                                                            }
-                                                        }
-                                                    }
-                                                }
-                                                //tan(x)*sec(x)^n 
-                                                else if(fn1 === SEC && fn2 === TAN && x.isLinear() && sym2.isLinear()) { 
-                                                    retval = _.parse(format('sec({0})^({1})/({1})', sym1.args[0], sym1.power));
-                                                }
-                                                else if(fn1 === TAN && fn2 === SEC && x.isLinear()) { 
-                                                    //remaining: tan(x)^3*sec(x)^6
-                                                    if(sym1.isLinear() && sym2.isLinear()) {
-                                                        retval = _.divide(_.symfunction(SEC, [arg1.clone()]), a);
-                                                    }
-                                                    else if(even(sym1.power)) {
-                                                        var p = Number(sym1.power)/2;
-                                                        //transform tangent
-                                                        var t = _.parse(format('(sec({0})^2-1)^({1})', sym1.args[0], p));
-                                                        retval = __.integrate(_.expand(_.multiply(t, sym2)), dx, depth);
-                                                    }
-                                                    else
-                                                        __.integration.stop();
-                                                }
-                                                else if(fn1 === SEC && fn2 === COS) {
-                                                    sym1.fname = COS;
-                                                    sym1.invert().updateHash();
-                                                    retval = __.integrate(_.multiply(sym1, sym2), dx, depth);
-                                                }
-                                                else if(fn1 === SIN && fn2 === CSC) {
-                                                    sym2.fname = SIN;
-                                                    sym2.invert().updateHash();
-                                                    retval = __.integrate(_.multiply(sym1, sym2), dx, depth);
-                                                }
-                                                //tan/cos
-                                                else if(fn1 === TAN && (fn2 === COS || fn2 === SIN) && sym2.power.lessThan(0)) {
-                                                    var t = _.multiply(sym1.fnTransform(), sym2);
-                                                    retval = __.integrate(_.expand(t), dx, depth);
-                                                }
-                                                else { 
-                                                    var t = _.multiply(sym1.fnTransform(), sym2.fnTransform());
-                                                    retval = __.integrate(_.expand(t), dx, depth);
-                                                }
-                                            }
-                                            //TODO: REVISIT AT SOME POINT
-                                            else if((fn1 === SIN || fn1 === COS) && (fn2 === SIN || fn2 === COS)) { 
-                                                var transformed = trigTransform(symbols);
-                                                retval = __.integrate(_.expand(transformed), dx, depth);
-                                            }
-                                            
-                                            else {
-                                                __.integration.stop();
-                                            }
-                                                
-                                        }
-                                    }
-                                    else if(g1 === FN && g2 === S) { 
-                                        var sym1_is_linear = sym1.isLinear();
-                                        if(sym1.fname === COS && sym1_is_linear && sym2.power.equals(-1)) 
-                                            retval = _.symfunction('Ci', [sym1.args[0]]);
-                                        else if(sym1.fname === COS && sym2.power.equals(-1)) {
-                                            retval = __.integrate(_.multiply(sym1.fnTransform(), sym2.clone()), dx, depth);
-                                        }
-                                        else if(sym1.fname === COSH && sym1_is_linear && sym2.power.equals(-1))
-                                            retval = _.symfunction('Chi', [sym1.args[0]]);
-                                        else if(sym1.fname === COSH && sym2.power.equals(-1)) {
-                                            retval = __.integrate(_.multiply(sym1.fnTransform(), sym2.clone()), dx, depth);
-                                        }
-                                        else if(sym1.fname === SIN && sym1_is_linear && sym2.power.equals(-1))
-                                            retval = _.symfunction('Si', [sym1.args[0]]);
-                                        else if(sym1.fname === SIN && sym2.power.equals(-1)) {
-                                            retval = __.integrate(_.multiply(sym1.fnTransform(), sym2.clone()), dx, depth);
-                                        }
-                                        else if(sym1.fname === SINH && sym1_is_linear && sym2.power.equals(-1))
-                                            retval = _.symfunction('Shi', [sym1.args[0]]);
-                                        else if(sym1.fname === SINH && sym2.power.equals(-1)) {
-                                            retval = __.integrate(_.multiply(sym1.fnTransform(), sym2.clone()), dx, depth);
-                                        }
-                                        else if(sym1.fname === LOG && sym2.power.equals(-1)) {
-                                            //log(x)^n/x = log(x)^(n+1)/(n+1)
-                                            retval = __.integration.poly_integrate(sym1, dx, depth);
-                                        }
-                                        else if(sym1.fname === 'erf') {
-                                            if(sym2.power.equals(1)) {
-                                                var dc = __.integration.decompose_arg(sym1.args[0], dx),
-                                                    a_ = dc[0],
-                                                    x_ = dc[1],
-                                                    arg = sym1.args[0].toString();
-                                                retval = _.parse(format('(e^(-(({2}))^2)*(sqrt(pi)*e^((({2}))^2)*(2*({0})^2*({1})^2-3)*erf(({2}))+2*({0})*({1})-2))/(4*sqrt(pi)*({0})^2)', a_, x_, arg))
-                                            }
-                                        }
-                                        else { 
-                                            //since group S is guaranteed convergence we need not worry about tracking depth of integration
-                                            retval = __.integration.by_parts(symbol, dx, depth, opt);
-                                        }
-                                    }
-                                    else if(g1 === EX && g2 === S) { 
-                                        var x = fn1 === LOG ? __.integration.decompose_arg(sym1.args[0], dx)[1] : null;
-                                        if(sym1.isE() && (sym1.power.group === S || sym1.power.group === CB) && sym2.power.equals(-1)) {
-                                            retval = _.symfunction('Ei', [sym1.power.clone()]);
-                                        }
-                                        else if(fn1 === LOG && x.value === sym2.value) {
-                                            retval = __.integration.poly_integrate(sym1, dx, depth);
-                                        }
-                                        else
-                                            retval = __.integration.by_parts(symbol, dx, depth, opt);
-                                    }
-                                    else if(g1 === PL && g2 === S) {
-                                        //first try to reduce the top
-                                        if(sym2.value === sym1.value && sym1.power.equals(-1)) {
-                                            //find the lowest power in the denominator
-                                            var pd = Math.min.apply(null, core.Utils.keys(sym1.symbols));
-                                            //get the lowest common value between denominator and numerator
-                                            var pc = Math.min(pd, sym2.power);
-                                            //reduce both denominator and numerator by that factor
-                                            var factor = sym2.clone();
-                                            factor.power = new Frac(pc);
-                                            sym2 = _.divide(sym2, factor.clone()); //reduce the denominator
-                                            var t = new Symbol(0);
-                                            sym1.each(function(x) {
-                                                t = _.add(t, _.divide(x.clone(), factor.clone()));
-                                            });
-                                            t.multiplier = sym1.multiplier;
-                                            symbol = _.divide(sym2, t);
-                                        }
-                                        retval = __.integration.partial_fraction(symbol, dx, depth);
-                                    }
-                                    else if(g1 === CP && g2 === S) {  
-                                        //handle cases x^(2*n)/sqrt(1-x^2)
-                                        if(sym1.power.equals(-1/2)) { 
-                                            var decomp = __.integration.decompose_arg(sym1.clone().toLinear(), dx);
-                                            var a = decomp[0].negate(),
-                                                x = decomp[1],
-                                                b = decomp[3],
-                                                p = Number(sym2.power);
-                                            if(isInt(p) && core.Utils.even(p) && x.power.equals(2)) {
-                                                //if the substitution 
-                                                var c = _.divide(_.multiply(_.pow(b.clone(), new Symbol(2)), 
-                                                    _.symfunction(SQRT, [_.divide(b.clone(), a.clone())])), 
-                                                    _.pow(a.clone(), new Symbol(2)));
-                                                c = _.multiply(c, _.symfunction(SQRT, [b]).invert());
-                                                var dummy = _.parse('sin(u)');
-                                                dummy.power = dummy.power.multiply(sym2.power);
-                                                var integral = __.integrate(dummy, 'u', depth);
-                                                var bksub = _.parse(ASIN+'('+SQRT+'('+a+'/'+b+')*'+dx+')');
-                                                retval = _.multiply(c, integral.sub(new Symbol('u'), bksub));
-                                            }   
-                                        }
-                                        else if(sym1.power.equals(-1) && sym2.isLinear()) { 
-                                            retval = __.integration.partial_fraction(symbol, dx, depth);
-                                        }
-                                        else if(!sym1.power.lessThan(0) && isInt(sym1.power)) { 
-                                            //sum of integrals
-                                            var expanded = _.expand(sym1);
-                                            retval = new Symbol(0);
-                                            expanded.each(function(x) {
-                                                if(x.group === PL) {
-                                                    x.each(function(y) {
-                                                        retval = _.add(retval, __.integrate(_.multiply(sym2.clone(), y), dx, depth));
-                                                    });
-                                                }
-                                                else 
-                                                    retval = _.add(retval, __.integrate(_.multiply(sym2.clone(), x), dx, depth));
-                                            });
-                                        }
-                                        else if(sym1.power.lessThan(-2)) {
-                                            retval = __.integration.by_parts(symbol, dx, depth, opt);
-                                        }
-                                        else if(sym1.power.lessThan(0) && sym2.power.greaterThan(1)) { 
-                                            var decomp = __.integration.decompose_arg(sym1.clone().toLinear(), dx),
-                                                a = decomp[0].negate(),
-                                                x = decomp[1],
-                                                b = decomp[3],
-                                                fn = sym1.clone().toLinear();
-                                                
-                                            if(x.group !== PL && x.isLinear()) { 
-                                                var p = Number(sym2.power),
-                                                    du = '_u_',
-                                                    u = new Symbol(du),
-                                                    //pull the integral with the subsitution
-                                                    U = _.expand(_.divide(_.pow(_.subtract(u.clone(), b.clone()), new Symbol(p)), u.clone())),
-                                                    scope = {};
-
-                                                //generate a scope for resubbing the symbol
-                                                scope[du] = fn;
-                                                var U2 = _.parse(U, scope);
-                                                retval = __.integrate(U2, dx, 0);
-                                            }
-                                            else if(sym2.power.greaterThan(x.power) || sym2.power.equals(x.power)) { 
-                                                //factor out coefficients
-                                                var factors = new core.Algebra.Classes.Factors();
-                                                sym1 = core.Algebra.Factor.coeffFactor(sym1.invert(), factors);
-                                                retval = new Symbol(0);
-                                                core.Algebra.divide(sym2, sym1).each(function(t) {
-                                                    retval = _.add(retval, __.integrate(t, dx, depth));
-                                                });
-                                                //put back the factors
-                                                factors.each(function(factor) {
-                                                    retval = _.divide(retval, factor);
-                                                });
-                                                
-                                                retval = _.expand(retval);
-                                            }
-                                            else 
-                                                retval = __.integration.partial_fraction(symbol, dx, depth);
-                                        }
-                                        else { 
-                                            //handle cases such as (1-x^2)^(n/2)*x^(m) where n is odd ___ cracking knuckles... This can get a little hairy 
-                                            if(sym1.power.den.equals(2)) { 
-                                                //assume the function is in the form (a^2-b*x^n)^(m/2)
-                                                var dc = __.integration.decompose_arg(sym1.clone().toLinear(), dx),
-                                                    //using the above definition
-                                                    a = dc[3], x = dc[1], b = dc[0], bx = dc[2];
-                                                if(x.power.equals(2) && b.lessThan(0)) { //if n is even && b is negative
-                                                    
-                                                    //make a equal 1 so we can do a trig sub
-                                                    if(!a.equals(1)) { //divide a out of everything
-                                                        //move a to the coeff
-                                                        coeff = _.multiply(coeff, _.pow(a, new Symbol(2)));
-                                                    }
-                                                    var u = dx;
-                                                    var c = _.divide(_.pow(b.clone().negate(), new Symbol(1/2)), _.pow(a, new Symbol(1/2))),
-                                                        du = _.symfunction(COS, [new Symbol(u)]),
-                                                        cosn = _.pow(_.symfunction(COS, [new Symbol(u)]), new Symbol(sym1.power.num)),
-                                                        X = _.pow(_.symfunction(SIN, [new Symbol(u)]), new Symbol(sym2.power)),
-                                                        val = _.multiply(_.multiply(cosn, du), X),
-                                                        integral = __.integrate(val, u, depth);
-                                                        //but remember that u = asin(sqrt(b)*a*x)
-                                                        retval = integral.sub(u, _.symfunction(ASIN, [_.multiply(new Symbol(dx), c)]));
-                                                }
-                                            }
-                                            else
-                                                retval = __.integration.partial_fraction(symbol, dx, depth);
-                                        }
-
-                                    }
-                                    else if(sym1.isComposite() && sym2.isComposite()) { 
-                                        //sum of integrals
-                                        retval = new Symbol(0);
-                                        if(sym1.power.greaterThan(0) && sym2.power.greaterThan(0)) {
-                                            //combine and pull the integral of each
-                                            var sym = _.expand(symbol);
-                                            sym.each(function(x) {
-                                                retval = _.add(retval, __.integrate(x, dx, depth));
-                                            }, true);
-                                        }
-                                        else {
-                                            var p1 = Number(sym1.power),
-                                                p2 = Number(sym2.power);
-                                            if(p1 < 0 && p2 > 0) {
-                                                //swap
-                                                var t = sym1; sym1 = sym2; sym2 = t;
-                                            }
-
-                                            sym1.each(function(x) {
-                                               retval = _.add(retval, __.integrate(_.multiply(x, sym2.clone()), dx, depth));
-                                            });
-                                        }
-                                    }
-                                    else if(g1 === CP && symbols[0].power.greaterThan(0)) {
-                                        sym1 = _.expand(sym1);
-                                        retval = new Symbol(0);
-                                        sym1.each(function(x) {
-                                            retval = _.add(retval, __.integrate(_.multiply(x, sym2.clone()), dx, depth));
-                                        }, true);
-                                    }
-                                    else if(g1 === FN && g2 === EX && core.Utils.in_htrig(sym1.fname)) {
-                                        sym1 = sym1.fnTransform();
-                                        retval = __.integrate(_.expand(_.multiply(sym1, sym2)), dx, depth);
-                                    }
-                                    else if(g1 === FN && g2 === CP || g2 === FN && g1 === CP) {
-                                        if(g2 === FN && g1 === CP) {
-                                            var t = sym1; sym1 = sym2; sym2 = t; //swap
-                                        }
-                                        var du, sym2_clone, p, q;
-                                        du = Symbol.unwrapSQRT(__.diff(sym1.clone(), dx), true);
-                                        sym2_clone = Symbol.unwrapSQRT(sym2, true);
-                                        if(du.power.equals(sym2_clone.power)) {
-                                            p = new Symbol(sym2.power);
-                                            q = core.Algebra.divide(du.toLinear(), sym2.clone().toLinear());
-                                            if(q.isConstant()) {
-                                                var nq = _.pow(q, p.negate());
-                                                retval = _.multiply(nq, __.integration.poly_integrate(sym1.clone()));
-                                            }
-                                        }
-                                        else
-                                            retval = __.integration.by_parts(symbol, dx, depth, opt);
-                                    }
-                                    else { 
-                                        retval = __.integration.by_parts(symbol, dx, depth, opt);
-                                    }
-                                }
-                            }
-                            else if(l === 3 && (symbols[2].group === S && symbols[2].power.lessThan(2) || symbols[0].group === CP)) { 
-                                var first = symbols[0];
-                                if(first.group === CP) { //TODO {support higher powers of x in the future}
-                                    if(first.power.greaterThan(1))
-                                        first = _.expand(first);
-                                    var r = _.multiply(symbols[1], symbols[2]);
-                                    retval = new Symbol(0);
-                                    first.each(function(x) {
-                                        var t = _.multiply(x, r.clone());
-                                        var intg = __.integrate(t, dx, depth);
-                                        retval = _.add(retval, intg);
-                                    }, true);
-                                }
-                                else { 
-                                    //try integration by parts although technically it will never work
-                                    retval = __.integration.by_parts(symbol, dx, depth, opt);
-                                }
-                                    
-                            }
-                            else if(all_functions(symbols)) { 
-                                var t = new Symbol(1);
-                                for(var i=0,l=symbols.length; i<l; i++) {
-                                    t = _.multiply(t, symbols[i].fnTransform());
-                                }
-                                t = _.expand(t);
-                                retval = __.integrate(t, dx, depth);
-                            }
-                            else { 
-                                //one more go
-                                var transformed = trigTransform(symbols);
-                                retval = __.integrate(_.expand(transformed), dx, depth);
-                            }
-                        }
-
-                        retval = _.multiply(retval, coeff);
-                    }
-                    //if an integral was found then we return it
-                    if(retval)
-                        return retval;
-                }
-
-                catch(error){
-                    //do nothing if it's a NoIntegralFound error otherwise let it bubble
-                    if(!(error instanceof NoIntegralFound || error instanceof core.exceptions.DivisionByZero)) 
-                        throw error;
-                }  
-
-                //no symbol found so we return the integral again
-                return _.symfunction('integrate', [original_symbol, dt]);
-            }, false);
-        },
-        defint: function(symbol, from, to, dx) {
-            var vars = core.Utils.variables(symbol),
-                integral = __.integrate(symbol, dx),
-                retval;
-            if(vars.length === 1)
-                dx = vars[0];
-            if(!integral.hasIntegral()) { 
-                var upper = {},
-                    lower = {},
-                    a, b;
-                upper[dx] = to;
-                lower[dx] = from;
-                a = _.parse(integral, upper);
-                b = _.parse(integral, lower);
-                retval = _.subtract(a, b);
-            }
-            else if(vars.length === 1 && from.isConstant() && to.isConstant()) {
-                var f = core.Utils.build(symbol);
-                retval = new Symbol(core.Math2.num_integrate(f, Number(from), Number(to)));
-            }
-            else 
-                retval = _.symfunction('defint', [symbol, from , to, dx]);
-            return retval;
-        },
-        limit: function(symbol, x, c) {
-            //used to evaluate function at limit
-            var evaluate = function(symbol) {
-                try {
-                    return _.parse(symbol.sub(x, c));
-                }
-                catch(e) {
-                    if(e instanceof core.exceptions.UndefinedError)
-                        return undefined;
-                    throw new Error('Stopping!');
-                }
-            };
-            
-            try {
-                var a, b, num, den, retval, safety, f, g;
-                num = symbol.getNum(true);
-                den = symbol.getDenom(true);
-                a = evaluate(num);
-                b = evaluate(den);
-                safety = 10;
-                //Make a copy of the numerator and denominator
-                f = num;
-                g = den;
-                
-                var iter = 0; //Guard against infinite loops
-                //indeterminate. Apply L'Hospital's rule
-                while(typeof a === 'undefined' && typeof b === 'undefined' 
-                        || a.equals(0) && b.equals(0) || a.isInfinty && b.isInfinity) {
-                    if(iter > safety) { 
-                        //we're not going anywhere so one last hail mary
-                        var subs = {};
-                        subs[x] = c;
-                        try {
-                            return core.Utils.block('PARSE2NUMBER', function() {
-                                return _.parse(symbol, subs);
-                            }, true);
-                        }
-                        catch(e){
-                            throw core.exceptions.MaximumIterationsReached();
-                        }    
-                    }
-
-                    f = __.diff(f, x);
-                    g = __.diff(g, x);
-                    a = evaluate(f.clone());
-                    b = evaluate(g.clone());
-                    
-                    iter++;
-                }
-                if(a.isConstant(true) || b.isConstant(true)) {
-                    if(b.equals(0))
-                        retval = Symbol.infinity();
-                    else
-                        retval = _.divide(a, b);
-                }
-                else if(a.isInfinity)
-                    retval = a;
-                else if(b.isInfinity)
-                    retval = b;
-                //console.log(String(a), String(b))
-                return retval;
-            }
-            catch(e) {
-                return _.symfunction('limit', arguments);
-            }   
-        }
-    };
-    
-    nerdamer.register([
-        {
-            name: 'diff',
-            visible: true,
-            numargs: [1,3],
-            build: function(){ return __.diff; }
-        },
-        {
-            name: 'sum',
-            visible: true,
-            numargs: 4,
-            build: function(){ return __.sum; }
-        },
-        {
-            name: 'product',
-            visible: true,
-            numargs: 4,
-            build: function(){ return __.product; }
-        },
-        {
-            name: 'integrate',
-            visible: true,
-            numargs: [1, 2],
-            build: function() { return __.integrate; }
-        },
-        {
-            name: 'defint',
-            visible: true,
-            numargs: [3, 4],
-            build: function() { return __.defint; }
-        },
-        {
-            name: 'limit',
-            visible: false,
-            numargs: 3,
-            build: function() { return __.limit; }
-        }
-    ]);
-    //link registered functions externally
-    nerdamer.api();
-})();
+﻿/*
+* Author : Martin Donk
+* Website : http://www.nerdamer.com
+* Email : martin.r.donk@gmail.com
+* Source : https://github.com/jiggzson/nerdamer
+*/
+
+if((typeof module) !== 'undefined' && typeof nerdamer === 'undefined') {
+    nerdamer = require('./nerdamer.core.js');
+    require('./Algebra.js');
+}
+
+(function() {
+    "use strict";
+    
+    var core = nerdamer.getCore(),
+        _ = core.PARSER,
+        Frac = core.Frac,
+        isSymbol = core.Utils.isSymbol,
+        FN = core.groups.FN,
+        Symbol = core.Symbol,
+        text = core.Utils.text,
+        inBrackets = core.Utils.inBrackets,
+        isInt = core.Utils.isInt,
+        format = core.Utils.format,
+        even = core.Utils.even,
+        N = core.groups. N,
+        S = core.groups.S,
+        FN = core.groups.FN,
+        PL = core.groups.PL,
+        CP = core.groups.CP,
+        CB = core.groups.CB,
+        EX = core.groups.EX,
+        P = core.groups.P,
+        LOG = 'log', 
+        EXP = 'exp', 
+        ABS = 'abs', 
+        SQRT = 'sqrt',
+        SIN = 'sin',  
+        COS = 'cos', 
+        TAN = 'tan',
+        SEC = 'sec', 
+        CSC = 'csc', 
+        COT = 'cot',
+        ASIN = 'asin', 
+        ACOS = 'acos', 
+        ATAN = 'atan',
+        ASEC = 'asec', 
+        ACSC = 'acsc', 
+        ACOT = 'acot',
+        SINH = 'sinh',   
+        COSH = 'cosh',
+        TANH = 'tanh';
+        
+        
+    //custom errors
+    function NoIntegralFound(msg){
+        this.message = msg || "";
+    }
+    NoIntegralFound.prototype = new Error();
+    
+    //Preparations
+    Symbol.prototype.hasIntegral = function() {
+        return this.containsFunction('integrate');
+    };
+    //transforms a function
+    Symbol.prototype.fnTransform = function() { 
+        var retval, a = this.args[0];
+        if(this.isLinear()) {
+            switch(this.fname) {
+                case SINH:
+                    retval = _.parse(format('(e^({0})-e^(-({0})))/2', a));
+                    break;
+                case COSH:
+                    retval = _.parse(format('(e^({0})+e^(-({0})))/2', a));
+                    break;
+                case TANH:
+                    retval = _.parse(format('(e^({0})-e^(-({0})))/(e^({0})+e^(-({0})))', a));
+                    break;
+                case TAN:
+                    retval = _.parse(format('sin({0})/cos({0})', a));
+                    break;
+                case CSC:
+                    retval = _.parse(format('1/sin({0})', a));
+                    break;
+                case SEC:
+                    retval = _.parse(format('1/cos({0})', a));
+                    break;
+                default:
+                    retval = this;
+            }
+        }
+        else if(this.power.equals(2)) {
+            switch(this.fname) {
+                case SIN:
+                    retval = _.parse(format('1/2-cos(2*({0}))/2', a));
+                    break;
+                case COS:
+                    retval = _.parse(format('1/2+cos(2*({0}))/2', a));
+                    break;
+                case TAN:
+                    //retval = _.parse(format('(1-cos(2*({0})))/(1+cos(2*({0})))', a));
+                    retval = _.parse(format('sin({0})^2/cos({0})^2', a));
+                    break;
+                case COSH:
+                    retval = _.parse(format('1/2+cosh(2*({0}))/2', a));
+                    break;
+                case SINH:
+                    retval = _.parse(format('-1/2+cosh(2*({0}))/2', a));
+                    break;
+                case TANH:
+                    retval = _.parse(format('(1+cosh(2*({0})))/(-1+cosh(2*({0})))', a));
+                    break;
+                case SEC:
+                    retval = _.parse(format('(1-cos(2*({0})))/(1+cos(2*({0})))+1', a));
+                    break;
+                default:
+                    retval = this;
+            }
+        }
+        else if(this.fname === SEC) {
+            retval = _.parse(format('1/cos({0})^({1})', this.args[0], this.power));
+        }
+        else if(this.fname === CSC) {
+            retval = _.parse(format('1/sin({0})^({1})', this.args[0], this.power));
+        }
+        else if(this.fname === TAN) {
+            if(this.power.lessThan(0)) {
+                retval = _.parse(format('cos({0})^({1})/sin({0})^({1})', this.args[0], this.power.clone().negate()));
+            }
+            else {
+                retval = _.parse(format('sin({0})^({1})/cos({0})^({1})', this.args[0], this.power));
+            }
+        }
+        else if(this.fname === SIN && this.power.lessThan(0)) {
+            retval = _.parse(format('csc({0})^({1})', this.args[0], this.power.clone().negate()));
+        }
+        else if(this.fname === COS && this.power.lessThan(0)) {
+            retval = _.parse(format('sec({0})^({1})', this.args[0], this.power.clone().negate()));
+        }
+        else if(this.fname === SIN && this.power.equals(3)) {
+            retval = _.parse(format('(3*sin({0})-sin(3*({0})))/4', this.args[0]));
+        }
+        else if(this.fname === COS && this.power.equals(3)) {
+            retval = _.parse(format('(cos(3*({0}))+3*cos({0}))/4', this.args[0]));
+        }
+        else
+            retval = this;
+            
+        return retval;
+    };
+
+    core.Expression.prototype.hasIntegral = function() {
+        return this.symbol.hasIntegral();
+    };
+
+    //A function to check if a function name is an inverse trig function
+    core.Utils.in_inverse_trig = function(x) {
+        var inv_trig_fns = [ASIN, ACOS, ATAN,   ACSC, ASEC, ACOT];
+        return inv_trig_fns.indexOf(x) !== -1;
+    };
+    //A function to check if a function name is a trig function
+    core.Utils.in_trig = function(x) {
+        var trig_fns = [COS, SIN, TAN, SEC, CSC, COT];
+        return trig_fns.indexOf(x) !== -1;
+    };
+    
+    core.Utils.in_htrig = function(x) {
+        var trig_fns = ['sinh', 'cosh', 'tanh'];
+        return trig_fns.indexOf(x) !== -1;
+    };
+    
+    var all_functions = core.Utils.all_functions = function(arr) {
+        for(var i=0, l=arr.length; i<l; i++)
+            if(arr[i].group !== FN)
+                return false;
+        return true;
+    },
+    cosAsinBtransform = core.Utils.cosAsinBtranform = function(symbol1, symbol2) {
+        var a, b;
+        a = symbol1.args[0].clone();
+        b = symbol2.args[0].clone();
+        return _.parse(format('(sin(({0})+({1}))-sin(({0})-({1})))/2', a, b));
+    },
+    cosAsinAtransform = core.Utils.cosAsinAtranform = function(symbol1, symbol2) {
+        var a;
+        a = symbol1.args[0].clone();
+        return _.parse(format('(sin(2*({0})))/2', a));
+    },
+    sinAsinBtransform = core.Utils.cosAsinBtranform = function(symbol1, symbol2) { 
+        var a, b;
+        a = symbol1.args[0].clone();
+        b = symbol2.args[0].clone();
+        return _.parse(format('(cos(({0})+({1}))-cos(({0})-({1})))/2', a, b));
+    },
+    trigTransform = core.Utils.trigTransform = function(arr) { 
+        var map = {}, symbol, t,
+            retval = new Symbol(1);
+        for(var i=0, l=arr.length; i<l; i++) {
+            symbol = arr[i]; 
+            if(symbol.group === FN) {
+                var fname = symbol.fname;
+                if(fname === COS && map[SIN]) { 
+                    if(map[SIN].args[0].toString() !== symbol.args[0].toString()) {
+                        t = cosAsinBtransform(symbol, map[SIN]);
+                        delete map[SIN];
+                    }
+                    else{
+                        t = cosAsinAtransform(symbol, map[SIN]);
+                        delete map[SIN];
+                    }
+                    retval = _.multiply(retval, t);
+                }
+                else if(fname === SIN && map[COS]) {
+                    if(map[COS].args[0].toString() !== symbol.args[0].toString()) {
+                        t = cosAsinBtransform(symbol, map[COS]);
+                        delete map[COS];
+                    }
+                    else {
+                        t = cosAsinAtransform(symbol, map[COS]);
+                        delete map[COS];
+                    }
+                    retval = _.multiply(retval, t);
+                }
+                else if(fname === SIN && map[SIN]) {
+                    if(map[SIN].args[0].toString() !== symbol.args[0].toString()) {
+                        t = sinAsinBtransform(symbol, map[SIN]);
+                        delete map[SIN];
+                    }
+                    else {
+                        //This should actually be redundant code but let's put just in case
+                        t = _.multiply(symbol, map[SIN]);
+                        delete map[SIN];
+                    }
+                         
+                    retval = t;
+                }
+                else
+                    map[fname] = symbol;
+            }
+            else
+                retval = _.multiply(retval, symbol);
+        }
+        
+        //put back the remaining functions
+        for(var x in map) 
+            retval = _.multiply(retval, map[x]);
+        
+        return retval;
+
+    };
+    
+    core.Settings.integration_depth = 10;
+    
+    var __ = core.Calculus = {
+
+        version: '1.4.4',
+
+        sum: function(fn, index, start, end) {
+            if(!(index.group === core.groups.S)) throw new Error('Index must be symbol. '+text(index)+' provided');
+            index = index.value;
+            var retval;
+            var symbolic_sum = function() {
+                var f = fn.text(),
+                    subs = {'~': true}, //lock subs. Is this even being used?
+                retval = new core.Symbol(0);
+
+                for(var i=start; i<=end; i++) {
+                    subs[index] = new Symbol(i); 
+                    var ans = _.parse(f, subs);
+                    retval = _.add(retval, ans);
+                }
+                
+                return retval;
+            };
+            if(core.Utils.isNumericSymbol(start) && core.Utils.isNumericSymbol(end)) {
+                start = start.multiplier;
+                end = end.multiplier;
+
+                var variables = core.Utils.variables(fn);
+                if(variables.length === 1 && index === variables[0]) { 
+                    try {
+                        var f = core.Utils.build(fn),
+                            ans;
+                        retval = 0;
+                        for(var i=start; i<=end; i++) {
+                            ans = f.call(undefined, i);
+                            //check if the value is NaN to guard against ruining the rest of the answer. Issue #285
+                            if(isNaN(ans)) { 
+                                var known_obj = {};
+                                known_obj[variables[0]] = i;
+                                ans = Number(core.Utils.evaluate(_.parse(fn.toString(), known_obj)));
+                            }
+
+                            retval += ans;
+                        }
+                        retval = new Symbol(retval);
+                    }
+                    catch(e) {
+                        retval = symbolic_sum();
+                    }   
+                }
+                else {
+                    retval = symbolic_sum();
+                }
+            }
+            else {
+                retval = _.symfunction('sum',arguments);
+            }
+
+            return retval;
+        },
+        product: function(fn, index, start, end) {
+            if(!(index.group === core.groups.S)) throw new Error('Index must be symbol. '+text(index)+' provided');
+            index = index.value;
+            var retval;
+            if(core.Utils.isNumericSymbol(start) && core.Utils.isNumericSymbol(end)) {
+                start = start.multiplier;
+                end = end.multiplier;
+
+                var f = fn.text(),
+                    subs = {},
+                    retval = new core.Symbol(1);
+
+                for(var i=start; i<=end; i++) {
+                    subs[index] = new Symbol(i); 
+                    retval = _.multiply(retval, _.parse(f, subs));
+                }
+            }
+            else {
+                retval = _.symfunction('product', arguments);
+            }
+
+            return retval;
+        },
+        diff: function(symbol, wrt, nth) { 
+            if(core.Utils.isVector(symbol)) {
+                var vector = new core.Vector([]);
+                symbol.each(function(x) {
+                    vector.elements.push(__.diff(x, wrt));
+                });
+                return vector;
+            }
+
+            var d = isSymbol(wrt) ? wrt.text() : wrt; 
+            //the nth derivative
+            nth = isSymbol(nth) ? nth.multiplier : nth || 1;
+            
+            if(d === undefined) d = core.Utils.variables(symbol)[0];
+            
+            //unwrap sqrt
+            if(symbol.group === FN && symbol.fname === SQRT) {
+                var s = symbol.args[0],
+                    sp = symbol.power.clone();
+                //these groups go to zero anyway so why waste time?
+                if(s.group !== N || s.group !== P) {
+                    s.power = isSymbol(s.power) ? _.multiply(s.power, _.multiply(new Symbol(1/2)), sp) : s.power.multiply(new Frac(0.5)).multiply(sp);
+                    s.multiplier = s.multiplier.multiply(symbol.multiplier);
+                }
+                    
+                symbol = s;
+            }
+
+            if(symbol.group === FN && !isSymbol(symbol.power)) {
+                var a = derive(symbol); 
+                var b = __.diff(symbol.args[0].clone(), d); 
+                symbol = _.multiply(a, b);//chain rule
+            }
+            else {
+                symbol = derive(symbol);
+            }
+            
+            if(nth > 1) { 
+                nth--;
+                symbol = __.diff(symbol, wrt, nth);
+            }
+   
+            return symbol;
+  
+             // Equivalent to "derivative of the outside".
+            function polydiff(symbol) {
+                if(symbol.value === d || symbol.contains(d, true)) { 
+                    symbol.multiplier = symbol.multiplier.multiply(symbol.power);
+                    symbol.power = symbol.power.subtract(new Frac(1)); 
+                    if(symbol.power.equals(0)) {
+                        symbol = Symbol(symbol.multiplier);
+                    }
+                } 
+                
+                return symbol;
+            };
+            function derive(symbol) { 
+                var g = symbol.group, a, b, cp; 
+
+                if(g === N || g === S && symbol.value !== d || g === P) { 
+                    symbol = Symbol(0);
+                }
+                else if(g === S) {  
+                    symbol = polydiff(symbol);
+                }
+                else if(g === CB) { 
+                    var m = symbol.multiplier.clone();
+                    symbol.toUnitMultiplier();
+                    var retval =  _.multiply(product_rule(symbol),polydiff(symbol.clone()));
+                    retval.multiplier = retval.multiplier.multiply(m);
+                    return retval;
+                }
+                else if(g === FN && symbol.power.equals(1)) { 
+                    // Table of known derivatives
+                    switch(symbol.fname) {
+                        case LOG:
+                            cp = symbol.clone(); 
+                            symbol = symbol.args[0].clone();//get the arguments
+                            symbol.power = symbol.power.negate();
+                            symbol.multiplier = cp.multiplier.divide(symbol.multiplier); 
+                            break;
+                        case COS:
+                            //cos -> -sin
+                            symbol.fname = SIN;
+                            symbol.multiplier.negate();
+                            break;
+                        case SIN: 
+                            //sin -> cos
+                            symbol.fname = COS;
+                            break;
+                        case TAN:
+                            //tan -> sec^2
+                            symbol.fname = SEC;
+                            symbol.power = new Frac(2);
+                            break;
+                        case SEC: 
+                            // Use a clone if this gives errors
+                            symbol = qdiff(symbol, TAN);
+                            break;
+                        case CSC:
+                            symbol = qdiff(symbol, '-cot');
+                            break;
+                        case COT:
+                            symbol.fname = CSC;
+                            symbol.multiplier.negate();
+                            symbol.power = new Frac(2);
+                            break;
+                        case ASIN:
+                            symbol = _.parse('(sqrt(1-('+text(symbol.args[0])+')^2))^(-1)');
+                            break;
+                        case ACOS:
+                            symbol = _.parse('-(sqrt(1-('+text(symbol.args[0])+')^2))^(-1)');
+                            break;
+                        case ATAN:
+                            symbol = _.parse('(1+('+text(symbol.args[0])+')^2)^(-1)');
+                            break;
+                        case 'acot':
+                            symbol = _.parse('-1/(('+symbol.args[0]+')^2+1)');
+                            break;
+                        case ABS: 
+                            m = symbol.multiplier.clone(); 
+                            symbol.toUnitMultiplier();
+                            //depending on the complexity of the symbol it's easier to just parse it into a new symbol
+                            //this should really be readdressed soon
+                            b = symbol.args[0].clone();
+                            b.toUnitMultiplier();
+                            symbol = _.parse(inBrackets(text(symbol.args[0]))+'/abs'+inBrackets(text(b)));
+                            symbol.multiplier = m;
+                            break;
+                        case 'parens':
+                            //see product rule: f'.g goes to zero since f' will return zero. This way we only get back
+                            //1*g'
+                            symbol = Symbol(1);
+                            break;
+                        case 'cosh':
+                            //cosh -> -sinh
+                            symbol.fname = 'sinh';
+                            break;
+                        case 'sinh': 
+                            //sinh -> cosh
+                            symbol.fname = 'cosh';
+                            break;
+                        case 'tanh':
+                            //tanh -> sech^2
+                            symbol.fname = 'sech';
+                            symbol.power = new Frac(2);
+                            break;
+                        case 'sech': 
+                            // Use a clone if this gives errors
+                            symbol = qdiff(symbol, '-tanh');
+                            break;
+                        case 'csch': 
+                            var arg = String(symbol.args[0]);
+                            return _.parse('-coth('+arg+')*csch('+arg+')');
+                            break;
+                        case 'asinh':
+                            symbol = _.parse('(sqrt(1+('+text(symbol.args[0])+')^2))^(-1)');
+                            break;
+                        case 'acosh':
+                            symbol = _.parse('(sqrt(-1+('+text(symbol.args[0])+')^2))^(-1)');
+                            break;
+                        case 'atanh':
+                            symbol = _.parse('(1-('+text(symbol.args[0])+')^2)^(-1)');
+                            break;
+                        case 'asech':
+                            var arg = String(symbol.args[0]);
+                            symbol = _.parse('-1/(sqrt(1/('+arg+')^2-1)*('+arg+')^2)');
+                            break;
+                        case 'acoth':
+                            symbol = _.parse('-1/(('+symbol.args[0]+')^2-1)');
+                            break;
+                        case 'acsch':
+                            var arg = String(symbol.args[0]);
+                            symbol = _.parse('-1/(sqrt(1/('+arg+')^2+1)*('+arg+')^2)');
+                            break;
+                        case 'Si':
+                            var arg = symbol.args[0];
+                            symbol = _.parse('sin('+arg+')/('+arg+')');
+                            break;
+                        case 'Shi':
+                            var arg = symbol.args[0];
+                            symbol = _.parse('sinh('+arg+')/('+arg+')');
+                            break;
+                        case 'Ci':
+                            var arg = symbol.args[0];
+                            symbol = _.parse('cos('+arg+')/('+arg+')');
+                            break;
+                        case 'Chi':
+                            var arg = symbol.args[0];
+                            symbol = _.parse('cosh('+arg+')/('+arg+')');
+                            break;
+                        case 'Ei':
+                            var arg = symbol.args[0];
+                            symbol = _.parse('e^('+arg+')/('+arg+')');
+                            break;
+                        case 'erf':
+                            symbol = _.parse('(2*e^(-('+symbol.args[0]+')^2))/sqrt(pi)');
+                            break;
+                        case 'atan2':
+                            var x_ = String(symbol.args[0]),
+                                y_ = String(symbol.args[1]);
+                            symbol = _.parse('('+y_+')/(('+y_+')^2+('+x_+')^2)');
+                            break;
+                        case 'sign':
+                            symbol = new Symbol(0);
+                            break;
+                        case 'log10':
+                            symbol = _.parse('1/(('+symbol.args[0]+')*log(10))');
+                            break;
+                        default:
+                            symbol = _.symfunction('diff', [symbol, wrt]);
+                    }
+                }
+                else if(g === EX || g === FN && isSymbol(symbol.power)) { 
+                    var value;
+                    if(g === EX) {
+                        value = symbol.value;
+                    }
+                    else if(g === FN && symbol.contains(d)) { 
+                        value = symbol.fname + inBrackets(text(symbol.args[0]));
+                    }
+                    else {
+                        value = symbol.value + inBrackets(text(symbol.args[0]));
+                    }
+                        a = _.multiply(_.parse(LOG+inBrackets(value)), symbol.power.clone()); 
+                        b = __.diff(_.multiply(_.parse(LOG+inBrackets(value)), symbol.power.clone()), d); 
+                    symbol = _.multiply(symbol, b);
+                }
+                else if(g === FN && !symbol.power.equals(1)) { 
+                    b = symbol.clone();
+                    b.toLinear();
+                    b.toUnitMultiplier();
+                    symbol = _.multiply(polydiff( symbol.clone(), d ), derive(b));  
+                }
+                else if( g === CP || g === PL ) { 
+                    var result = new Symbol(0);
+                    for(var x in symbol.symbols) {
+                        result = _.add(result, __.diff(symbol.symbols[x].clone(), d));
+                    }
+                    symbol = _.multiply(polydiff(symbol.clone()), result);
+                }
+
+                symbol.updateHash();
+                return symbol;
+            };
+
+            function qdiff(symbol, val, altVal) {
+                return _.multiply(symbol, _.parse(val+inBrackets(altVal || text(symbol.args[0]))));
+            };
+
+            function product_rule(symbol) { 
+                //grab all the symbols within the CB symbol
+                var symbols = symbol.collectSymbols(), 
+                    result = new Symbol(0),
+                    l = symbols.length;
+                //loop over all the symbols
+                for(var i=0; i<l; i++) {
+                    var df = __.diff(symbols[i].clone(), d);
+                    for(var j=0; j<l; j++) {
+                        //skip the symbol of which we just pulled the derivative
+                        if(i !== j) {
+                            //multiply out the remaining symbols
+                            df = _.multiply(df, symbols[j].clone());
+                        }
+                    }
+                    //add the derivative to the result
+                    result = _.add(result, df);
+                }
+                return result; //done
+            };
+        },
+        integration: {
+            u_substitution: function(symbols, dx) { 
+                function try_combo(a, b, f) {
+                    var q = f ? f(a, b) : _.divide(a.clone(), __.diff(b, dx));
+                    if(!q.contains(dx, true)) 
+                        return q;
+                    return null;
+                }
+                function do_fn_sub(fname, arg) { 
+                    var subbed = __.integrate(_.symfunction(fname, [new Symbol(u)]), u, 0);
+                    subbed = subbed.sub(new Symbol(u), arg);
+                    subbed.updateHash();
+                    return subbed;
+                }
+
+                var a = symbols[0].clone(),
+                    b = symbols[1].clone(),
+                    g1 = a.group,
+                    g2 = b.group,
+                    //may cause problems if person is using this already. Will need
+                    //to find algorithm for detecting conflict
+                    u = '__u__', 
+                    Q;
+                if(g1 === FN && g2 !== FN) {
+                    //e.g. 2*x*cos(x^2)
+                    var arg = a.args[0];
+                    Q = try_combo(b, arg.clone());
+                    if(Q) 
+                        return _.multiply(Q, do_fn_sub(a.fname, arg));
+                    Q = try_combo(b, a);
+                    if(Q) {
+                        return __.integration.poly_integrate(a);
+                    }
+                }
+                else if(g2 === FN && g1 !== FN) {
+                    //e.g. 2*(x+1)*cos((x+1)^2
+                    var arg = b.args[0];
+                    Q = try_combo(a, arg.clone());
+                    if(Q) 
+                        return _.multiply(Q, do_fn_sub(b.fname, arg));
+                }
+                else if(g1 === FN && g1 === FN) {
+                    Q = try_combo(a.clone(), b.clone());
+                    if(Q)
+                        return _.multiply(__.integration.poly_integrate(b), Q);
+                    Q = try_combo(b.clone(), a.clone());
+                    if(Q)
+                        return _.multiply(__.integration.poly_integrate(b), Q);
+                }
+                else if(g1 === EX && g2 !== EX) { 
+                    var p = a.power; 
+                    Q = try_combo(b, p.clone());
+                    if(!Q) {
+                        //one more try
+                        var dc = __.integration.decompose_arg(p.clone(), dx);
+                        //consider the possibility of a^x^(n-1)*x^n dx
+                        var xp = __.diff(dc[2].clone(), dx);
+                        var dc2 = __.integration.decompose_arg(xp.clone(), dx);
+                        //if their powers equal, so if dx*p == b
+                        if(_.multiply(dc[1], dc2[1]).power.equals(b.power)) {
+                            var m = _.divide(dc[0].clone(), dc2[0].clone());
+
+                            var new_val = _.multiply(m.clone(), _.pow(new Symbol(a.value), _.multiply(dc[0], new Symbol(u))));
+                            new_val = _.multiply(new_val, new Symbol(u));
+                            return __.integration.by_parts(new_val, u, 0, {}).sub(u, dc[1].clone());
+                        }
+
+                    }
+                    var integrated = __.integrate(a.sub(p.clone(), new Symbol(u)), u, 0),
+                            retval = _.multiply(integrated.sub(new Symbol(u), p), Q);
+                        
+                    
+                    return retval;
+                }
+                else if(g2 === EX && g1 !== EX) {
+                    var p = b.power;
+                    Q = try_combo(a, p.clone());
+                    var integrated = __.integrate(b.sub(p, new Symbol(u)), u, 0);
+                    return _.multiply(integrated.sub(new Symbol(u), p), Q);
+                }
+                else if(a.isComposite() || b.isComposite()) { 
+                    var f = function(a, b) {
+                        var A = core.Algebra.Factor.factor(a),
+                            B = core.Algebra.Factor.factor(__.diff(b, dx));
+                        var q = _.divide(A, B);
+                        return q;
+                    };
+                    var f1 = a.isComposite() ? a.clone().toLinear() : a.clone(),
+                        f2 = b.isComposite() ? b.clone().toLinear() : b.clone(); 
+                    Q = try_combo(f1.clone(), f2.clone(), f); 
+                    if(Q) 
+                        return _.multiply(__.integration.poly_integrate(b), Q);
+                    Q = try_combo(f2.clone(), f1.clone(), f);
+                    if(Q)
+                        return _.multiply(__.integration.poly_integrate(a), Q);
+                }
+            },
+            //simple integration of a single polynomial x^(n+1)/(n+1)
+            poly_integrate: function(x) { 
+                var p = x.power.toString(),
+                    m = x.multiplier.toDecimal(), 
+                    s = x.toUnitMultiplier().toLinear();
+                if(Number(p) === -1) {
+                    return _.multiply(new Symbol(m), _.symfunction(LOG, [s]));
+                }
+                return _.parse(format('({0})*({1})^(({2})+1)/(({2})+1)', m, s, p));
+            },
+            //If we're just spinning wheels we want to stop. This is why we 
+            //wrap integration in a try catch block and call this to stop.
+            stop: function(msg) {
+                msg = msg || 'Stopping!';
+                throw new NoIntegralFound(msg);
+            },
+            partial_fraction: function(input, dx, depth, opt) { 
+                var num, den; 
+                var m = new Symbol(input.multiplier);
+                
+                //make prepartions
+                //check if it's a symbol. If so get num and denom
+                if(isSymbol(input)) { 
+                    den = input.getDenom().invert();
+                    num = input.getNum();
+                }
+                else {
+                    //we assume it's an array
+                    num = input[0];
+                    den = input[1];
+                }
+
+                //although technically not partial fractions we can  save ourselves a lot of headache with a simple u sub
+                if(num.isConstant()) {
+                    var fn = den.clone().toLinear(),
+                        a = fn.stripVar(dx),
+                        bx = _.subtract(fn.clone(), a);
+                    if(bx.group === S && bx.isLinear()) { 
+                        //we make the u substitution
+                        return __.integration.poly_integrate(input);
+                    }
+                    
+                    if(den.power.greaterThan(1))
+                        den = _.expand(den);
+                }
+
+                //make sure that den > num
+                var q = core.Algebra.div(num, den.clone()),
+                    M = new core.Matrix(), //prepare the two matrices
+                    c = new core.Matrix(),
+                    num_array = q[1].toArray(dx), //point to the remainder not the numerator
+                num = q[1]; //point to the remainder not the whole
+                //get the factors of the denominator
+                var factors = Symbol.unwrapPARENS(core.Algebra.Factor.factor(den)); 
+
+                var factor_array = []; 
+                //we first have to unwrap the factor and get them in ordered form. We use an array for this
+                //the first part of q can just be integrated using standard integration so we do so
+                var result = q[0].equals(0) ? q[0] : __.integrate(q[0], dx, depth || 0);
+                if(factors.group !== CP) { 
+                    factors.each(function(factor) { 
+                        //unwrap parentheses
+                        factor = Symbol.unwrapPARENS(factor);
+                        //TODO: red flag. Possible bug. The factors should already be inverted. Why are we inverting them here?
+                        if(factor.power.lessThan(0))
+                            factor.invert();
+                        if(factor.isConstant())
+                            m = _.multiply(m, factor); //add it to the constants
+                        else
+                            factor_array.push(factor);
+                    });
+                }
+                else { 
+                    if(q[1].isComposite()) { 
+                        //apply the sum rule
+                        q[1].each(function(x) {
+                            var s = _.divide(x.clone(), factors.clone());//put it back in the form num/den
+                            result = _.add(result, __.integrate(s, dx, depth || 0));
+                        });
+                    }
+                    else { 
+                        //I have no idea why integration by parts doesn't work for p === 2
+                        var fn = factors.clone().toLinear(),
+                            decomp = __.integration.decompose_arg(fn, dx),
+                            x = decomp[1],
+                            a = decomp[0],
+                            b = decomp[3];
+                        if(!x.isLinear())
+                            //we stop because u du takes care of quadratics
+                            __.integration.stop();
+                        if(factors.power.greaterThan(0)) { 
+                            if(q[1].isConstant()) {
+                                result = __.integration.poly_integrate(_.divide(q[1], factors));
+                            }
+                            else {
+                                //since we know x is linear we can just let u = x+a and u-a = x = r
+                                //TODO: On a serious note what is u du doing in partial fractions. This has got to be redone
+                                //rewrite the expression to become (1/a)*[ (ax+b)/(ax+b) - b/(ax+b)] which we can do 
+                                //since x is linear from above
+                                result = _.add(
+                                    __.integrate(_.divide(fn.clone(), factors.clone()), dx, depth || 0),
+                                    __.integrate(_.divide(b.negate(), factors.clone()), dx, depth || 0)
+                                );
+                            }
+                            result = _.divide(result, a);
+                        }
+                        else { 
+                            result = __.integration.by_parts(_.divide(q[1], factors.clone()), dx, core.Settings.integration_depth, opt);
+                        }
+                    }  
+
+                    return result;
+                }
+
+                var l = factor_array.length;
+                //if there's only one factor then we can exit since there's nothing else to compute
+                //other than the current integral of the whole and remainder
+                if(l === 1) { 
+                    //put it back in the proper form. Remember that this is the remainder so it still has a 
+                    //denominator
+                    var s = _.divide(q[1], factor_array[0]); 
+                    var intg = __.integrate(s, dx, depth || 0); //compute the integral of the remainder
+                    intg = _.divide(intg, m); //put back the multiplier
+                    result = _.add(result, intg);
+                    return result;
+                }
+                //the next step is to expand the factors excluding the current factor
+                //e.g. if the factors were (x+7)*(x+1)*(x+5) we want them as:
+                //x^2+6*x+5 because of: (x+1)*(x+5)
+                //x^2+12*x+35 because of: (x+7)*(x+5)
+                //x^2+8*x+7 because of: (x+7)*(x+1)
+                for(var i=0; i<l; i++) { 
+                    var t = new Symbol(1);
+                    for(var j=0; j<l; j++) {
+                        if(i !== j) 
+                            t = _.multiply(t, factor_array[j].clone());
+                    }
+
+                    t = _.expand(t).toArray(dx);//this is one of the rows
+
+                    var e = num_array[i];
+                    c.elements[i] = e ?  [e] : [Symbol(0)]; //fill the holes in the coeffs
+                    M.elements[i] = t; //add the row to the matrix
+                }
+                //solve for A, B, C, etc. We transpose to have the powers in the columns
+                var L = M.transpose().invert().multiply(c); 
+                //we can now integrate each one of them but remember we divided earlier so integrate the whole if it's not zero
+                for(var i=0; i<l; i++) { 
+                    var integral = __.integrate(_.divide(q[1].clone(), factor_array[i]), dx, depth || 0),
+                        cf = _.expand(L.elements[i][0]); 
+                    var mm = _.divide(cf, m.clone()); 
+                    result = _.add(result, _.multiply(integral, mm));
+                }
+
+                return result;
+            },
+            get_udv: function(symbol) { 
+                var parts = [[/*L*/], [/*I*/], [/*A*/], [/*T*/], [/*E*/]];
+                //first we sort them 
+                var setSymbol = function(x) { 
+                    var g = x.group; 
+                    if(g === FN) {
+                        var fname = x.fname;
+                        if(core.Utils.in_trig(fname) || core.Utils.in_htrig(fname))
+                            parts[3].push(x);
+                        else if(core.Utils.in_inverse_trig(fname))
+                            parts[1].push(x);
+                        else if(fname === LOG)
+                            parts[0].push(x);
+                        else { 
+                            __.integration.stop();
+                        }
+                    }
+                    else if(g === S || x.isComposite() && x.isLinear() || g === CB && x.isLinear()) {
+                        parts[2].push(x);
+                    }
+                    else if(g === EX || x.isComposite() && !x.isLinear())
+                        parts[4].push(x);
+                    else
+                        __.integration.stop();
+                };
+                
+                if(symbol.group === CB) 
+                    symbol.each(function(x) { 
+                        setSymbol(Symbol.unwrapSQRT(x, true));
+                    });
+                else 
+                    setSymbol(symbol);
+                var u, dv = new Symbol(1);
+                //compile u and dv
+                for(var i=0; i<5; i++) { 
+                    var part = parts[i], t,
+                        l = part.length;
+                    if(l > 0) {
+                        if(l > 1) {
+                            t = new Symbol(1);
+                            for(var j=0; j<l; j++) 
+                                t = _.multiply(t, part[j].clone());
+                        }
+                        else
+                            t = part[0].clone();
+
+                        if(!u) { 
+                            u = t;//the first u encountered gets chosen
+                            u.multiplier = u.multiplier.multiply(symbol.multiplier); //the first one gets the mutliplier
+                        } 
+                        else dv = _.multiply(dv, t); //everything else belongs to dv
+                    }  
+                }
+
+                return [u, dv];
+            },
+            
+            trig_sub: function(symbol, dx, depth, opt, parts, symbols) {  
+                parts = parts || __.integration.decompose_arg(symbol.clone().toLinear(), dx);
+                var b = parts[3],
+                    ax = parts[2],
+                    a = parts[0],
+                    x = parts[1]; 
+                if(x.power.equals(2) && a.greaterThan(0)) {
+                    //use tan(x)
+                    var t = core.Utils.getU(symbol), //get an appropriate u
+                        u = _.parse(TAN+inBrackets(t)), //u
+                        du = _.parse(SEC+inBrackets(t)+'^2'), //du
+                        f = _.multiply(symbol.sub(x, u), du);
+                    var integral = __.integrate(f, t, depth, opt).sub(u, x);
+                    core.Utils.clearU(u);
+                    return integral;
+                }
+            },
+            
+            by_parts: function(symbol, dx, depth, o) { 
+                o.previous = o.previous || [];
+                var udv, u, dv, du, v, vdu, uv, retval, integral_vdu, m, c, vdu_s;
+                //first LIATE
+                udv = __.integration.get_udv(symbol);
+                u = udv[0]; 
+                dv = udv[1]; 
+                du = Symbol.unwrapSQRT(_.expand(__.diff(u.clone(), dx)), true); 
+                c = du.clone().stripVar(dx);
+                //strip any coefficients
+                du = _.divide(du, c.clone());
+                v = __.integrate(dv.clone(), dx, depth || 0); 
+                vdu = _.multiply(v.clone(), du); 
+                vdu_s = vdu.toString();
+                //currently only supports e^x*(some trig)
+                if(o.previous.indexOf(vdu_s) !== -1 && (core.Utils.in_trig(u.fname)) && dv.isE()) { 
+                    //We're going to exploit the fact that vdu can never be constant
+                    //to work out way out of this cycle. We'll return the length of
+                    //the this.previous array until we're back at level one
+                    o.is_cyclic = true;
+                    //return the integral. 
+                    return new Symbol(1);
+                }
+                else
+                    o.previous.push(vdu_s);
+
+                uv = _.multiply(u, v); 
+                //clear the multiplier so we're dealing with a bare integral
+                m = vdu.multiplier.clone();
+                vdu.toUnitMultiplier();
+                integral_vdu = _.multiply(__.integrate(vdu.clone(), dx, depth, o), c); 
+                integral_vdu.multiplier = integral_vdu.multiplier.multiply(m);
+                retval = _.subtract(uv, integral_vdu);
+                //we know that there cannot be constants so they're a holdover from a cyclic integral
+                if(o.is_cyclic) { 
+                    //start popping the previous stack so we know how deep in we are
+                    o.previous.pop();
+                    if(o.previous.length === 0) {
+                        retval = _.expand(retval);
+                        var rem = new Symbol(0);
+                        retval.each(function(x) {
+                            if(!x.contains(dx))
+                                rem = _.add(rem, x.clone());
+                        });
+                        //get the actual uv
+                        retval = _.divide(_.subtract(retval, rem.clone()), _.subtract(new Symbol(1), rem));
+                    }
+                }
+                
+                return retval;
+            },
+            /*
+             * dependents: [Solve, integrate]
+             */
+            decompose_arg: core.Utils.decompose_fn
+        },
+        //TODO: nerdamer.integrate('-e^(-a*t)*sin(t)', 't') -> gives incorrect output
+        integrate: function(original_symbol, dt, depth, opt) { 
+            //assume integration wrt independent variable if expression only has one variable
+            if(!dt) {
+                var vars = core.Utils.variables(original_symbol);
+                if(vars.length === 1)
+                    dt = vars[0]; 
+                //defaults to x
+                dt = dt || 'x';
+            }
+            //add support for integrating vectors
+            if(core.Utils.isVector(original_symbol)) {
+                var vector = new core.Vector([]);
+                original_symbol.each(function(x) {
+                    vector.elements.push(__.integrate(x, dt));
+                });
+                return vector;
+            }
+            if(!isNaN(dt))
+                _.error('variable expected but received '+dt);
+            //get rid of constants right away
+            if(original_symbol.isConstant(true))
+                return _.multiply(original_symbol.clone(), _.parse(dt));
+            
+            //configurations options for integral. This is needed for tracking extra options
+            //e.g. cyclic integrals or additional settings
+            opt = opt || {};
+            return core.Utils.block('PARSE2NUMBER', function() {
+                //make a note of the original symbol. Set only if undefined
+                depth = depth || 0;
+                var dx = isSymbol(dt) ? dt.toString() : dt,
+                    //we don't want the symbol in sqrt form. x^(1/2) is prefererred
+                    symbol = Symbol.unwrapSQRT(original_symbol.clone(), true), 
+                    g = symbol.group,
+                    retval;
+
+                try { 
+                    //We stop integration after x amount of recursive calls
+                    if(++depth > core.Settings.integration_depth) 
+                        __.integration.stop('Maximum depth reached. Exiting!');
+
+                    //constants. We first eliminate anything that doesn't have dx. Everything after this has 
+                    //to have dx or else it would have been taken care of below
+                    if(!symbol.contains(dx, true)) { 
+                        retval = _.multiply(symbol.clone(), _.parse(dx));
+                    }
+                    //e.g. 2*x
+                    else if(g === S) {
+                        retval = __.integration.poly_integrate(symbol, dx, depth);
+                    }
+                    else if(g === EX) { 
+                        //check the base
+                        if(symbol.contains(dx) && symbol.previousGroup !== FN) {
+                            //if the symbol also contains dx then we stop since we currently 
+                            //don't know what to do with it e.g. x^x
+                            if(symbol.power.contains(dx))
+                                __.integration.stop();
+                            else { 
+                                var t = __.diff(symbol.clone().toLinear(), dx);
+                                if(t.contains(dx))
+                                    __.integration.stop();
+                                //since at this point it's the base only then we do standard single poly integration
+                                //e.g. x^y
+                                retval = __.integration.poly_integrate(symbol, dx, depth);
+                            }
+                        }
+                        //e.g. a^x or 9^x
+                        else {
+                            var a = __.diff(symbol.power.clone(), dx);
+                            if(a.contains(dx)) {
+                                var aa = a.stripVar(dx),
+                                    x = _.divide(a.clone(), aa.clone());
+                                if(x.group === S && x.isLinear()) {
+                                    aa.multiplier = aa.multiplier.divide(new Frac(2));
+                                    return _.parse(format('({2})*(sqrt(pi)*erf(sqrt(-{0})*{1}))/(2*sqrt(-{0}))', aa, dx, symbol.multiplier));
+                                }
+                                else
+                                    __.integration.stop();
+                            }
+                            if(symbol.isE()) {
+                                retval = symbol;
+                            }
+                            else {
+                                var d = _.symfunction(LOG, [_.parse(symbol.value)]);
+                                retval = _.divide(symbol, d);
+                            }
+                            retval = _.divide(retval, a);
+                        }
+                    }
+                    else if(symbol.isComposite() && symbol.isLinear()) {
+                        retval = new Symbol(0);
+                        symbol.each(function(x) {
+                            retval = _.add(retval, __.integrate(x, dx, depth));
+                        });
+                    }
+                    else if(g === CP) { 
+                        if(symbol.power.greaterThan(1))
+                            symbol = _.expand(symbol);
+                        if(symbol.power.equals(1)) {
+                            retval = new Symbol(0);
+                            symbol.each(function(x) {
+                                retval = _.add(retval, __.integrate(x, dx, depth));
+                            }, true);
+                        }
+                        else {
+                            var p = Number(symbol.power),
+                                m = symbol.multiplier.clone();//temporarily remove the multiplier
+                            symbol.toUnitMultiplier();
+                            var //below we consider the form ax+b
+                                fn = symbol.clone().toLinear(), //get just the pure function without the power
+                                decomp = __.integration.decompose_arg(fn, dx),
+                                //I have no idea why I used bx+a and not ax+b. TODO change this to something that makes sense
+                                b = decomp[3],
+                                ax = decomp[2],
+                                a = decomp[0],
+                                x = decomp[1]; 
+                            if(p === -1 && x.group !== PL) { 
+                                //we can now check for atan
+                                if(x.group === S && x.power.equals(2)) { //then we have atan
+                                    //abs is redundants since the sign appears in both denom and num.
+                                    var unwrapAbs = function(s) {
+                                        var result = new Symbol(1);
+                                        s.each(function(x) {
+                                            result = _.multiply(result, x.fname === 'abs' ? x.args[0] : x);
+                                        });
+                                        return result;
+                                    };
+                                    var A = a.clone(),
+                                        B = b.clone();
+                                    A = _.pow(A, new Symbol(1/2));
+                                    B = _.pow(B, new Symbol(1/2));
+                                    //unwrap abs
+
+                                    var d = _.multiply(unwrapAbs(B), unwrapAbs(A)),
+                                        f = _.symfunction(ATAN, [_.divide(_.multiply(a, x.toLinear()), d.clone())]);
+                                    retval = _.divide(f, d);
+                                }
+                                else if(x.group === S && x.isLinear()) {
+                                    retval = _.divide(__.integration.poly_integrate(symbol), a);
+                                }
+                                else { 
+                                    //1/(x^4+1)
+                                    if(x.power.equals(4)) {
+                                        //https://www.freemathhelp.com/forum/threads/55678-difficult-integration-int-1-(1-x-4)-dx
+                                        var A, B, C, D, E, F, f1, f2, f3, f4, L1, L2;
+                                        var br = inBrackets;
+                                        //apply rule: ax^4+b = (√ax^2+√2∜a∜bx+√b)(√ax^2-√2∜a∜bx+√b)
+                                        //get quadratic factors
+                                        A = _.parse(SQRT+br(a)+'*'+dx+'^2');
+                                        B = _.parse(SQRT+br(2)+'*'+br(a)+'^'+br('1/4')+'*'+br(b)+'^'+br('1/4')+'*'+dx);
+                                        C = _.parse(SQRT+br(b));
+                                        f1 = _.add(_.add(A.clone(), B.clone()), C.clone());
+                                        f2 = _.add(_.subtract(A, B), C);
+                                        //calculate numerators: [D+E, D-E] -> [√2*b^(3/4)+√b∜ax, √2*b^(3/4)-√b∜ax]
+                                        D = _.parse(SQRT+br(2)+'*'+br(b)+'^'+br('3/4'));
+                                        E = _.parse(SQRT+br(b)+'*'+br(b)+'^'+br('1/4')+'*'+dx);
+                                        //let F = 2b√2∜b
+                                        F = _.parse(2+'*'+br(b)+'*'+SQRT+br(2)+'*'+br(b)+'^'+br('1/4'));
+                                        //calculate the factors
+                                        L1 = _.divide(_.subtract(D.clone(), E.clone()), _.multiply(F.clone(), f2));
+                                        L2 = _.divide(_.add(D, E), _.multiply(F, f1.clone()));
+                                        retval = _.add(
+                                                    __.integrate(L1, dx, depth, opt),
+                                                    __.integrate(L2, dx, depth, opt)
+                                                );
+                                    }
+                                    else
+                                        //let's try partial fractions
+                                        retval = __.integration.partial_fraction(symbol, dx, depth);
+                                }
+                            }
+                            else if(p === -1/2) {
+                                //detect asin and atan
+                                if(x.group === S && x.power.equals(2)) {
+                                    if(ax.multiplier.lessThan(0) && !b.multiplier.lessThan(0)) {
+                                        a.negate();
+                                        //it's asin
+                                        if(b.isConstant() && a.isConstant()) {
+                                            var d = _.symfunction(SQRT, [a.clone()]),
+                                                d2 = _.symfunction(SQRT, [_.multiply(a.clone(), b)]);
+                                            retval = _.divide(_.symfunction(ASIN, [_.divide(ax.toLinear(), d2)]), d);
+                                        }
+                                        //I'm not sure about this one. I'm trusting Wolfram Alpha here
+                                        else {
+                                            var sqrt_a = _.symfunction(SQRT, [a]),
+                                                sqrt_ax = _.multiply(sqrt_a.clone(), x.clone().toLinear());
+                                            retval = _.divide(_.symfunction(ATAN, [_.divide(sqrt_ax, _.symfunction(SQRT, [fn.clone()]))]), sqrt_a);
+                                        }
+                                    }
+                                    else {
+                                        /*WHAT HAPPENS HERE???? e.g. integrate(3/sqrt(-a+b*x^2),x) or integrate(3/sqrt(a+b*x^2),x)*/
+                                        __.integration.stop();
+                                    }
+                                }
+                                else {
+                                    //This would be a case like 1/(sqrt(1-x^3) or 1/(1-(x+1)^2)
+                                    __.integration.stop();
+                                }
+                            }
+                            else { 
+                                if(x.isLinear() && x.group !== PL)
+                                    retval = _.divide(__.integration.poly_integrate(symbol), a);
+                                else if(x.power.equals(2) && a.greaterThan(0)) { 
+                                    var sqa, sqb, aob, bsqi, n, integral, u, v, uv;
+                                    //1/(a*x^2+b^2)^n
+                                    //strip the value of b so b = 1
+                                    sqa = _.parse(SQRT+inBrackets(a)); //strip a so b = 1
+                                    sqb = _.parse(SQRT+inBrackets(b));
+                                    aob = _.multiply(sqa.clone(), sqb.clone()).invert();
+                                    bsqi = _.pow(b, new Symbol(symbol.power));
+                                    uv = core.Utils.getU(symbol);
+                                    u = _.multiply(aob, x.clone().toLinear());
+                                    v = _.parse(ATAN+inBrackets(u));
+                                    //the conversion will be 1+tan(x)^2 -> sec(x)^2
+                                    //since the denominator is now (sec(x)^2)^n and the numerator is sec(x)^2 
+                                    //then the remaining sec will be (n-1)*2;
+                                    var n = (Math.abs(symbol.power)-1)*2; 
+                                    //1/sec(x)^n can now be converted to cos(x)^n and we can pull the integral of that
+                                    var integral = __.integrate(_.parse(COS+inBrackets(uv)+'^'+n));
+                                    core.Utils.clearU(uv);
+                                    return _.multiply(integral.sub(uv, v), bsqi);
+                                }
+                                else { 
+                                    if(symbol.group !== CB && !symbol.power.lessThan(0)) {
+                                        retval = __.integration.by_parts(symbol, dx, depth, opt);
+                                    }
+                                    else 
+                                        retval = __.integration.partial_fraction(symbol, dx, depth, opt);
+                                }
+                            }
+                            retval.multiplier = retval.multiplier.multiply(m);
+                        }
+                    }
+                    else if(g === FN) { 
+                        var arg = symbol.args[0],
+                            m = symbol.multiplier.clone();
+                        symbol.toUnitMultiplier();
+                        var decomp = __.integration.decompose_arg(arg, dx);
+                        //easies way I can think of to get the coefficient and to make sure
+                        //that the symbol is linear wrt dx. I'm not actually trying to get the 
+                        //derivative
+                        var a = decomp[0],
+                            x = decomp[1],
+                            fname = symbol.fname;
+                        //log is a special case that can be handled with integration by parts
+                        if(fname === LOG || (fname === ASIN || fname === ACOS || fname === ATAN && x.isLinear())) { 
+                            /*integration by parts */
+                            var p = symbol.power.toString(); 
+                            if(isInt(p))
+                                depth = depth - p; //it needs more room to find the integral
+                            retval = __.integration.by_parts(symbol, dx, depth, opt); 
+                        }
+                        else if(fname === TAN && symbol.power.lessThan(0)) {
+                            //convert to cotangent
+                            var sym  = symbol.clone();
+                            sym.power.negate();
+                            sym.fname = COT;
+                            return __.integrate(sym, dx, depth);
+                        }
+                        else {
+                            if(!a.contains(dx, true) && symbol.isLinear()) { //perform a deep search for safety
+                                //first handle the special cases 
+                                if(fname === ABS) {
+                                    //REVISIT **TODO**
+                                    var x = _.divide(arg.clone(), a.clone());
+                                    if(x.group === S && !x.power.lessThan(0)) {
+                                        if(core.Utils.even(x.power)) {
+                                            retval = __.integrate(arg, dx, depth);
+                                        }
+                                        else {
+                                            var integrated = __.integrate(x, dx, depth);
+                                            integrated.power = integrated.power.subtract(new Frac(1));
+                                            retval = _.multiply(_.multiply(_.symfunction(ABS, [x.toLinear()]), integrated), a);
+                                        }
+                                    }
+                                    else 
+                                        __.integration.stop();
+                                }
+                                else { 
+                                    var ag = symbol.args[0].group,
+                                        decomposed = __.integration.decompose_arg(arg, dx);
+                                    
+                                    if(!(ag === CP || ag === S || ag === CB) || !decomposed[1].power.equals(1) || arg.hasFunc())
+                                        __.integration.stop();
+                                    /**TODO**/ //ASIN, ACOS, ATAN
+                                    switch(fname) {
+                                        case COS:
+                                            retval = _.symfunction(SIN, [arg]);
+                                            break;
+                                        case SIN:
+                                            retval = _.symfunction(COS, [arg]);
+                                            retval.negate();
+                                            break;
+                                        case TAN:
+                                            retval = _.parse(format('log(sec({0}))', arg));
+                                            break;
+                                        case SEC:
+                                            retval = _.parse(format('log(tan({0})+sec({0}))', arg));
+                                            break;
+                                        case CSC:
+                                            retval = _.parse(format('-log(csc({0})+cot({0}))', arg));
+                                            break;
+                                        case COT:
+                                            retval = _.parse(format('log(sin({0}))', arg));
+                                            break;
+                                        case SINH:
+                                            retval = _.symfunction(COSH, [arg]);
+                                            break;
+                                        case COSH:
+                                            retval = _.symfunction(SINH, [arg]);
+                                            break;
+                                        case TANH:
+                                            retval = _.parse(format('log(cosh({0}))', arg));
+                                            break;
+                                        case EXP:
+                                            retval = __.integrate(_.parse(format('e^({0})', arg)), dx, depth);
+                                            break;
+                                        case 'erf':
+                                            var arg = symbol.args[0].clone(),
+                                                dc = __.integration.decompose_arg(arg, dx),
+                                                x_ = dc[1],
+                                                a_ = dc[0];
+                                            retval = _.parse(format('e^(-(({2}))^2)/(({0})*sqrt(pi))+(1/({0})+({1}))*erf(({2}))', a_, x_, arg));
+                                            break;
+                                        case 'sign':
+                                            retval = _.multiply(symbol.clone(), arg.clone());
+                                            break;
+                                        default:
+                                            __.integration.stop();
+                                    }
+
+                                    retval = _.divide(retval, a); 
+                                }
+                            }
+                            else if(x.isLinear()) { 
+                                if(fname === COS || fname === SIN) {
+                                    var p = Number(symbol.power);
+                                    //check to see if it's negative and then just transform it to sec or csc
+                                    if(p < 0) {
+                                        symbol.fname = fname === SIN ? CSC : SEC;
+                                        symbol.invert().updateHash();
+                                        retval = __.integrate(symbol, dx, depth);
+                                    }
+                                    else {
+                                        var arg = symbol.args[0],
+                                            rd = symbol.clone(), //cos^(n-1)
+                                            rd2 = symbol.clone(), //cos^(n-2)
+                                            q = new Symbol((p-1)/p), //
+                                            na = _.multiply(a.clone(), new Symbol(p)).invert(); //1/(n*a)
+                                        rd.power = rd.power.subtract(new Frac(1));
+                                        rd2.power = rd2.power.subtract(new Frac(2));
+
+                                        var t = _.symfunction(fname === COS ? SIN : COS, [arg.clone()]);
+                                        if(fname === SIN) t.negate();
+                                        retval = _.add(_.multiply(_.multiply(na, rd), t), _.multiply(q, __.integrate(_.parse(rd2), dx, depth)));
+                                    }
+                                }
+                                //tan(x)^n or cot(x)^n
+                                else if(fname === TAN || fname === COT) { 
+                                    //http://www.sosmath.com/calculus/integration/moretrigpower/moretrigpower.html
+                                    if(symbol.args[0].isLinear(dx)) {
+                                        var n = symbol.power.subtract(new Frac(1)).toString(),
+                                            r = symbol.clone().toUnitMultiplier(),
+                                            w = _.parse(format((fname === COT ? '-' : '')+'1/({2}*{0})*{3}({1})^({0})', n, arg, a, fname));
+                                        r.power = r.power.subtract(new Frac(2));
+                                        if(r.power.equals(0))
+                                            r = _.parse(r);
+                                        retval = _.subtract(w, __.integrate(r, dx, depth));
+                                    }   
+                                }
+                                //sec(x)^n or csc(x)^n
+                                else if(fname === SEC || fname === CSC) { 
+                                    //http://www.sosmath.com/calculus/integration/moretrigpower/moretrigpower.html
+                                    var n1 = symbol.power.subtract(new Frac(1)).toString(),
+                                        n2 = symbol.power.subtract(new Frac(2)).toString(),
+                                        f2 = fname === SEC ? TAN : COT,
+                                        r = symbol.clone().toUnitMultiplier(),
+                                        parse_str = format((fname === CSC ? '-' : '')+'1/({0}*{1})*{4}({3})^({2})*{5}({3})', a, n1, n2, arg, fname, f2),
+                                        w = _.parse(parse_str);
+                                    r.power = r.power.subtract(new Frac(2));
+                                    if(r.power.equals(0))
+                                        r = _.parse(r);
+                                    retval = _.add(w, _.multiply(new Symbol(n2/n1), __.integrate(r, dx, depth)));
+                                }
+                                else if((fname === COSH || fname === SINH) && symbol.power.equals(2)) {
+                                    retval = __.integrate(symbol.fnTransform(), dx, depth);
+                                }
+                                else
+                                    __.integration.stop();
+                            }
+                            else 
+                                __.integration.stop();
+
+                            retval.multiplier = retval.multiplier.multiply(m);
+                        }
+                    }
+                    else if(g === PL) {
+                        retval = __.integration.partial_fraction(symbol, dx, depth);
+                    }
+                    else if(g === CB) { 
+                        //separate the coefficient since all we care about are symbols containing dx
+                        var coeff = symbol.stripVar(dx); 
+                        //now get only those that apply
+                        var cfsymbol = _.divide(symbol.clone(), coeff.clone()); //a coeff free symbol
+
+                        //if we only have one symbol left then let's not waste time. Just pull the integral
+                        //and let the chips fall where they may
+                        if(cfsymbol.group !== CB) { 
+                            retval = __.integrate(cfsymbol, dx, depth);
+                        }
+                        else { 
+                            //we collect the symbols and sort them descending group, descending power, descending alpabethically
+                            var symbols = cfsymbol.collectSymbols().sort(function(a, b) {
+                                if(a.group === b.group)  {
+                                    if(Number(a.power) === Number(b.power))
+                                        if(a < b) return 1; //I want sin first
+                                        else return -1;
+                                    return b.power - a.power; //descending power
+                                }
+                                return b.group - a.group; //descending groups
+                            }).map(function(x) {
+                                var unwrapped = Symbol.unwrapSQRT(x, true);
+                                if(unwrapped.fname === EXP) {
+                                    return _.parse(format('({1})*e^({0})', unwrapped.args[0], unwrapped.multiplier));
+                                }
+                                return unwrapped;
+                            });
+                            //generate an image for 
+                            var l = symbols.length;
+                            if(l === 2) { 
+                                //try u substitution
+                                try {
+                                    retval = __.integration.u_substitution(symbols, dx);
+                                }
+                                catch(e){/* failed :`(*/; }   
+                                if(!retval) { 
+                                    //no success with u substitution so let's try known combinations
+                                    //are they two functions
+                                    var g1 = symbols[0].group,
+                                        g2 = symbols[1].group,
+                                        sym1 = symbols[0],
+                                        sym2 = symbols[1],
+                                        fn1 = sym1.fname,
+                                        fn2 = sym2.fname; 
+                                    //reset the symbol minus the coeff
+                                    symbol = _.multiply(sym1.clone(), sym2.clone());
+
+                                    if(g1 === FN && g2 === FN) { 
+                                        if(fn1 === LOG || fn2 === LOG) { 
+                                            retval = __.integration.by_parts(symbol.clone(), dx, depth, opt);
+                                        }
+                                        else { 
+                                            symbols.sort(function(a, b) {
+                                                return b.fname > a.fname;
+                                            });
+                                            var arg1 = sym1.args[0];
+                                            //make sure the arguments are suitable. We don't know how to integrate non-linear arguments
+                                            if(!arg1.isLinear() || !(arg1.group === CP || arg1.group === CB || arg1.group === S))
+                                                __.integration.stop();
+
+                                            var decomp = __.integration.decompose_arg(arg1, dx);
+                                            x = decomp[1],
+                                            a = decomp[0];
+                                            if(!x.isLinear()) //again... linear arguments only wrt x
+                                                __.integration.stop();
+
+                                            //they have to have the same arguments and then we have cleared all the check to 
+                                            //make sure we can integrate FN & FN
+                                            var arg2 = sym2.args[0];
+                                            //make sure that their argument matches
+                                            if(arg1.equals(arg2)) { 
+                                                if(fn1 === SIN && fn2 === COS || fn1 === COS && fn2 === SIN) { 
+                                                    if(sym1.power.lessThan(0))
+                                                        __.integration.stop();//we don't know how to handle, sin(x)^n/cos(x)^m where m > n,  yet
+                                                    //if it's in the form sin(x)^n*cos(x)^n then we can just return tan(x)^n which we know how to integrate
+                                                    if(fn1 === SIN && sym1.power.add(sym2.power).equals(0)) { 
+                                                        sym1.fname = TAN;
+                                                        sym1.updateHash();
+                                                        retval = __.integrate(sym1, dx, depth);
+                                                    }
+                                                    else {
+                                                        if(even(sym1.power) && fn2 === COS && sym2.power.lessThan(0)) {
+                                                            //transform sin^(2*n) to (1-cos^2)^n
+                                                            var n = Number(sym1.power)/2,
+                                                                new_sym = _.parse(format('(1-cos({0})^2)^({1})', sym1.args[0], n));
+                                                            retval = __.integrate(_.expand(_.multiply(new_sym, sym2.clone())), dx, depth, opt);
+                                                        }
+                                                        else if(even(sym1.power) && fn2 === SIN && sym2.power.lessThan(0)) {
+                                                            //transform cos^(2*n) to (1-sin^2)^n
+                                                            var n = Number(sym1.power)/2,
+                                                                new_sym = _.parse(format('(1-sin({0})^2)^({1})', sym1.args[0], n));
+                                                            retval = __.integrate(_.expand(_.multiply(new_sym, sym2.clone())), dx, depth, opt);
+                                                        }
+                                                        else {
+                                                            var p1_even = core.Utils.even(sym1.power),
+                                                                p2_even = core.Utils.even(sym2.power);
+                                                            retval = new Symbol(0);
+                                                            if(!p1_even || !p2_even) { 
+                                                                var u, r, trans;
+                                                                //since cos(x) is odd it carries du. If sin was odd then it would be the other way around
+                                                                //know that p1 satifies the odd portion in this case. If p2 did than it would contain r
+                                                                if(!p1_even) {
+                                                                    //u = sin(x)
+                                                                    u = sym2; r = sym1; 
+                                                                }
+                                                                else {
+                                                                    u = sym1; r = sym2;
+                                                                }
+                                                                //get the sign of du. In this case r carries du as stated before and D(cos(x),x) = -sin(x)
+                                                                var sign = u.fname === COS ? -1 : 1,
+                                                                    n = r.power, 
+                                                                    //remove the du e.g. cos(x)^2*sin(x)^3 dx -> cos(x)^2*sin(x)^2*sin(x). We're left with two 
+                                                                    //even powers afterwards which can be transformed
+                                                                    k = (n - 1)/2, 
+                                                                    //make the transformation cos(x)^2 = 1 - sin(x)^2
+                                                                    trans = _.parse('(1-'+u.fname+core.Utils.inBrackets(arg1)+'^2)^'+k), 
+                                                                    sym = _.expand(_.multiply(new Symbol(sign), _.multiply(u.clone(), trans)));
+                                                                //we can now just loop through and integrate each since it's now just a polynomial with functions
+                                                                sym.each(function(x) {
+                                                                    retval = _.add(retval, __.integration.poly_integrate(x.clone()));
+                                                                });
+                                                            }
+                                                            else { 
+                                                                //performs double angle transformation
+                                                                var double_angle = function(symbol) {
+                                                                    var p = symbol.power,
+                                                                        k = p/2, e;
+                                                                    if(symbol.fname === COS)
+                                                                        e = '((1/2)+(cos(2*('+symbol.args[0]+'))/2))^'+k;
+                                                                    else
+                                                                        e = '((1/2)-(cos(2*('+symbol.args[0]+'))/2))^'+k;
+
+                                                                    return _.parse(e);
+                                                                };
+                                                                //they're both even so transform both using double angle identities and we'll just
+                                                                //be able to integrate by the sum of integrals
+                                                                var a = double_angle(sym1),
+                                                                    b = double_angle(sym2),
+                                                                    t = _.multiply(a, b);
+                                                                var sym = _.expand(t);
+                                                                sym.each(function(x) {
+                                                                    retval = _.add(retval, __.integrate(x, dx, depth));
+                                                                });
+                                                                return _.multiply(retval, coeff);
+                                                            }
+                                                        }
+                                                    }
+                                                }
+                                                //tan(x)*sec(x)^n 
+                                                else if(fn1 === SEC && fn2 === TAN && x.isLinear() && sym2.isLinear()) { 
+                                                    retval = _.parse(format('sec({0})^({1})/({1})', sym1.args[0], sym1.power));
+                                                }
+                                                else if(fn1 === TAN && fn2 === SEC && x.isLinear()) { 
+                                                    //remaining: tan(x)^3*sec(x)^6
+                                                    if(sym1.isLinear() && sym2.isLinear()) {
+                                                        retval = _.divide(_.symfunction(SEC, [arg1.clone()]), a);
+                                                    }
+                                                    else if(even(sym1.power)) {
+                                                        var p = Number(sym1.power)/2;
+                                                        //transform tangent
+                                                        var t = _.parse(format('(sec({0})^2-1)^({1})', sym1.args[0], p));
+                                                        retval = __.integrate(_.expand(_.multiply(t, sym2)), dx, depth);
+                                                    }
+                                                    else
+                                                        __.integration.stop();
+                                                }
+                                                else if(fn1 === SEC && fn2 === COS) {
+                                                    sym1.fname = COS;
+                                                    sym1.invert().updateHash();
+                                                    retval = __.integrate(_.multiply(sym1, sym2), dx, depth);
+                                                }
+                                                else if(fn1 === SIN && fn2 === CSC) {
+                                                    sym2.fname = SIN;
+                                                    sym2.invert().updateHash();
+                                                    retval = __.integrate(_.multiply(sym1, sym2), dx, depth);
+                                                }
+                                                //tan/cos
+                                                else if(fn1 === TAN && (fn2 === COS || fn2 === SIN) && sym2.power.lessThan(0)) {
+                                                    var t = _.multiply(sym1.fnTransform(), sym2);
+                                                    retval = __.integrate(_.expand(t), dx, depth);
+                                                }
+                                                else { 
+                                                    var t = _.multiply(sym1.fnTransform(), sym2.fnTransform());
+                                                    retval = __.integrate(_.expand(t), dx, depth);
+                                                }
+                                            }
+                                            //TODO: REVISIT AT SOME POINT
+                                            else if((fn1 === SIN || fn1 === COS) && (fn2 === SIN || fn2 === COS)) { 
+                                                var transformed = trigTransform(symbols);
+                                                retval = __.integrate(_.expand(transformed), dx, depth);
+                                            }
+                                            
+                                            else {
+                                                __.integration.stop();
+                                            }
+                                                
+                                        }
+                                    }
+                                    else if(g1 === FN && g2 === S) { 
+                                        var sym1_is_linear = sym1.isLinear();
+                                        if(sym1.fname === COS && sym1_is_linear && sym2.power.equals(-1)) 
+                                            retval = _.symfunction('Ci', [sym1.args[0]]);
+                                        else if(sym1.fname === COS && sym2.power.equals(-1)) {
+                                            retval = __.integrate(_.multiply(sym1.fnTransform(), sym2.clone()), dx, depth);
+                                        }
+                                        else if(sym1.fname === COSH && sym1_is_linear && sym2.power.equals(-1))
+                                            retval = _.symfunction('Chi', [sym1.args[0]]);
+                                        else if(sym1.fname === COSH && sym2.power.equals(-1)) {
+                                            retval = __.integrate(_.multiply(sym1.fnTransform(), sym2.clone()), dx, depth);
+                                        }
+                                        else if(sym1.fname === SIN && sym1_is_linear && sym2.power.equals(-1))
+                                            retval = _.symfunction('Si', [sym1.args[0]]);
+                                        else if(sym1.fname === SIN && sym2.power.equals(-1)) {
+                                            retval = __.integrate(_.multiply(sym1.fnTransform(), sym2.clone()), dx, depth);
+                                        }
+                                        else if(sym1.fname === SINH && sym1_is_linear && sym2.power.equals(-1))
+                                            retval = _.symfunction('Shi', [sym1.args[0]]);
+                                        else if(sym1.fname === SINH && sym2.power.equals(-1)) {
+                                            retval = __.integrate(_.multiply(sym1.fnTransform(), sym2.clone()), dx, depth);
+                                        }
+                                        else if(sym1.fname === LOG && sym2.power.equals(-1)) {
+                                            //log(x)^n/x = log(x)^(n+1)/(n+1)
+                                            retval = __.integration.poly_integrate(sym1, dx, depth);
+                                        }
+                                        else if(sym1.fname === 'erf') {
+                                            if(sym2.power.equals(1)) {
+                                                var dc = __.integration.decompose_arg(sym1.args[0], dx),
+                                                    a_ = dc[0],
+                                                    x_ = dc[1],
+                                                    arg = sym1.args[0].toString();
+                                                retval = _.parse(format('(e^(-(({2}))^2)*(sqrt(pi)*e^((({2}))^2)*(2*({0})^2*({1})^2-3)*erf(({2}))+2*({0})*({1})-2))/(4*sqrt(pi)*({0})^2)', a_, x_, arg))
+                                            }
+                                        }
+                                        else { 
+                                            //since group S is guaranteed convergence we need not worry about tracking depth of integration
+                                            retval = __.integration.by_parts(symbol, dx, depth, opt);
+                                        }
+                                    }
+                                    else if(g1 === EX && g2 === S) { 
+                                        var x = fn1 === LOG ? __.integration.decompose_arg(sym1.args[0], dx)[1] : null;
+                                        if(sym1.isE() && (sym1.power.group === S || sym1.power.group === CB) && sym2.power.equals(-1)) {
+                                            retval = _.symfunction('Ei', [sym1.power.clone()]);
+                                        }
+                                        else if(fn1 === LOG && x.value === sym2.value) {
+                                            retval = __.integration.poly_integrate(sym1, dx, depth);
+                                        }
+                                        else
+                                            retval = __.integration.by_parts(symbol, dx, depth, opt);
+                                    }
+                                    else if(g1 === PL && g2 === S) {
+                                        //first try to reduce the top
+                                        if(sym2.value === sym1.value && sym1.power.equals(-1)) {
+                                            //find the lowest power in the denominator
+                                            var pd = Math.min.apply(null, core.Utils.keys(sym1.symbols));
+                                            //get the lowest common value between denominator and numerator
+                                            var pc = Math.min(pd, sym2.power);
+                                            //reduce both denominator and numerator by that factor
+                                            var factor = sym2.clone();
+                                            factor.power = new Frac(pc);
+                                            sym2 = _.divide(sym2, factor.clone()); //reduce the denominator
+                                            var t = new Symbol(0);
+                                            sym1.each(function(x) {
+                                                t = _.add(t, _.divide(x.clone(), factor.clone()));
+                                            });
+                                            t.multiplier = sym1.multiplier;
+                                            symbol = _.divide(sym2, t);
+                                        }
+                                        retval = __.integration.partial_fraction(symbol, dx, depth);
+                                    }
+                                    else if(g1 === CP && g2 === S) {  
+                                        //handle cases x^(2*n)/sqrt(1-x^2)
+                                        if(sym1.power.equals(-1/2)) { 
+                                            var decomp = __.integration.decompose_arg(sym1.clone().toLinear(), dx);
+                                            var a = decomp[0].negate(),
+                                                x = decomp[1],
+                                                b = decomp[3],
+                                                p = Number(sym2.power);
+                                            if(isInt(p) && core.Utils.even(p) && x.power.equals(2)) {
+                                                //if the substitution 
+                                                var c = _.divide(_.multiply(_.pow(b.clone(), new Symbol(2)), 
+                                                    _.symfunction(SQRT, [_.divide(b.clone(), a.clone())])), 
+                                                    _.pow(a.clone(), new Symbol(2)));
+                                                c = _.multiply(c, _.symfunction(SQRT, [b]).invert());
+                                                var dummy = _.parse('sin(u)');
+                                                dummy.power = dummy.power.multiply(sym2.power);
+                                                var integral = __.integrate(dummy, 'u', depth);
+                                                var bksub = _.parse(ASIN+'('+SQRT+'('+a+'/'+b+')*'+dx+')');
+                                                retval = _.multiply(c, integral.sub(new Symbol('u'), bksub));
+                                            }   
+                                        }
+                                        else if(sym1.power.equals(-1) && sym2.isLinear()) { 
+                                            retval = __.integration.partial_fraction(symbol, dx, depth);
+                                        }
+                                        else if(!sym1.power.lessThan(0) && isInt(sym1.power)) { 
+                                            //sum of integrals
+                                            var expanded = _.expand(sym1);
+                                            retval = new Symbol(0);
+                                            expanded.each(function(x) {
+                                                if(x.group === PL) {
+                                                    x.each(function(y) {
+                                                        retval = _.add(retval, __.integrate(_.multiply(sym2.clone(), y), dx, depth));
+                                                    });
+                                                }
+                                                else 
+                                                    retval = _.add(retval, __.integrate(_.multiply(sym2.clone(), x), dx, depth));
+                                            });
+                                        }
+                                        else if(sym1.power.lessThan(-2)) {
+                                            retval = __.integration.by_parts(symbol, dx, depth, opt);
+                                        }
+                                        else if(sym1.power.lessThan(0) && sym2.power.greaterThan(1)) { 
+                                            var decomp = __.integration.decompose_arg(sym1.clone().toLinear(), dx),
+                                                a = decomp[0].negate(),
+                                                x = decomp[1],
+                                                b = decomp[3],
+                                                fn = sym1.clone().toLinear();
+                                                
+                                            if(x.group !== PL && x.isLinear()) { 
+                                                var p = Number(sym2.power),
+                                                    du = '_u_',
+                                                    u = new Symbol(du),
+                                                    //pull the integral with the subsitution
+                                                    U = _.expand(_.divide(_.pow(_.subtract(u.clone(), b.clone()), new Symbol(p)), u.clone())),
+                                                    scope = {};
+
+                                                //generate a scope for resubbing the symbol
+                                                scope[du] = fn;
+                                                var U2 = _.parse(U, scope);
+                                                retval = __.integrate(U2, dx, 0);
+                                            }
+                                            else if(sym2.power.greaterThan(x.power) || sym2.power.equals(x.power)) { 
+                                                //factor out coefficients
+                                                var factors = new core.Algebra.Classes.Factors();
+                                                sym1 = core.Algebra.Factor.coeffFactor(sym1.invert(), factors);
+                                                retval = new Symbol(0);
+                                                core.Algebra.divide(sym2, sym1).each(function(t) {
+                                                    retval = _.add(retval, __.integrate(t, dx, depth));
+                                                });
+                                                //put back the factors
+                                                factors.each(function(factor) {
+                                                    retval = _.divide(retval, factor);
+                                                });
+                                                
+                                                retval = _.expand(retval);
+                                            }
+                                            else 
+                                                retval = __.integration.partial_fraction(symbol, dx, depth);
+                                        }
+                                        else { 
+                                            //handle cases such as (1-x^2)^(n/2)*x^(m) where n is odd ___ cracking knuckles... This can get a little hairy 
+                                            if(sym1.power.den.equals(2)) { 
+                                                //assume the function is in the form (a^2-b*x^n)^(m/2)
+                                                var dc = __.integration.decompose_arg(sym1.clone().toLinear(), dx),
+                                                    //using the above definition
+                                                    a = dc[3], x = dc[1], b = dc[0], bx = dc[2];
+                                                if(x.power.equals(2) && b.lessThan(0)) { //if n is even && b is negative
+                                                    
+                                                    //make a equal 1 so we can do a trig sub
+                                                    if(!a.equals(1)) { //divide a out of everything
+                                                        //move a to the coeff
+                                                        coeff = _.multiply(coeff, _.pow(a, new Symbol(2)));
+                                                    }
+                                                    var u = dx;
+                                                    var c = _.divide(_.pow(b.clone().negate(), new Symbol(1/2)), _.pow(a, new Symbol(1/2))),
+                                                        du = _.symfunction(COS, [new Symbol(u)]),
+                                                        cosn = _.pow(_.symfunction(COS, [new Symbol(u)]), new Symbol(sym1.power.num)),
+                                                        X = _.pow(_.symfunction(SIN, [new Symbol(u)]), new Symbol(sym2.power)),
+                                                        val = _.multiply(_.multiply(cosn, du), X),
+                                                        integral = __.integrate(val, u, depth);
+                                                        //but remember that u = asin(sqrt(b)*a*x)
+                                                        retval = integral.sub(u, _.symfunction(ASIN, [_.multiply(new Symbol(dx), c)]));
+                                                }
+                                            }
+                                            else
+                                                retval = __.integration.partial_fraction(symbol, dx, depth);
+                                        }
+
+                                    }
+                                    else if(sym1.isComposite() && sym2.isComposite()) { 
+                                        //sum of integrals
+                                        retval = new Symbol(0);
+                                        if(sym1.power.greaterThan(0) && sym2.power.greaterThan(0)) {
+                                            //combine and pull the integral of each
+                                            var sym = _.expand(symbol);
+                                            sym.each(function(x) {
+                                                retval = _.add(retval, __.integrate(x, dx, depth));
+                                            }, true);
+                                        }
+                                        else {
+                                            var p1 = Number(sym1.power),
+                                                p2 = Number(sym2.power);
+                                            if(p1 < 0 && p2 > 0) {
+                                                //swap
+                                                var t = sym1; sym1 = sym2; sym2 = t;
+                                            }
+
+                                            sym1.each(function(x) {
+                                               retval = _.add(retval, __.integrate(_.multiply(x, sym2.clone()), dx, depth));
+                                            });
+                                        }
+                                    }
+                                    else if(g1 === CP && symbols[0].power.greaterThan(0)) {
+                                        sym1 = _.expand(sym1);
+                                        retval = new Symbol(0);
+                                        sym1.each(function(x) {
+                                            retval = _.add(retval, __.integrate(_.multiply(x, sym2.clone()), dx, depth));
+                                        }, true);
+                                    }
+                                    else if(g1 === FN && g2 === EX && core.Utils.in_htrig(sym1.fname)) {
+                                        sym1 = sym1.fnTransform();
+                                        retval = __.integrate(_.expand(_.multiply(sym1, sym2)), dx, depth);
+                                    }
+                                    else if(g1 === FN && g2 === CP || g2 === FN && g1 === CP) {
+                                        if(g2 === FN && g1 === CP) {
+                                            var t = sym1; sym1 = sym2; sym2 = t; //swap
+                                        }
+                                        var du, sym2_clone, p, q;
+                                        du = Symbol.unwrapSQRT(__.diff(sym1.clone(), dx), true);
+                                        sym2_clone = Symbol.unwrapSQRT(sym2, true);
+                                        if(du.power.equals(sym2_clone.power)) {
+                                            p = new Symbol(sym2.power);
+                                            q = core.Algebra.divide(du.toLinear(), sym2.clone().toLinear());
+                                            if(q.isConstant()) {
+                                                var nq = _.pow(q, p.negate());
+                                                retval = _.multiply(nq, __.integration.poly_integrate(sym1.clone()));
+                                            }
+                                        }
+                                        else
+                                            retval = __.integration.by_parts(symbol, dx, depth, opt);
+                                    }
+                                    else { 
+                                        retval = __.integration.by_parts(symbol, dx, depth, opt);
+                                    }
+                                }
+                            }
+                            else if(l === 3 && (symbols[2].group === S && symbols[2].power.lessThan(2) || symbols[0].group === CP)) { 
+                                var first = symbols[0];
+                                if(first.group === CP) { //TODO {support higher powers of x in the future}
+                                    if(first.power.greaterThan(1))
+                                        first = _.expand(first);
+                                    var r = _.multiply(symbols[1], symbols[2]);
+                                    retval = new Symbol(0);
+                                    first.each(function(x) {
+                                        var t = _.multiply(x, r.clone());
+                                        var intg = __.integrate(t, dx, depth);
+                                        retval = _.add(retval, intg);
+                                    }, true);
+                                }
+                                else { 
+                                    //try integration by parts although technically it will never work
+                                    retval = __.integration.by_parts(symbol, dx, depth, opt);
+                                }
+                                    
+                            }
+                            else if(all_functions(symbols)) { 
+                                var t = new Symbol(1);
+                                for(var i=0,l=symbols.length; i<l; i++) {
+                                    t = _.multiply(t, symbols[i].fnTransform());
+                                }
+                                t = _.expand(t);
+                                retval = __.integrate(t, dx, depth);
+                            }
+                            else { 
+                                //one more go
+                                var transformed = trigTransform(symbols);
+                                retval = __.integrate(_.expand(transformed), dx, depth);
+                            }
+                        }
+
+                        retval = _.multiply(retval, coeff);
+                    }
+                    //if an integral was found then we return it
+                    if(retval)
+                        return retval;
+                }
+
+                catch(error){
+                    //do nothing if it's a NoIntegralFound error otherwise let it bubble
+                    if(!(error instanceof NoIntegralFound || error instanceof core.exceptions.DivisionByZero)) 
+                        throw error;
+                }  
+
+                //no symbol found so we return the integral again
+                return _.symfunction('integrate', [original_symbol, dt]);
+            }, false);
+        },
+        defint: function(symbol, from, to, dx) {
+            var vars = core.Utils.variables(symbol),
+                integral = __.integrate(symbol, dx),
+                retval;
+            if(vars.length === 1)
+                dx = vars[0];
+            if(!integral.hasIntegral()) { 
+                var upper = {},
+                    lower = {},
+                    a, b;
+                upper[dx] = to;
+                lower[dx] = from;
+                a = _.parse(integral, upper);
+                b = _.parse(integral, lower);
+                retval = _.subtract(a, b);
+            }
+            else if(vars.length === 1 && from.isConstant() && to.isConstant()) {
+                var f = core.Utils.build(symbol);
+                retval = new Symbol(core.Math2.num_integrate(f, Number(from), Number(to)));
+            }
+            else 
+                retval = _.symfunction('defint', [symbol, from , to, dx]);
+            return retval;
+        },
+        limit: function(symbol, x, c) {
+            //used to evaluate function at limit
+            var evaluate = function(symbol) {
+                try {
+                    return _.parse(symbol.sub(x, c));
+                }
+                catch(e) {
+                    if(e instanceof core.exceptions.UndefinedError)
+                        return undefined;
+                    throw new Error('Stopping!');
+                }
+            };
+            
+            try {
+                var a, b, num, den, retval, safety, f, g;
+                num = symbol.getNum(true);
+                den = symbol.getDenom(true);
+                a = evaluate(num);
+                b = evaluate(den);
+                safety = 10;
+                //Make a copy of the numerator and denominator
+                f = num;
+                g = den;
+                
+                var iter = 0; //Guard against infinite loops
+                //indeterminate. Apply L'Hospital's rule
+                while(typeof a === 'undefined' && typeof b === 'undefined' 
+                        || a.equals(0) && b.equals(0) || a.isInfinty && b.isInfinity) {
+                    if(iter > safety) { 
+                        //we're not going anywhere so one last hail mary
+                        var subs = {};
+                        subs[x] = c;
+                        try {
+                            return core.Utils.block('PARSE2NUMBER', function() {
+                                return _.parse(symbol, subs);
+                            }, true);
+                        }
+                        catch(e){
+                            throw core.exceptions.MaximumIterationsReached();
+                        }    
+                    }
+
+                    f = __.diff(f, x);
+                    g = __.diff(g, x);
+                    a = evaluate(f.clone());
+                    b = evaluate(g.clone());
+                    
+                    iter++;
+                }
+                if(a.isConstant(true) || b.isConstant(true)) {
+                    if(b.equals(0))
+                        retval = Symbol.infinity();
+                    else
+                        retval = _.divide(a, b);
+                }
+                else if(a.isInfinity)
+                    retval = a;
+                else if(b.isInfinity)
+                    retval = b;
+                //console.log(String(a), String(b))
+                return retval;
+            }
+            catch(e) {
+                return _.symfunction('limit', arguments);
+            }   
+        }
+    };
+    
+    nerdamer.register([
+        {
+            name: 'diff',
+            visible: true,
+            numargs: [1,3],
+            build: function(){ return __.diff; }
+        },
+        {
+            name: 'sum',
+            visible: true,
+            numargs: 4,
+            build: function(){ return __.sum; }
+        },
+        {
+            name: 'product',
+            visible: true,
+            numargs: 4,
+            build: function(){ return __.product; }
+        },
+        {
+            name: 'integrate',
+            visible: true,
+            numargs: [1, 2],
+            build: function() { return __.integrate; }
+        },
+        {
+            name: 'defint',
+            visible: true,
+            numargs: [3, 4],
+            build: function() { return __.defint; }
+        },
+        {
+            name: 'limit',
+            visible: false,
+            numargs: 3,
+            build: function() { return __.limit; }
+        }
+    ]);
+    //link registered functions externally
+    nerdamer.api();
+})();