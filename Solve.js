--- conflicted
+++ resolved
@@ -99,10 +99,7 @@
     // A utility function to parse an expression to left hand side when working with strings
 
     var toLHS = function(eqn) {
-<<<<<<< HEAD
-=======
         //If it's an equation then call its toLHS function instead
->>>>>>> d6baa813
         if(eqn instanceof Equation)
             return eqn.toLHS();
         var es = eqn.split('=');
