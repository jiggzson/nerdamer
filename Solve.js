/*
 * Author : Martin Donk
 * Website : http://www.nerdamer.com
 * Email : martin.r.donk@gmail.com
 * Source : https://github.com/jiggzson/nerdamer
 */
if((typeof module) !== 'undefined') {
    nerdamer = require('./nerdamer.core.js');
    require('./Calculus.js');
    require('./Algebra.js');
}

(function() {
    //handle imports
    var core = nerdamer.getCore(),
        _ = core.PARSER,
        _A = core.Algebra,
        _C = core.Calculus,
        PL = core.groups.PL,
        format = core.Utils.format,
        build = core.Utils.build,
        isInt = core.Utils.isInt,
        same_sign = core.Utils.sameSign,
        Symbol = core.Symbol,
        isSymbol = core.Utils.isSymbol,
        variables = core.Utils.variables,
        isArray = core.Utils.isArray;
    //version solve
    core.Solve = {
<<<<<<< HEAD
        version: '1.1.1'
    };
    // The search radius for the roots
    core.Settings.solve_radius = 500;
    // The maximum number to fish for on each side of the zero
    core.Settings.roots_per_side = 5;
    // Covert the number to multiples of pi if possible
    core.Settings.make_pi_conversions = true;
    
    core.Symbol.prototype.hasTrig = function() {
        return this.containsFunction(['cos', 'sin', 'tan', 'cot', 'csc', 'sec']);
    };
    
    /* nerdamer version 0.7.x and up allows us to make better use of operator overloading
     * As such we can have this data type be supported completely outside of the core.
     * This is an equation that has a left hand side and a right hand side
     */
    function Equation(lhs, rhs) {
        if(rhs.isConstant() && lhs.isConstant() && !lhs.equals(rhs))
            throw new Error(lhs.toString()+' does not equal '+rhs.toString());
        this.LHS = lhs; //left hand side
        this.RHS = rhs; //right and side
    };
    
    Equation.prototype = {
        toString: function() {
            return this.LHS.toString()+'='+this.RHS.toString();
        },
        text: function() {
            return this.toString();
        },
        toLHS: function() {
            return _.subtract(this.LHS.clone(), this.RHS.clone());
        }
    };
    //overwrite the equals function
    _.equals = function(a, b) {
        return new Equation(a, b);
    };
    // A utility function to parse an expression to left hand side when working with strings
=======
        version: '1.1.0'
    };
>>>>>>> 96b65488
    var toLHS = function(eqn) {
        var es = eqn.split('=');
        if(es[1] === undefined) es[1] = '0';
        var e1 = _.parse(es[0]), e2 = _.parse(es[1]);
        return _.subtract(e1, e2);
    };
    // Solves a system of equations
    var sys_solve = function(eqns) {
        nerdamer.clearVars();
        //parse all the equations to LHS. Remember that they come in as strings
        for(var i=0; i<eqns.length; i++) 
            eqns[i] = toLHS(eqns[i]);
        //check to make sure that all the equations are linear
        if(!_A.allLinear(eqns)) core.err('System must contain all linear equations!');
        var vars = variables(eqns[0]), 
            m = new core.Matrix(),
            c = new core.Matrix(),
            l = eqns.length; 
        //get all variables
        for(var i=1; i<l; i++) 
            vars = vars.concat(variables(eqns[i])); 
        //remove duplicates
        vars = core.Utils.arrayUnique(vars).sort();
        // populate the matrix
        for(var i=0; i<l; i++) {
            var e = eqns[i]; //store the expression
            for(var j=0; j<l; j++) {     
                var variable = e.symbols[vars[j]];
                m.set(i, j, variable ? variable.multiplier : 0);
            }
            var num = e.symbols['#']; 
            c.set(i, 0, new Symbol(num ? -num.multiplier : 0));
        }
        // Use M^-1*c to solve system
        m = m.invert();
        var result = m.multiply(c);
        var solutions = [];
        result.each(function(e, idx) { 
            solutions.push([vars[idx], e.valueOf()]); 
        });
        //done
        return solutions;
    };
    // solve quad oder polynomials symbolically
    var quad = function(c, b, a,  plus_or_min) { 
        var plus_or_minus = plus_or_min === '-' ? 'subtract': 'add';
        var bsqmin4ac = _.subtract(_.pow(b.clone(), Symbol(2)), _.multiply(_.multiply(a.clone(), c.clone()),Symbol(4)))/*b^2 - 4ac*/; 
        var det = _.pow(bsqmin4ac, Symbol(0.5));
        return _.divide(_[plus_or_minus](b.clone().negate(), det),_.multiply(new Symbol(2), a.clone()));
    };
    
    //http://math.stackexchange.com/questions/61725/is-there-a-systematic-way-of-solving-cubic-equations
    var cubic = function(d_o, c_o, b_o, a_o) { 
        //convert everything to text
        var a = a_o.text(), b = b_o.text(), c = c_o.text(), d = d_o.text(); 
        var d0s = '{1}^2-3*{0}*{2}',
            d0 = _.parse(format(d0s, a, b, c)),
            Q = _.parse(format('sqrt((2*{1}^3-9*{0}*{1}*{2}+27*{0}^2*{3})^2-4*({1}^2-3*{0}*{2})^3)', a, b, c, d)),
            C = _.parse(format('((1/2)*({4}+2*{1}^3-9*{0}*{1}*{2}+27*{0}^2*{3}))^(1/3)', a, b, c, d, Q));
        //check if C equals 0
        var Ct = core.Utils.block('PARSE2NUMBER', function() {
            return _.parse(C, {a: new Symbol(1), b: new Symbol(1), c: new Symbol(1),d: new Symbol(1)});
        });
        if(Number(d0) === 0 && Number(Ct) === 0) //negate Q such that C != 0
            C = _.parse(format('((1/2)*(-{4}+2*{1}^3-9*{0}*{1}*{2}+27*{0}^2*{3}))^(1/3)', a, b, c, d, Q));
        var xs = [
            '-(b/(3*a))+C/(3*a)+((b^2-3*a*c))/(3*a*C)',
            '-(b/(3*a))+(C*(1+i*sqrt(3)))/(6*a)+((1-i*sqrt(3))*(b^2-3*a*c))/6*a*C'.replace(/i/g, core.Settings.IMAGINARY),
            '-(b/(3*a))+(C*(1-i*sqrt(3)))/(6*a)+((1+i*sqrt(3))*(b^2-3*a*c))/(6*a*C)'.replace(/i/g, core.Settings.IMAGINARY)
        ];

        for(var i=0; i<3; i++) 
            xs[i] = _.parse(xs[i], { a: a_o.clone(), b: b_o.clone(), c: c_o.clone(), d: d_o.clone(), C: C.clone()});
        return xs;
    };
<<<<<<< HEAD
    /* in progress */
=======
    
>>>>>>> 96b65488
    var quartic = function(e, d, c, b, a) { 
        var z = _.divide(b.clone(), _.multiply(new Symbol(4), a.clone())).negate(),
            r = e.clone(),
            y = [d, c, b, a];
    };
<<<<<<< HEAD
    /*
     * 
     * @param {String[]|String|Equation} eqns
     * @param {type} solve_for
     * @returns {Array}
     */
=======
    
>>>>>>> 96b65488
    var solve = function(eqns, solve_for) { 
        solve_for = solve_for || 'x'; //assumes x by default
        //If it's an array then solve it as a system of equations
        if(isArray(eqns)) 
            return sys_solve.apply(undefined, arguments);
        var solutions = [],
            existing = {}, //mark existing solutions as not to have duplicates
            add_to_result = function(r, has_trig) {
                var r_is_symbol = isSymbol(r);
                if(r === undefined)
                    return;
                if(isArray(r)) 
                    solutions = solutions.concat(r);
                else { 
                    if(r.valueOf() !== 'null') {
                        if(!r_is_symbol)
                            r = _.parse(r);
                        //try to convert the number to multiples of pi
                        if(core.Settings.make_pi_conversions && has_trig) {
                            var temp = _.divide(r.clone(), new Symbol(Math.PI)),
                                m = temp.multiplier,
                                a = Math.abs(m.num),
                                b = Math.abs(m.den);
                            if(a < 10 && b < 10)
                                r = _.multiply(temp, new Symbol('pi'));
                        }
                        //convert to a string so we can mark it as a known solution
                        var r_str = r.toString();
                        if(!existing[r_str])
                            solutions.push(r);
                        //mark the answer as seen
                        existing[r_str] = true;
                    }
                }
            };
        //gets points around which to solve. It does that because it builds on the principle that if
        //the sign changes over an interval then there must be a zero on that interval
        var get_points = function(symbol) {
            var f = build(symbol);
            var start = Math.round(f(0)),
                last = f(start),
                last_sign = last/Math.abs(last),
                points = [],
                rside = core.Settings.roots_per_side, // the max number of roots on right side
                lside = rside*2+1; // the max number of roots on left side
            // check around the starting point
            points.push(Math.floor(start/2));
            // Possible issue #1. If the step size exceeds the zeros then they'll be missed. Consider the case
            // where the function dips to negative and then back the positive with a step size of 0.1. The function
            // will miss the zeros because it will jump right over it. Think of a case where this can happen.
            for(var i=start; i<core.Settings.solve_radius; i++){
                var val = f(i),
                    sign = val/Math.abs(val);
                if(isNaN(val) || !isFinite(val) || points.length > rside)
                    break;
                //compare the signs. The have to be different if they cross a zero
                if(sign !== last_sign)
                    points.push((i-1)/2); //take note of the possible zero location
                last_sign = sign;
            }
            
            //check the other side
            for(var i=start-1; i>-core.Settings.solve_radius; i--){
                var val = f(i),
                    sign = val/Math.abs(val);
                if(isNaN(val) || !isFinite(val) || points.length > lside)
                    break;
                //compare the signs. The have to be different if they cross a zero
                if(sign !== last_sign)
                    points.push((i-1)/2); //take note of the possible zero location
                last_sign = sign;
            }
            return points;
        };   
        //Newton's iteration
        var Newton = function(point, f, fp) {
            var maxiter = 200,
                iter = 0;
            //first try the point itself. If it's zero viola. We're done
            var x0 = point, x;
            do {
                iter++;
                if(iter > maxiter)
                    return; //naximum iterations reached
                
                x = x0 - f(x0)/fp(x0);
                var e = Math.abs(x - x0);
                x0 = x;
            }
            while(e > Number.EPSILON)

            return x;
        };
        var attempt_Newton = function(symbol) { 
            var has_trig = symbol.hasTrig();
            // we get all the points where a possible zero might exist
            var points = get_points(symbol),
                l = points.length;
            //compile the function and the derivative of the function
            var f = build(symbol.clone()),
                fp = build(_C.diff(symbol.clone()));
            for(var i=0; i<l; i++) {
                var point = points[i];
                add_to_result(Newton(point, f, fp), has_trig);
            }
            solutions.sort();
        };
        var eq = core.Utils.isSymbol(eqns) ? eqns : toLHS(eqns),
            vars = core.Utils.variables(eq),//get a list of all the variables
            numvars = vars.length;//how many variables are we dealing with
        //if we're dealing with a single variable then we first check if it's a 
        //polynomial (including rationals).If it is then we use the Jenkins-Traubb algorithm.     
        if(numvars === 1) { 
            if(eq.isPoly(true)) { 
                if(vars[0] === solve_for) _A.proots(eq).map(add_to_result);
            }
            else {
                //since it's not a polynomial then we'll try to look for a solution using Newton's method
                //this is not a very broad search but takes the positions that something is better than nothing
                attempt_Newton(eq);
            }
        }
        else {
            //The idea here is to go through the equation and collect the coefficients
            //place them in an array and call the quad or cubic function to get the results
            if(!eq.hasFunc() && eq.isComposite()) { 
                try {
                    var coeffs = [];
                    //we loop through the symbols and stick them in their respective 
                    //containers e.g. y*x^2 goes to index 2
                    eq.each(function(term) {
                        if(term.contains(solve_for)) {
                            //we want only the coefficient which in this case will be everything but the variable
                            //e.g. a*b*x -> a*b if the variable to solve for is x
                            var coeff = term.stripVar(solve_for),
                                x = _.divide(term.clone(), coeff.clone()),
                                p = x.power.toDecimal();
                        }
                        else {
                            coeff = term;
                            p = 0;
                        }
                        var e = coeffs[p];
                        //if it exists just add it to it
                        coeffs[p] = e ? _.add(e, coeff) : coeff;
                    }, true);

                    var l = coeffs.length,
                        deg = l-1; //the degree of the polynomial
                    //fill the holes
                    for(var i=0; i<l; i++)
                        if(coeffs[i] === undefined)
                            coeffs[i] = new Symbol(0);
                    //handle the problem based on the degree
                    switch(deg) {
                        case 1:
                            //nothing to do but to return the quotient of the constant and the LT
                            //e.g. 2*x-1
                            add_to_result(_.divide(coeffs[0], coeffs[1].negate()));
                            break;
                        case 2:
                            add_to_result(quad.apply(undefined, coeffs));
                            coeffs.push('-');
                            add_to_result(quad.apply(undefined, coeffs));
                            break;
                        case 3:
                            add_to_result(cubic.apply(undefined, coeffs));
                            break;
                        /*case 4:
                            add_to_result(quartic.apply(undefined, coeffs));
                            break;*/
                    }
                }
                catch(e) { /*something went wrong. EXITING*/; } 
            }
        }
        
        
        
        return solutions;
    };
    
    core.Expression.prototype.solveFor = function(x) {
        return solve(this.symbol.toLHS(), x);
    };
    
    nerdamer.register([
        {
            name: 'solveEquations',
            parent: 'nerdamer',
            visible: true,
            build: function(){ return solve; }
        }
    ]);
})();<|MERGE_RESOLUTION|>--- conflicted
+++ resolved
@@ -27,7 +27,7 @@
         isArray = core.Utils.isArray;
     //version solve
     core.Solve = {
-<<<<<<< HEAD
+
         version: '1.1.1'
     };
     // The search radius for the roots
@@ -68,10 +68,7 @@
         return new Equation(a, b);
     };
     // A utility function to parse an expression to left hand side when working with strings
-=======
-        version: '1.1.0'
-    };
->>>>>>> 96b65488
+
     var toLHS = function(eqn) {
         var es = eqn.split('=');
         if(es[1] === undefined) es[1] = '0';
@@ -147,26 +144,22 @@
             xs[i] = _.parse(xs[i], { a: a_o.clone(), b: b_o.clone(), c: c_o.clone(), d: d_o.clone(), C: C.clone()});
         return xs;
     };
-<<<<<<< HEAD
+
     /* in progress */
-=======
-    
->>>>>>> 96b65488
+
     var quartic = function(e, d, c, b, a) { 
         var z = _.divide(b.clone(), _.multiply(new Symbol(4), a.clone())).negate(),
             r = e.clone(),
             y = [d, c, b, a];
     };
-<<<<<<< HEAD
+
     /*
      * 
      * @param {String[]|String|Equation} eqns
      * @param {type} solve_for
      * @returns {Array}
      */
-=======
-    
->>>>>>> 96b65488
+
     var solve = function(eqns, solve_for) { 
         solve_for = solve_for || 'x'; //assumes x by default
         //If it's an array then solve it as a system of equations
