--- conflicted
+++ resolved
@@ -1,686 +1,556 @@
-/*
-* Author : Martin Donk
-* Website : http://www.nerdamer.com
-* Email : martin.r.donk@gmail.com
-* License : MIT
-* Source : https://github.com/jiggzson/nerdamer
-*/
-
-if((typeof module) !== 'undefined') {
-    nerdamer = require('./nerdamer.core.js');
-    require('./Calculus');
-    require('./Algebra');
-}
-
-(function(){
-    var core = nerdamer.getCore(),
-        _ = core.PARSER,
-        Symbol = core.Symbol,
-        format = core.Utils.format,
-        isVector = core.Utils.isVector,
-        S = core.groups.S,
-        EX = core.groups.EX,
-        CP = core.groups.CP,
-        CB = core.groups.CB,
-        FN = core.groups.FN;
-    core.Settings.Laplace_integration_depth = 40;
-<<<<<<< HEAD
-    //a temp function
-    var print = function(arr, map, depth) { 
-        depth = depth || 1;
-        var space = '    ';
-        var indent = '';
-        for(var i=0; i<depth; i++)
-            indent += space;
-        console.log('{');
-        if(typeof arr === 'object') 
-            for(var x in arr)
-                console.log(indent+x+': '+arr[x].toString());
-        else
-            for(var i=0; i<arr.length; i++)
-                console.log(indent+map[i]+': '+arr[i].toString());
-        console.log('}');
-    };
-=======
-    
-    Symbol.prototype.findFunction = function(fname) {
-        //this is what we're looking for
-        if(this.group === FN && this.fname === fname) 
-                return this.clone();
-        var found;
-        if(this.symbols)
-            for(var x in this.symbols) {
-                found = this.symbols[x].findFunction(fname);
-                if(found)
-                    break;
-            }
-        
-        return found;
-    };
-    
->>>>>>> 0004b412
-    var __ = core.Extra = {
-        version: '1.4.1',
-        //http://integral-table.com/downloads/LaplaceTable.pdf
-        //Laplace assumes all coefficients to be positive
-        LaPlace: {
-            //Using: integral_0^oo f(t)*e^(-s*t) dt
-            transform: function(symbol, t, s) {
-                t = t.toString();
-                //First try a lookup for a speed boost
-                symbol = Symbol.unwrapSQRT(symbol, true);
-                var retval, 
-                    coeff = symbol.stripVar(t),
-                    g = symbol.group;
-
-                symbol = _.divide(symbol, coeff.clone());
-
-                if(symbol.isConstant() || !symbol.contains(t, true)) { 
-                    retval = _.parse(format('({0})/({1})', symbol, s));
-                }
-                else if(g === S && core.Utils.isInt(symbol.power)) {
-                    var n = String(symbol.power);
-                    retval = _.parse(format('factorial({0})/({1})^({0}+1)', n, s));
-                } 
-                else if(symbol.group === S && symbol.power.equals(1/2)) {
-                    retval = _.parse(format('sqrt(pi)/(2*({0})^(3/2))', s));
-                }
-                else if(symbol.isComposite()) {
-                    retval = new Symbol(0);
-                    symbol.each(function(x) {
-                        retval = _.add(retval, __.LaPlace.transform(x, t, s));
-                    }, true);
-                }
-                else if(symbol.isE() && (symbol.power.group === S || symbol.power.group === CB)) {
-                    var a = symbol.power.stripVar(t);
-                    retval = _.parse(format('1/(({1})-({0}))', a, s));
-                }
-                else { 
-                    var fns = ['sin', 'cos', 'sinh', 'cosh'];
-                    //support for symbols in fns with arguments in the form a*t or n*t where a = symbolic and n = Number
-                    if(symbol.group === FN && fns.indexOf(symbol.fname) !== -1 && (symbol.args[0].group === S || symbol.args[0].group === CB)) {
-                        var a = symbol.args[0].stripVar(t);
-
-                        switch(symbol.fname) {
-                            case 'sin':
-                                retval = _.parse(format('({0})/(({1})^2+({0})^2)', a, s));
-                                break;
-                            case 'cos':
-                                retval = _.parse(format('({1})/(({1})^2+({0})^2)', a, s));
-                                break;
-                            case 'sinh':
-                                retval = _.parse(format('({0})/(({1})^2-({0})^2)', a, s));
-                                break;
-                            case 'cosh':
-                                retval = _.parse(format('({1})/(({1})^2-({0})^2)', a, s));
-                                break;
-                        }
-
-                    }
-                    else { 
-                        //Try to integrate for a solution
-                        //we need at least the Laplace integration depth
-                        var depth_is_lower = core.Settings.integration_depth < core.Settings.Laplace_integration_depth;
-
-                        if(depth_is_lower) {
-                            var integration_depth = core.Settings.integration_depth; //save the depth
-                            core.Settings.integration_depth = core.Settings.Laplace_integration_depth; //transforms need a little more room
-                        }
-
-                        core.Utils.block('PARSE2NUMBER', function() {
-                            var u = t;
-                            var sym = symbol.sub(t, u);
-                            var integration_expr = _.parse('e^(-'+s+'*'+u+')*'+sym);
-                            retval = core.Calculus.integrate(integration_expr, u);
-                            if(retval.hasIntegral())
-                                _.error('Unable to compute transform');
-                            retval = retval.sub(t, 0);
-                            retval = _.expand(_.multiply(retval, new Symbol(-1)));
-                            retval = retval.sub(u, t);
-                        }, false);
-
-                        retval = core.Utils.block('PARSE2NUMBER', function() {
-                            return _.parse(retval);
-                        }, true);
-
-                        if(depth_is_lower)//put the integration depth as it was
-                            core.Settings.integration_depth = integration_depth; 
-                    }
-
-                }
-
-                return _.multiply(retval, coeff);
-            },
-<<<<<<< HEAD
-            inverse: function(symbol, s_, t) {
-                if(symbol.group === S || symbol.group === CB || symbol.group === CP) {
-                    var finalize = function() {
-                        //put back the numerator
-                        retval = _.multiply(retval, num);
-                        retval.multiplier = retval.multiplier.multiply(symbol.multiplier);
-                        //put back a
-                        retval = _.divide(retval, f.a);
-                    };
-                    var num, den, s, retval, f, p, m, den_p;
-                    //remove the multiplier
-                    m = symbol.multiplier.clone();
-                    symbol.toUnitMultiplier();
-                    //get the numerator and denominator
-                    num = symbol.getNum();
-                    den = symbol.getDenom().invert(null, true);
-                    
-                    if(den.group === CP) {
-                        den_p = den.power.clone();
-                        den.toLinear();
-                    }
-                    else
-                        den_p === new core.Frac(1);
-                    //TODO: Make it so factor doesn't destroy pi
-                    //num = core.Algebra.Factor.factor(symbol.getNum());
-                    //den = core.Algebra.Factor.factor(symbol.getDenom().invert(null, true));
-                    //convert s to a string
-                    s = s_.toString();
-                    //split up the denominator if in the form ax+b
-                    f = core.Utils.decompose_fn(den, s, true);
-                    //move the multiplier to the numerator
-                    num.multiplier = num.multiplier.multiply(m);
-                    //store the parts in variables for easy recognition 
-                    //check if in the form t^n where n = integer
-                    if((den.group === S || den.group === CB) && f.x.value === s && f.b.equals(0) && core.Utils.isInt(f.x.power)) { 
-                        var fact, p;
-                        p = f.x.power-1;
-                        fact = core.Math2.factorial(p);
-                        //  n!/s^(n-1)
-                        retval = _.divide(_.pow(t, new Symbol(p)), new Symbol(fact));
-                        //wrap it up
-                        finalize();
-                    }
-                    else if(den.group === CP && den_p.equals(1)) { 
-                        // a/(b*s-c) -> ae^(-bt)
-                        if(f.x.isLinear() && !num.contains(s)) { 
-                            t = _.divide(t, f.a.clone());
-                            retval = _.pow(new Symbol('e'), _.multiply(t, f.b.negate()));
-                            //wrap it up
-                            finalize();
-                        }
-                        else {
-                            if(f.x.group === S && f.x.power.equals(2)) { 
-                                if(!num.contains(s)) {
-                                    retval = _.parse(format('(({1})*sin((sqrt(({2})*({3}))*({0}))/({2})))/sqrt(({2})*({3}))', t, num, f.a, f.b));
-                                }
-                                // a*s/(b*s^2+c^2)
-                                else {
-                                    //we need more information about the denominator to decide
-                                    var f2 = core.Utils.decompose_fn(num, s, true);
-                                    if(f2.x.value === s && f2.x.isLinear()) {
-                                        retval = _.parse(format('(({1})*cos((sqrt(({2})*({3}))*({0}))/({2})))/({2})', t, f2.a, f.a, f.b));
-                                    }
-                                }
-                            }
-                                    
-                        }
-                    }
-                    else if(f.x.power.num && f.x.power.num.equals(3) && f.x.power.den.equals(2) && num.contains('sqrt(pi)') && !num.contains(s) && num.isLinear()){
-                        var b = _.divide(num.clone(), _.parse('sqrt(pi)')); 
-                        retval = _.parse(format('(2*({2})*sqrt({0}))/({1})', t, f.a, b, num));
-                    }
-                    else if(den_p.equals(2) && f.x.power.equals(2)) {
-                        var a, d, exp;
-                        if(!num.contains(s)) {
-                            a = _.divide(num, new Symbol(2));
-                            exp = '(({1})*sin((sqrt(({2})*({3}))*({0}))/({2})))/(({3})*sqrt(({2})*({3})))-(({1})*({0})*cos((sqrt(({2})*({3}))*({0}))/({2})))/(({2})*({3}))';
-                            retval = _.parse(format(exp, t, a, f.a, f.b));
-                        }
-                        else {
-                            //decompose the numerator to check value of s
-                            f2 = core.Utils.decompose_fn(num, s, true);
-                            if(f2.x.isLinear()) {
-                                a = _.divide(f2.a, new Symbol(2));
-                                exp = '(({1})*({0})*sin((sqrt(({2})*({3}))*({0}))/({2})))/(({2})*sqrt(({2})*({3})))';
-                                retval = _.parse(format(exp, t, a, f.a, f.b));
-                            }
-                            else if(f2.x.power.equals(2)) {
-                                if(f2.b.equals(0)) {
-                                    a = _.divide(f2.a, new Symbol(2));
-                                    exp = '(({1})*sin((sqrt(({2})*({3}))*({0}))/({2})))/(({2})*sqrt(({2})*({3})))+(({1})*({0})*cos((sqrt(({2})*({3}))*({0}))/({2})))/({2})^2';
-                                    retval = _.parse(format(exp, t, a, f.a, f.b));
-                                }
-                                else {
-                                    a = _.divide(f2.a, new Symbol(2));
-                                    d = f2.b.negate();
-                                    exp = '-((({2})*({4})-2*({1})*({3}))*sin((sqrt(({2})*({3}))*({0}))/({2})))/(2*({2})*({3})*sqrt(({2})*({3})))+'+
-                                        '(({4})*({0})*cos((sqrt(({2})*({3}))*({0}))/({2})))/(2*({2})*({3}))+(({1})*({0})*cos((sqrt(({2})*({3}))*({0}))/({2})))/({2})^2';
-                                    retval = _.parse(format(exp, t, a, f.a, f.b, d));
-                                    
-                                }
-                            }
-                        }
-                    }
-                }
-
-                if(!retval)
-                    retval = _.symfunction('ilt', arguments);
-                return retval;
-=======
-            inverse: function(symbol, s_, t) { 
-                return core.Utils.block('POSITIVE_MULTIPLIERS', function() {
-                    if(symbol.group === S || symbol.group === CB || symbol.group === CP) { 
-                        var finalize = function() {
-                            //put back the numerator
-                            retval = _.multiply(retval, num);
-                            retval.multiplier = retval.multiplier.multiply(symbol.multiplier);
-                            //put back a
-                            retval = _.divide(retval, f.a);
-                        };
-                        var num, den, s, retval, f, p, m, den_p, fe;
-                        //remove the multiplier
-                        m = symbol.multiplier.clone();
-                        symbol.toUnitMultiplier();
-                        //get the numerator and denominator
-                        num = symbol.getNum();
-                        den = symbol.getDenom().invert(null, true);
-                        //TODO: Make it so factor doesn't destroy pi
-                        //num = core.Algebra.Factor.factor(symbol.getNum());
-                        //den = core.Algebra.Factor.factor(symbol.getDenom().invert(null, true));
-
-                        if(den.group === CP) {
-                            den_p = den.power.clone();
-                            den.toLinear();
-                        }
-                        else
-                            den_p = new core.Frac(1);
-
-                        //convert s to a string
-                        s = s_.toString();
-                        //split up the denominator if in the form ax+b
-                        f = core.Utils.decompose_fn(den, s, true);
-                        //move the multiplier to the numerator
-                        fe = core.Utils.decompose_fn(_.expand(num.clone()), s, true);
-                        num.multiplier = num.multiplier.multiply(m);
-                        //store the parts in variables for easy recognition 
-                        //check if in the form t^n where n = integer
-                        if((den.group === S || den.group === CB) && f.x.value === s && f.b.equals(0) && core.Utils.isInt(f.x.power)) { 
-                            var fact, p;
-                            p = f.x.power-1;
-                            fact = core.Math2.factorial(p);
-                            //  n!/s^(n-1)
-                            retval = _.divide(_.pow(t, new Symbol(p)), new Symbol(fact));
-                            //wrap it up
-                            finalize();
-                        }
-                        else if(den.group === CP && den_p.equals(1)) { 
-                            // a/(b*s-c) -> ae^(-bt)
-                            if(f.x.isLinear() && !num.contains(s)) { 
-                                t = _.divide(t, f.a.clone());
-                                retval = _.pow(new Symbol('e'), _.multiply(t, f.b.negate()));
-                                //wrap it up
-                                finalize();
-                            }
-                            else { 
-                                if(f.x.group === S && f.x.power.equals(2)) { 
-                                    if(!num.contains(s)) {
-                                        retval = _.parse(format('(({1})*sin((sqrt(({2})*({3}))*({0}))/({2})))/sqrt(({2})*({3}))', t, num, f.a, f.b));
-                                    }
-                                    // a*s/(b*s^2+c^2)
-                                    else {
-                                        var a = new Symbol(1);
-                                        if(num.group === CB) {
-                                            var new_num = new Symbol(1);
-                                            num.each(function(x) {
-                                               if(x.contains(s))
-                                                   new_num = _.multiply(new_num, x);
-                                               else
-                                                   a = _.multiply(a, x);
-                                            });
-                                            num = new_num;
-                                        }
-
-                                        //we need more information about the denominator to decide
-                                        var f2 = core.Utils.decompose_fn(num, s, true);
-                                        var fn1, fn2,  a_has_sin, b_has_cos, a_has_cos, b_has_sin;
-                                        fn1 = f2.a;
-                                        fn2 = f2.b;
-                                        a_has_sin = fn1.containsFunction('sin');
-                                        a_has_cos = fn1.containsFunction('cos');
-                                        b_has_cos = fn2.containsFunction('cos');
-                                        b_has_sin = fn2.containsFunction('sin');
-                                        if(f2.x.value === s && f2.x.isLinear() && !((a_has_sin && b_has_cos) || (a_has_cos || b_has_sin))) { 
-                                            retval = _.parse(format('(({1})*cos((sqrt(({2})*({3}))*({0}))/({2})))/({2})', t, f2.a, f.a, f.b));
-                                        }
-                                        else { 
-                                            if(a_has_sin && b_has_cos) { 
-                                                var sin, cos;
-                                                sin = fn1.findFunction('sin');
-                                                cos = fn2.findFunction('cos');
-                                                //who has the s?
-                                                if(sin.args[0].equals(cos.args[0]) && !sin.args[0].contains(s)) { 
-                                                    var b, c, d, e;
-                                                    b = _.divide(fn2, cos.toUnitMultiplier()).toString();
-                                                    c = sin.args[0].toString();
-                                                    d = f.b;
-                                                    e = _.divide(fn1, sin.toUnitMultiplier());
-                                                    exp = '(({1})*({2})*cos({3})*sin(sqrt({4})*({0})))/sqrt({4})+({1})*sin({3})*({5})*cos(sqrt({4})*({0}))';
-                                                    retval = _.parse(format(exp, t, a, b, c, d, e));
-                                                }
-                                            }
-                                        }
-                                    }
-                                }
-
-                            }
-                        }
-                        else if(f.x.power.num && f.x.power.num.equals(3) && f.x.power.den.equals(2) && num.contains('sqrt(pi)') && !num.contains(s) && num.isLinear()){
-                            var b = _.divide(num.clone(), _.parse('sqrt(pi)')); 
-                            retval = _.parse(format('(2*({2})*sqrt({0}))/({1})', t, f.a, b, num));
-                        }
-                        else if(den_p.equals(2) && f.x.power.equals(2)) { 
-                            var a, d, exp;
-                            if(!num.contains(s)) { 
-                                a = _.divide(num, new Symbol(2));
-                                exp = '(({1})*sin((sqrt(({2})*({3}))*({0}))/({2})))/(({3})*sqrt(({2})*({3})))-(({1})*({0})*cos((sqrt(({2})*({3}))*({0}))/({2})))/(({2})*({3}))';
-                                retval = _.parse(format(exp, t, a, f.a, f.b));
-                            }
-                            else { 
-                                //decompose the numerator to check value of s
-                                f2 = core.Utils.decompose_fn(_.expand(num.clone()), s, true);
-                                if(f2.x.isComposite()) {
-                                    var s_terms = [];
-                                    //first collect the factors e.g. (a)(bx)(cx^2+d)
-                                    var symbols = num.collectSymbols(function(x) {
-                                        x = Symbol.unwrapPARENS(x);
-                                        var t = core.Utils.decompose_fn(x, s, true);
-                                        t.symbol = x;
-                                        return t;
-                                    }).
-                                    //then sort them by power hightest to lowest
-                                    sort(function(a, b) {
-                                        var p1, p2;
-                                        p1 = a.x.value !== s ? 0 : a.x.power;
-                                        p2 = b.x.value !== s ? 0 : b.x.power;
-                                        return p2 - p1;
-                                    });
-                                    a = new Symbol(-1);
-                                    //grab only the ones which have s
-                                    for(var i=0; i<symbols.length; i++) {
-                                        var fc = symbols[i];
-                                        if(fc.x.value === s)
-                                            s_terms.push(fc);
-                                        else 
-                                            a = _.multiply(a, fc.symbol);
-                                    }
-                                    //the following 2 assumptions are made
-                                    //1. since the numerator was factored above then each s_term has a unique power
-                                    //2. because the terms are sorted by descending powers then the first item 
-                                    //   has the highest power
-                                    //we can now check for the next type s(s^2-a^2)/(s^2+a^2)^2
-                                    if(s_terms[0].x.power.equals(2) && s_terms[1].x.power.equals(1) && s_terms[1].b.equals(0) && !s_terms[0].b.equals(0)) {
-                                        b = s_terms[0].a.negate();
-                                        exp = '-(({1})*({2})*({5})*({0})*sin((sqrt(({4})*({5}))*({0}))/({4})))/'+
-                                                '(2*({4})^2*sqrt(({4})*({5})))-(({1})*({3})*({0})*sin((sqrt(({4})*({5}))*({0}))/({4})))'+
-                                                '/(2*({4})*sqrt(({4})*({5})))+(({1})*({2})*cos((sqrt(({4})*({5}))*({0}))/({4})))/({4})^2';
-                                        retval = _.parse(format(exp, t, a, b, s_terms[0].b, f.a, f.b));
-                                    }
-                                }
-                                else { 
-                                    if(f2.x.isLinear()) {
-                                        a = _.divide(f2.a, new Symbol(2));
-                                        exp = '(({1})*({0})*sin((sqrt(({2})*({3}))*({0}))/({2})))/(({2})*sqrt(({2})*({3})))';
-                                        retval = _.parse(format(exp, t, a, f.a, f.b));
-                                    }
-                                    else if(f2.x.power.equals(2)) {
-                                        if(f2.b.equals(0)) {
-                                            a = _.divide(f2.a, new Symbol(2));
-                                            exp = '(({1})*sin((sqrt(({2})*({3}))*({0}))/({2})))/(({2})*sqrt(({2})*({3})))+(({1})*({0})*cos((sqrt(({2})*({3}))*({0}))/({2})))/({2})^2';
-                                            retval = _.parse(format(exp, t, a, f.a, f.b));
-                                        }
-                                        else {
-                                            a = _.divide(f2.a, new Symbol(2));
-                                            d = f2.b.negate();
-                                            exp = '-((({2})*({4})-2*({1})*({3}))*sin((sqrt(({2})*({3}))*({0}))/({2})))/(2*({2})*({3})*sqrt(({2})*({3})))+'+
-                                                '(({4})*({0})*cos((sqrt(({2})*({3}))*({0}))/({2})))/(2*({2})*({3}))+(({1})*({0})*cos((sqrt(({2})*({3}))*({0}))/({2})))/({2})^2';
-                                            retval = _.parse(format(exp, t, a, f.a, f.b, d));
-
-                                        }
-                                    }
-                                }  
-                            }
-                        }
-                    }
-
-                    if(!retval)
-                        retval = _.symfunction('ilt', arguments);
-                    return retval;
-                }, true); 
->>>>>>> 0004b412
-            }
-        },
-        Statistics: {
-            frequencyMap: function(arr) {
-                var map = {};
-                //get the frequency map
-                for(var i=0, l=arr.length; i<l; i++) {
-                    var e = arr[i],
-                        key = e.toString();
-                    if(!map[key]) //default it to zero
-                        map[key] = 0;
-                    map[key]++; //increment
-                }
-                return map;
-            },
-            sort: function(arr) { 
-                return arr.sort(function(a, b) {
-                    if(!a.isConstant() || !b.isConstant())
-                        _.error('Unable to sort! All values must be numeric');
-                    return a.multiplier.subtract(b.multiplier);
-                });
-            },
-            count: function(arr) {
-                return new Symbol(arr.length);
-            },
-            sum: function(arr, x_) {
-                var sum = new Symbol(0);
-                for(var i=0, l=arr.length; i<l; i++) {
-                    var xi = arr[i].clone();
-                    if(x_) {
-                        sum = _.add(_.pow(_.subtract(xi, x_.clone()), new Symbol(2)), sum);
-                    }
-                    else
-                        sum = _.add(xi, sum);
-                }
-                    
-                return sum;
-            },
-            mean: function() { 
-                var args = [].slice.call(arguments);
-                //handle arrays
-                if(isVector(args[0]))
-                    return __.Statistics.mean.apply(this, args[0].elements);
-                return  _.divide(__.Statistics.sum(args), __.Statistics.count(args));
-            },
-            median: function() {
-                var args = [].slice.call(arguments), retval; 
-                //handle arrays
-                if(isVector(args[0]))
-                    return __.Statistics.median.apply(this, args[0].elements);
-                try {
-                    var sorted = __.Statistics.sort(args);
-                    var l = args.length;
-                    if(core.Utils.even(l)) {
-                        var mid = l/2;
-                        retval = __.Statistics.mean(sorted[mid-1], sorted[mid]);
-                    }
-                    else 
-                        retval = sorted[Math.floor(l/2)];
-                }
-                catch(e) {
-                    retval = _.symfunction('median', args);
-                }
-                return retval;
-            },
-            mode: function() {
-                var args = [].slice.call(arguments),
-                    retval;
-                //handle arrays
-                if(isVector(args[0]))
-                    return __.Statistics.mode.apply(this, args[0].elements);
-                
-                var map = __.Statistics.frequencyMap(args),
-                    max = [],
-                    c = 0, //number of iterations
-                    s = 0, //variable to measure if all values had equal frequency
-                    fv,
-                    matches = []; //keep track if others with the same frequency
-                
-                //the mode of 1 item is that item as per issue #310 (verified by Happypig375). 
-                if(core.Utils.keys(map).length === 1)
-                    return args[0];
-                
-                for(var x in map) {
-                    var e = map[x],
-                        first_iter = c === 0;;
-                    if(first_iter)
-                        fv = e;
-                    
-                    if(first_iter || e > max[1]) { //if no max or this is greater
-                        max[0] = x;
-                        max[1] = e;
-                    }
-                    //keep track if another max was found matching this frequency. We do this by adding it to matches
-                    else if(e === max[1]) {
-                        matches.push(x);
-                    }
-                    //starts with itself and then increments each time another max equals this number
-                    if(e === fv)
-                        s++;
-                        
-                    c++;
-                }
-
-                //check if s and c are equal then no max was found so return a sym function
-                if(matches.length > 0) { //most common values returned as per #319
-                    matches.push(max[0]);
-                    retval = _.symfunction('mode', matches.sort());
-                }
-                else if(s === c)
-                    retval = _.symfunction('mode', args);
-                else
-                    retval = _.parse(max[0]);
-                return retval;
-            }, 
-            gVariance: function(k, args) {
-                var x_ = __.Statistics.mean.apply(__.Statistics, args),
-                    sum = __.Statistics.sum(args, x_);
-                return _.multiply(k, sum);
-            },
-            variance: function() {
-                var args = [].slice.call(arguments);
-                //handle arrays
-                if(isVector(args[0]))
-                    return __.Statistics.variance.apply(this, args[0].elements);
-                var  k = _.divide(new Symbol(1), __.Statistics.count(args));
-                return __.Statistics.gVariance(k, args);
-            },
-            sampleVariance: function() {
-                var args = [].slice.call(arguments);
-                //handle arrays
-                if(isVector(args[0]))
-                    return __.Statistics.sampleVariance.apply(this, args[0].elements);
-                
-                var k = _.divide(new Symbol(1), _.subtract(__.Statistics.count(args), new Symbol(1)));
-                return __.Statistics.gVariance(k, args);
-            },
-            standardDeviation: function() {
-                var args = [].slice.call(arguments);
-                //handle arrays
-                if(isVector(args[0]))
-                    return __.Statistics.standardDeviation.apply(this, args[0].elements);
-                return _.pow(__.Statistics.variance.apply(__.Statistics, args), new Symbol(1/2));
-            },
-            sampleStandardDeviation: function() {
-                var args = [].slice.call(arguments);
-                //handle arrays
-                if(isVector(args[0]))
-                    return __.Statistics.sampleStandardDeviation.apply(this, args[0].elements);
-                return _.pow(__.Statistics.sampleVariance.apply(__.Statistics, args), new Symbol(1/2));
-            },
-            zScore: function(x, mean, stdev) {
-                return _.divide(_.subtract(x, mean), stdev);
-            }
-        },
-        Units: {
-            table: {
-                foot: '12 inch',
-                meter: '100 cm',
-                decimeter: '10 cm',
-                
-            }
-        }
-    };
-    
-    nerdamer.register([
-        {
-            name: 'laplace',
-            visible: true,
-            numargs: 3,
-            build: function() { return __.LaPlace.transform; }
-        },
-        {
-            name: 'ilt',
-            visible: true,
-            numargs: 3,
-            build: function() { return __.LaPlace.inverse; }
-        },
-        //statistical
-        {
-            name: 'mean',
-            visible: true,
-            numargs: -1,
-            build: function() { return __.Statistics.mean; }
-        },
-        {
-            name: 'median',
-            visible: true,
-            numargs: -1,
-            build: function() { return __.Statistics.median; }
-        },
-        {
-            name: 'mode',
-            visible: true,
-            numargs: -1,
-            build: function() { return __.Statistics.mode; }
-        },
-        {
-            name: 'smpvar',
-            visible: true,
-            numargs: -1,
-            build: function() { return __.Statistics.sampleVariance; }
-        },
-        {
-            name: 'variance',
-            visible: true,
-            numargs: -1,
-            build: function() { return __.Statistics.variance; }
-        },
-        {
-            name: 'smpstdev',
-            visible: true,
-            numargs: -1,
-            build: function() { return __.Statistics.sampleStandardDeviation; }
-        },
-        {
-            name: 'stdev',
-            visible: true,
-            numargs: -1,
-            build: function() { return __.Statistics.standardDeviation; }
-        },
-        {
-            name: 'zscore',
-            visible: true,
-            numargs: 3,
-            build: function() { return __.Statistics.zScore; }
-        }
-    ]);
-    
-    //link registered functions externally
-    nerdamer.api();
-}());
+/*
+* Author : Martin Donk
+* Website : http://www.nerdamer.com
+* Email : martin.r.donk@gmail.com
+* License : MIT
+* Source : https://github.com/jiggzson/nerdamer
+*/
+
+if((typeof module) !== 'undefined') {
+    nerdamer = require('./nerdamer.core.js');
+    require('./Calculus');
+    require('./Algebra');
+}
+
+(function(){
+    var core = nerdamer.getCore(),
+        _ = core.PARSER,
+        Symbol = core.Symbol,
+        format = core.Utils.format,
+        isVector = core.Utils.isVector,
+        S = core.groups.S,
+        EX = core.groups.EX,
+        CP = core.groups.CP,
+        CB = core.groups.CB,
+        FN = core.groups.FN;
+    core.Settings.Laplace_integration_depth = 40;
+
+    
+    Symbol.prototype.findFunction = function(fname) {
+        //this is what we're looking for
+        if(this.group === FN && this.fname === fname) 
+                return this.clone();
+        var found;
+        if(this.symbols)
+            for(var x in this.symbols) {
+                found = this.symbols[x].findFunction(fname);
+                if(found)
+                    break;
+            }
+        
+        return found;
+    };
+    
+    var __ = core.Extra = {
+        version: '1.4.1',
+        //http://integral-table.com/downloads/LaplaceTable.pdf
+        //Laplace assumes all coefficients to be positive
+        LaPlace: {
+            //Using: integral_0^oo f(t)*e^(-s*t) dt
+            transform: function(symbol, t, s) {
+                t = t.toString();
+                //First try a lookup for a speed boost
+                symbol = Symbol.unwrapSQRT(symbol, true);
+                var retval, 
+                    coeff = symbol.stripVar(t),
+                    g = symbol.group;
+
+                symbol = _.divide(symbol, coeff.clone());
+
+                if(symbol.isConstant() || !symbol.contains(t, true)) { 
+                    retval = _.parse(format('({0})/({1})', symbol, s));
+                }
+                else if(g === S && core.Utils.isInt(symbol.power)) {
+                    var n = String(symbol.power);
+                    retval = _.parse(format('factorial({0})/({1})^({0}+1)', n, s));
+                } 
+                else if(symbol.group === S && symbol.power.equals(1/2)) {
+                    retval = _.parse(format('sqrt(pi)/(2*({0})^(3/2))', s));
+                }
+                else if(symbol.isComposite()) {
+                    retval = new Symbol(0);
+                    symbol.each(function(x) {
+                        retval = _.add(retval, __.LaPlace.transform(x, t, s));
+                    }, true);
+                }
+                else if(symbol.isE() && (symbol.power.group === S || symbol.power.group === CB)) {
+                    var a = symbol.power.stripVar(t);
+                    retval = _.parse(format('1/(({1})-({0}))', a, s));
+                }
+                else { 
+                    var fns = ['sin', 'cos', 'sinh', 'cosh'];
+                    //support for symbols in fns with arguments in the form a*t or n*t where a = symbolic and n = Number
+                    if(symbol.group === FN && fns.indexOf(symbol.fname) !== -1 && (symbol.args[0].group === S || symbol.args[0].group === CB)) {
+                        var a = symbol.args[0].stripVar(t);
+
+                        switch(symbol.fname) {
+                            case 'sin':
+                                retval = _.parse(format('({0})/(({1})^2+({0})^2)', a, s));
+                                break;
+                            case 'cos':
+                                retval = _.parse(format('({1})/(({1})^2+({0})^2)', a, s));
+                                break;
+                            case 'sinh':
+                                retval = _.parse(format('({0})/(({1})^2-({0})^2)', a, s));
+                                break;
+                            case 'cosh':
+                                retval = _.parse(format('({1})/(({1})^2-({0})^2)', a, s));
+                                break;
+                        }
+
+                    }
+                    else { 
+                        //Try to integrate for a solution
+                        //we need at least the Laplace integration depth
+                        var depth_is_lower = core.Settings.integration_depth < core.Settings.Laplace_integration_depth;
+
+                        if(depth_is_lower) {
+                            var integration_depth = core.Settings.integration_depth; //save the depth
+                            core.Settings.integration_depth = core.Settings.Laplace_integration_depth; //transforms need a little more room
+                        }
+
+                        core.Utils.block('PARSE2NUMBER', function() {
+                            var u = t;
+                            var sym = symbol.sub(t, u);
+                            var integration_expr = _.parse('e^(-'+s+'*'+u+')*'+sym);
+                            retval = core.Calculus.integrate(integration_expr, u);
+                            if(retval.hasIntegral())
+                                _.error('Unable to compute transform');
+                            retval = retval.sub(t, 0);
+                            retval = _.expand(_.multiply(retval, new Symbol(-1)));
+                            retval = retval.sub(u, t);
+                        }, false);
+
+                        retval = core.Utils.block('PARSE2NUMBER', function() {
+                            return _.parse(retval);
+                        }, true);
+
+                        if(depth_is_lower)//put the integration depth as it was
+                            core.Settings.integration_depth = integration_depth; 
+                    }
+
+                }
+
+                return _.multiply(retval, coeff);
+            },
+            inverse: function(symbol, s_, t) { 
+                return core.Utils.block('POSITIVE_MULTIPLIERS', function() {
+                    if(symbol.group === S || symbol.group === CB || symbol.group === CP) { 
+                        var finalize = function() {
+                            //put back the numerator
+                            retval = _.multiply(retval, num);
+                            retval.multiplier = retval.multiplier.multiply(symbol.multiplier);
+                            //put back a
+                            retval = _.divide(retval, f.a);
+                        };
+                        var num, den, s, retval, f, p, m, den_p, fe;
+                        //remove the multiplier
+                        m = symbol.multiplier.clone();
+                        symbol.toUnitMultiplier();
+                        //get the numerator and denominator
+                        num = symbol.getNum();
+                        den = symbol.getDenom().invert(null, true);
+                        //TODO: Make it so factor doesn't destroy pi
+                        //num = core.Algebra.Factor.factor(symbol.getNum());
+                        //den = core.Algebra.Factor.factor(symbol.getDenom().invert(null, true));
+
+                        if(den.group === CP) {
+                            den_p = den.power.clone();
+                            den.toLinear();
+                        }
+                        else
+                            den_p = new core.Frac(1);
+
+                        //convert s to a string
+                        s = s_.toString();
+                        //split up the denominator if in the form ax+b
+                        f = core.Utils.decompose_fn(den, s, true);
+                        //move the multiplier to the numerator
+                        fe = core.Utils.decompose_fn(_.expand(num.clone()), s, true);
+                        num.multiplier = num.multiplier.multiply(m);
+                        //store the parts in variables for easy recognition 
+                        //check if in the form t^n where n = integer
+                        if((den.group === S || den.group === CB) && f.x.value === s && f.b.equals(0) && core.Utils.isInt(f.x.power)) { 
+                            var fact, p;
+                            p = f.x.power-1;
+                            fact = core.Math2.factorial(p);
+                            //  n!/s^(n-1)
+                            retval = _.divide(_.pow(t, new Symbol(p)), new Symbol(fact));
+                            //wrap it up
+                            finalize();
+                        }
+                        else if(den.group === CP && den_p.equals(1)) { 
+                            // a/(b*s-c) -> ae^(-bt)
+                            if(f.x.isLinear() && !num.contains(s)) { 
+                                t = _.divide(t, f.a.clone());
+                                retval = _.pow(new Symbol('e'), _.multiply(t, f.b.negate()));
+                                //wrap it up
+                                finalize();
+                            }
+                            else { 
+                                if(f.x.group === S && f.x.power.equals(2)) { 
+                                    if(!num.contains(s)) {
+                                        retval = _.parse(format('(({1})*sin((sqrt(({2})*({3}))*({0}))/({2})))/sqrt(({2})*({3}))', t, num, f.a, f.b));
+                                    }
+                                    // a*s/(b*s^2+c^2)
+                                    else {
+                                        var a = new Symbol(1);
+                                        if(num.group === CB) {
+                                            var new_num = new Symbol(1);
+                                            num.each(function(x) {
+                                               if(x.contains(s))
+                                                   new_num = _.multiply(new_num, x);
+                                               else
+                                                   a = _.multiply(a, x);
+                                            });
+                                            num = new_num;
+                                        }
+
+                                        //we need more information about the denominator to decide
+                                        var f2 = core.Utils.decompose_fn(num, s, true);
+                                        var fn1, fn2,  a_has_sin, b_has_cos, a_has_cos, b_has_sin;
+                                        fn1 = f2.a;
+                                        fn2 = f2.b;
+                                        a_has_sin = fn1.containsFunction('sin');
+                                        a_has_cos = fn1.containsFunction('cos');
+                                        b_has_cos = fn2.containsFunction('cos');
+                                        b_has_sin = fn2.containsFunction('sin');
+                                        if(f2.x.value === s && f2.x.isLinear() && !((a_has_sin && b_has_cos) || (a_has_cos || b_has_sin))) { 
+                                            retval = _.parse(format('(({1})*cos((sqrt(({2})*({3}))*({0}))/({2})))/({2})', t, f2.a, f.a, f.b));
+                                        }
+                                        else { 
+                                            if(a_has_sin && b_has_cos) { 
+                                                var sin, cos;
+                                                sin = fn1.findFunction('sin');
+                                                cos = fn2.findFunction('cos');
+                                                //who has the s?
+                                                if(sin.args[0].equals(cos.args[0]) && !sin.args[0].contains(s)) { 
+                                                    var b, c, d, e;
+                                                    b = _.divide(fn2, cos.toUnitMultiplier()).toString();
+                                                    c = sin.args[0].toString();
+                                                    d = f.b;
+                                                    e = _.divide(fn1, sin.toUnitMultiplier());
+                                                    exp = '(({1})*({2})*cos({3})*sin(sqrt({4})*({0})))/sqrt({4})+({1})*sin({3})*({5})*cos(sqrt({4})*({0}))';
+                                                    retval = _.parse(format(exp, t, a, b, c, d, e));
+                                                }
+                                            }
+                                        }
+                                    }
+                                }
+
+                            }
+                        }
+                        else if(f.x.power.num && f.x.power.num.equals(3) && f.x.power.den.equals(2) && num.contains('sqrt(pi)') && !num.contains(s) && num.isLinear()){
+                            var b = _.divide(num.clone(), _.parse('sqrt(pi)')); 
+                            retval = _.parse(format('(2*({2})*sqrt({0}))/({1})', t, f.a, b, num));
+                        }
+                        else if(den_p.equals(2) && f.x.power.equals(2)) { 
+                            var a, d, exp;
+                            if(!num.contains(s)) { 
+                                a = _.divide(num, new Symbol(2));
+                                exp = '(({1})*sin((sqrt(({2})*({3}))*({0}))/({2})))/(({3})*sqrt(({2})*({3})))-(({1})*({0})*cos((sqrt(({2})*({3}))*({0}))/({2})))/(({2})*({3}))';
+                                retval = _.parse(format(exp, t, a, f.a, f.b));
+                            }
+                            else { 
+                                //decompose the numerator to check value of s
+                                f2 = core.Utils.decompose_fn(_.expand(num.clone()), s, true);
+                                if(f2.x.isComposite()) {
+                                    var s_terms = [];
+                                    //first collect the factors e.g. (a)(bx)(cx^2+d)
+                                    var symbols = num.collectSymbols(function(x) {
+                                        x = Symbol.unwrapPARENS(x);
+                                        var t = core.Utils.decompose_fn(x, s, true);
+                                        t.symbol = x;
+                                        return t;
+                                    }).
+                                    //then sort them by power hightest to lowest
+                                    sort(function(a, b) {
+                                        var p1, p2;
+                                        p1 = a.x.value !== s ? 0 : a.x.power;
+                                        p2 = b.x.value !== s ? 0 : b.x.power;
+                                        return p2 - p1;
+                                    });
+                                    a = new Symbol(-1);
+                                    //grab only the ones which have s
+                                    for(var i=0; i<symbols.length; i++) {
+                                        var fc = symbols[i];
+                                        if(fc.x.value === s)
+                                            s_terms.push(fc);
+                                        else 
+                                            a = _.multiply(a, fc.symbol);
+                                    }
+                                    //the following 2 assumptions are made
+                                    //1. since the numerator was factored above then each s_term has a unique power
+                                    //2. because the terms are sorted by descending powers then the first item 
+                                    //   has the highest power
+                                    //we can now check for the next type s(s^2-a^2)/(s^2+a^2)^2
+                                    if(s_terms[0].x.power.equals(2) && s_terms[1].x.power.equals(1) && s_terms[1].b.equals(0) && !s_terms[0].b.equals(0)) {
+                                        b = s_terms[0].a.negate();
+                                        exp = '-(({1})*({2})*({5})*({0})*sin((sqrt(({4})*({5}))*({0}))/({4})))/'+
+                                                '(2*({4})^2*sqrt(({4})*({5})))-(({1})*({3})*({0})*sin((sqrt(({4})*({5}))*({0}))/({4})))'+
+                                                '/(2*({4})*sqrt(({4})*({5})))+(({1})*({2})*cos((sqrt(({4})*({5}))*({0}))/({4})))/({4})^2';
+                                        retval = _.parse(format(exp, t, a, b, s_terms[0].b, f.a, f.b));
+                                    }
+                                }
+                                else { 
+                                    if(f2.x.isLinear()) {
+                                        a = _.divide(f2.a, new Symbol(2));
+                                        exp = '(({1})*({0})*sin((sqrt(({2})*({3}))*({0}))/({2})))/(({2})*sqrt(({2})*({3})))';
+                                        retval = _.parse(format(exp, t, a, f.a, f.b));
+                                    }
+                                    else if(f2.x.power.equals(2)) {
+                                        if(f2.b.equals(0)) {
+                                            a = _.divide(f2.a, new Symbol(2));
+                                            exp = '(({1})*sin((sqrt(({2})*({3}))*({0}))/({2})))/(({2})*sqrt(({2})*({3})))+(({1})*({0})*cos((sqrt(({2})*({3}))*({0}))/({2})))/({2})^2';
+                                            retval = _.parse(format(exp, t, a, f.a, f.b));
+                                        }
+                                        else {
+                                            a = _.divide(f2.a, new Symbol(2));
+                                            d = f2.b.negate();
+                                            exp = '-((({2})*({4})-2*({1})*({3}))*sin((sqrt(({2})*({3}))*({0}))/({2})))/(2*({2})*({3})*sqrt(({2})*({3})))+'+
+                                                '(({4})*({0})*cos((sqrt(({2})*({3}))*({0}))/({2})))/(2*({2})*({3}))+(({1})*({0})*cos((sqrt(({2})*({3}))*({0}))/({2})))/({2})^2';
+                                            retval = _.parse(format(exp, t, a, f.a, f.b, d));
+
+                                        }
+                                    }
+                                }  
+                            }
+                        }
+                    }
+
+                    if(!retval)
+                        retval = _.symfunction('ilt', arguments);
+                    return retval;
+                }, true); 
+            }
+        },
+        Statistics: {
+            frequencyMap: function(arr) {
+                var map = {};
+                //get the frequency map
+                for(var i=0, l=arr.length; i<l; i++) {
+                    var e = arr[i],
+                        key = e.toString();
+                    if(!map[key]) //default it to zero
+                        map[key] = 0;
+                    map[key]++; //increment
+                }
+                return map;
+            },
+            sort: function(arr) { 
+                return arr.sort(function(a, b) {
+                    if(!a.isConstant() || !b.isConstant())
+                        _.error('Unable to sort! All values must be numeric');
+                    return a.multiplier.subtract(b.multiplier);
+                });
+            },
+            count: function(arr) {
+                return new Symbol(arr.length);
+            },
+            sum: function(arr, x_) {
+                var sum = new Symbol(0);
+                for(var i=0, l=arr.length; i<l; i++) {
+                    var xi = arr[i].clone();
+                    if(x_) {
+                        sum = _.add(_.pow(_.subtract(xi, x_.clone()), new Symbol(2)), sum);
+                    }
+                    else
+                        sum = _.add(xi, sum);
+                }
+                    
+                return sum;
+            },
+            mean: function() { 
+                var args = [].slice.call(arguments);
+                //handle arrays
+                if(isVector(args[0]))
+                    return __.Statistics.mean.apply(this, args[0].elements);
+                return  _.divide(__.Statistics.sum(args), __.Statistics.count(args));
+            },
+            median: function() {
+                var args = [].slice.call(arguments), retval; 
+                //handle arrays
+                if(isVector(args[0]))
+                    return __.Statistics.median.apply(this, args[0].elements);
+                try {
+                    var sorted = __.Statistics.sort(args);
+                    var l = args.length;
+                    if(core.Utils.even(l)) {
+                        var mid = l/2;
+                        retval = __.Statistics.mean(sorted[mid-1], sorted[mid]);
+                    }
+                    else 
+                        retval = sorted[Math.floor(l/2)];
+                }
+                catch(e) {
+                    retval = _.symfunction('median', args);
+                }
+                return retval;
+            },
+            mode: function() {
+                var args = [].slice.call(arguments),
+                    retval;
+                //handle arrays
+                if(isVector(args[0]))
+                    return __.Statistics.mode.apply(this, args[0].elements);
+                
+                var map = __.Statistics.frequencyMap(args),
+                    max = [],
+                    c = 0, //number of iterations
+                    s = 0, //variable to measure if all values had equal frequency
+                    fv,
+                    matches = []; //keep track if others with the same frequency
+                
+                //the mode of 1 item is that item as per issue #310 (verified by Happypig375). 
+                if(core.Utils.keys(map).length === 1)
+                    return args[0];
+                
+                for(var x in map) {
+                    var e = map[x],
+                        first_iter = c === 0;;
+                    if(first_iter)
+                        fv = e;
+                    
+                    if(first_iter || e > max[1]) { //if no max or this is greater
+                        max[0] = x;
+                        max[1] = e;
+                    }
+                    //keep track if another max was found matching this frequency. We do this by adding it to matches
+                    else if(e === max[1]) {
+                        matches.push(x);
+                    }
+                    //starts with itself and then increments each time another max equals this number
+                    if(e === fv)
+                        s++;
+                        
+                    c++;
+                }
+
+                //check if s and c are equal then no max was found so return a sym function
+                if(matches.length > 0) { //most common values returned as per #319
+                    matches.push(max[0]);
+                    retval = _.symfunction('mode', matches.sort());
+                }
+                else if(s === c)
+                    retval = _.symfunction('mode', args);
+                else
+                    retval = _.parse(max[0]);
+                return retval;
+            }, 
+            gVariance: function(k, args) {
+                var x_ = __.Statistics.mean.apply(__.Statistics, args),
+                    sum = __.Statistics.sum(args, x_);
+                return _.multiply(k, sum);
+            },
+            variance: function() {
+                var args = [].slice.call(arguments);
+                //handle arrays
+                if(isVector(args[0]))
+                    return __.Statistics.variance.apply(this, args[0].elements);
+                var  k = _.divide(new Symbol(1), __.Statistics.count(args));
+                return __.Statistics.gVariance(k, args);
+            },
+            sampleVariance: function() {
+                var args = [].slice.call(arguments);
+                //handle arrays
+                if(isVector(args[0]))
+                    return __.Statistics.sampleVariance.apply(this, args[0].elements);
+                
+                var k = _.divide(new Symbol(1), _.subtract(__.Statistics.count(args), new Symbol(1)));
+                return __.Statistics.gVariance(k, args);
+            },
+            standardDeviation: function() {
+                var args = [].slice.call(arguments);
+                //handle arrays
+                if(isVector(args[0]))
+                    return __.Statistics.standardDeviation.apply(this, args[0].elements);
+                return _.pow(__.Statistics.variance.apply(__.Statistics, args), new Symbol(1/2));
+            },
+            sampleStandardDeviation: function() {
+                var args = [].slice.call(arguments);
+                //handle arrays
+                if(isVector(args[0]))
+                    return __.Statistics.sampleStandardDeviation.apply(this, args[0].elements);
+                return _.pow(__.Statistics.sampleVariance.apply(__.Statistics, args), new Symbol(1/2));
+            },
+            zScore: function(x, mean, stdev) {
+                return _.divide(_.subtract(x, mean), stdev);
+            }
+        },
+        Units: {
+            table: {
+                foot: '12 inch',
+                meter: '100 cm',
+                decimeter: '10 cm',
+                
+            }
+        }
+    };
+    
+    nerdamer.register([
+        {
+            name: 'laplace',
+            visible: true,
+            numargs: 3,
+            build: function() { return __.LaPlace.transform; }
+        },
+        {
+            name: 'ilt',
+            visible: true,
+            numargs: 3,
+            build: function() { return __.LaPlace.inverse; }
+        },
+        //statistical
+        {
+            name: 'mean',
+            visible: true,
+            numargs: -1,
+            build: function() { return __.Statistics.mean; }
+        },
+        {
+            name: 'median',
+            visible: true,
+            numargs: -1,
+            build: function() { return __.Statistics.median; }
+        },
+        {
+            name: 'mode',
+            visible: true,
+            numargs: -1,
+            build: function() { return __.Statistics.mode; }
+        },
+        {
+            name: 'smpvar',
+            visible: true,
+            numargs: -1,
+            build: function() { return __.Statistics.sampleVariance; }
+        },
+        {
+            name: 'variance',
+            visible: true,
+            numargs: -1,
+            build: function() { return __.Statistics.variance; }
+        },
+        {
+            name: 'smpstdev',
+            visible: true,
+            numargs: -1,
+            build: function() { return __.Statistics.sampleStandardDeviation; }
+        },
+        {
+            name: 'stdev',
+            visible: true,
+            numargs: -1,
+            build: function() { return __.Statistics.standardDeviation; }
+        },
+        {
+            name: 'zscore',
+            visible: true,
+            numargs: 3,
+            build: function() { return __.Statistics.zScore; }
+        }
+    ]);
+    
+    //link registered functions externally
+    nerdamer.api();
+}());