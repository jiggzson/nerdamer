--- conflicted
+++ resolved
@@ -46,16 +46,12 @@
             //Allow changing of power operator
             POWER_OPERATOR: '^',
             //The variable validation regex
-<<<<<<< HEAD
             //VALIDATION_REGEX: /^[a-z_][a-z\d\_]*$/i
             VALIDATION_REGEX: /^[a-z_αAβBγΓδΔϵEζZηHθΘιIκKλΛμMνNξΞoOπΠρPσΣτTυϒϕΦχXψΨωΩ][a-z\d\_αAβBγΓδΔϵEζZηHθΘιIκKλΛμMνNξΞoOπΠρPσΣτTυϒϕΦχXψΨωΩ]*$/i,
             //Aliases
             ALIASES: {
                 'π': 'PI'
             }
-=======
-            VALIDATION_REGEX: /^[a-z_][a-z\d\_]*$/i
->>>>>>> 9f8176fb
         },
         
         //Container for custom operators
@@ -898,11 +894,7 @@
                     sum += a;
                 } 
                 //avoid errors with numbers around -1e-14;
-<<<<<<< HEAD
                 sum = Utils.round(sum, 13);
-=======
-                sum = round(sum, 13);
->>>>>>> 9f8176fb
                 return sum;
             },
             //https://en.wikipedia.org/wiki/Trigonometric_integral
@@ -2649,25 +2641,12 @@
         var operators = this.operators = {
                 '^' : new Operator('^', 'pow', 6, false, false),
                 '**' : new Operator('**', 'pow', 6, false, false),
-<<<<<<< HEAD
                 '!!' : new Operator('!!', 'dfactorial',5, false, false, true, function(e) {
-=======
-                '!!' : new Operator('!!', 'dfactorial', 5, false, false, true, function(e) {
->>>>>>> 9f8176fb
                     return _.symfunction(DOUBLEFACTORIAL, [e]); //wrap it in a factorial function
                 }),
                 '!' : new Operator('!', 'factorial', 5, false, false, true, function(e) {
                     return _.symfunction(FACTORIAL, [e]); //wrap it in a factorial function
-<<<<<<< HEAD
                 }),    
-=======
-                }),
-                //begin crazy fix ... :( TODO!!! revisit
-                '!+' : new Operator('!+', 'factadd', 3, true, true, false),
-                '!!+' : new Operator('!!+', 'dfactadd', 3, true, true, false),
-                '!-' : new Operator('!-', 'factsub', 3, true, true, false),
-                '!!-' : new Operator('!!-', 'dfactsub', 3, true, true, false),
->>>>>>> 9f8176fb
                 //done with crazy fix
                 '*' : new Operator('*', 'multiply', 4, true, false),
                 '/' : new Operator('/', 'divide', 4, true, false),
@@ -2714,11 +2693,8 @@
                 'acos'              : [ , 1],
                 'asin'              : [ , 1],
                 'atan'              : [ , 1],
-<<<<<<< HEAD
                 'acoth'             : [ acoth, 1],
                 'asech'             : [ asech, 1],
-=======
->>>>>>> 9f8176fb
                 'sinh'              : [ , 1],
                 'cosh'              : [ , 1],
                 'tanh'              : [ , 1],
@@ -2732,10 +2708,7 @@
                 'erf'               : [ , 1],
                 'floor'             : [ , 1],
                 'ceil'              : [ , 1],
-<<<<<<< HEAD
                 'trunc'             : [ , 1],
-=======
->>>>>>> 9f8176fb
                 'Si'                : [ , 1],
                 'step'              : [ , 1],
                 'rect'              : [ , 1],
@@ -2751,11 +2724,7 @@
                 'factorial'         : [factorial, 1],
                 'dfactorial'        : [ , 1],
                 'gamma_incomplete'  : [ , [1, 2]],
-<<<<<<< HEAD
                 'round'             : [ round, [1, 2]],
-=======
-                'round'             : [ , 1],
->>>>>>> 9f8176fb
                 'mod'               : [ mod, 2],
                 'pfactor'           : [ pfactor , 1],
                 'vector'            : [ vector, -1],
@@ -2763,19 +2732,12 @@
                 'parens'            : [ parens, -1],
                 'sqrt'              : [ sqrt, 1],
                 'nthroot'           : [ nthroot, 2],
-<<<<<<< HEAD
                 'log'               : [ log , [1, 2]],
                 'expand'            : [ expand , 1],
                 'abs'               : [ abs , 1],
                 'invert'            : [ invert, 1],
                 'determinant'       : [ determinant, 1],
                 'size'              : [ size, 1],
-=======
-                'log'               : [ log , 1],
-                'expand'            : [ expand , 1],
-                'abs'               : [ abs , 1],
-                'invert'            : [ invert, 1],
->>>>>>> 9f8176fb
                 'transpose'         : [ transpose, 1],
                 'dot'               : [ dot, 2],
                 'cross'             : [ cross, 2],
@@ -3784,7 +3746,7 @@
             }
             return retval;
         }
-        
+
         /**
          * Round a number up to s decimal places
          * @param {Number} x
@@ -4076,7 +4038,6 @@
             return retval;
         };
         
-<<<<<<< HEAD
         function acoth(symbol) {
             if(symbol.equals(1))
                 return _.parse('Infinity');
@@ -4090,8 +4051,6 @@
             return evaluate(log(_.add(symbol.clone().invert(), sqrt(_.subtract(_.pow(symbol, new Symbol(-2)), new Symbol(1))))));
         }
         
-=======
->>>>>>> 9f8176fb
         function clean(symbol) {
             // handle functions with numeric values
             // handle denominator within denominator
@@ -6677,7 +6636,7 @@
         var raw = _.parse(e, null, true);
         return raw;
     };
-        
+    
     //helper function to set and operator
     //Operator('^', 'pow', 6, false, false),
     //function Operator(val, fn, precedence, left_assoc, is_prefix, is_postfix, operation) 
@@ -7884,4 +7843,4 @@
 
 if((typeof module) !== 'undefined') {
     module.exports = nerdamer;
-}+}
