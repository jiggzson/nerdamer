/*
 * Author : Martin Donk
 * Website : http://www.nerdamer.com
 * Email : martin.r.donk@gmail.com
 * Source : https://github.com/jiggzson/nerdamer
 */

var nerdamer = (function(imports) { 
    "use strict";

    var version = '0.7.15',

        _ = new Parser(), //nerdamer's parser
        //import bigInt
        bigInt = imports.bigInt,
        
        Groups = {},
        
        //container of pregenerated primes
        PRIMES = [2,3,5,7,11,13,17,19,23,29,31,37,41,43,47,53,59,61,67,71,73,79,83,89,97,101,103,107,109,113
            ,127,131,137,139,149,151,157,163,167,173,179,181,191,193,197,199,211,223,227,229,233,239,241,251,
            257,263,269,271,277,281,283,293,307,311,313,317,331,337,347,349,353,359,367,373,379,383,389,397,
            401,409,419,421,431,433,439,443,449,457,461,463,467,479,487,491,499,503,509,521,523,541,547,557,
            563,569,571,577,587,593,599,601,607,613,617,619,631,641,643,647,653,659,661,673,677,683,691,701,
            709,719,727,733,739,743,751,757,761,769,773,787,797,809,811,821,823,827,829,839,853,857,859,863,
            877,881,883,887,907,911,919,929,937,941,947,953,967,971,977,983,991,997,1009,1013,1019,1021,1031,
            1033,1039,1049,1051,1061,1063,1069,1087,1091,1093,1097,1103,1109,1117,1123,1129,1151,1153,1163,1171,
            1181,1187,1193,1201,1213,1217,1223,1229,1231,1237,1249,1259,1277,1279,1283,1289,1291,1297,1301,1303,
            1307,1319,1321,1327,1361,1367,1373,1381,1399,1409,1423,1427,1429,1433,1439,1447,1451,1453,1459,1471,
            1481,1483,1487,1489,1493,1499,1511,1523,1531,1543,1549,1553,1559,1567,1571,1579,1583,1597,1601,1607,
            1609,1613,1619,1621,1627,1637,1657,1663,1667,1669,1693,1697,1699,1709,1721,1723,1733,1741,1747,1753,
            1759,1777,1783,1787,1789,1801,1811,1823,1831,1847,1861,1867,1871,1873,1877,1879,1889,1901,1907,1913,1931,
            1933,1949,1951,1973,1979,1987,1993,1997,1999,2003,2011,2017,2027,2029,2039,2053,2063,2069,2081,2083],
        //this is the class which holds the utilities which are exported to the core
        //All utility functions which are to be made available to the core should be added to this object
        Utils = {},
        
        //Settings
        Settings = {
            //the max number up to which to cache primes. Making this too high causes performance issues
            init_primes: 1000,
            
            exclude: [],
            //If you don't care about division by zero for example then this can be set to true. 
            //Has some nasty side effects so choose carefully.
            suppress_errors: false,
            //the global used to invoke the libary to parse to a number. Normally cos(9) for example returns
            //cos(9) for convenience but parse to number will always try to return a number if set to true. 
            PARSE2NUMBER: false,
            //this flag forces the a clone to be returned when add, subtract, etc... is called
            SAFE: false,
            //the symbol to use for imaginary symbols
            IMAGINARY: 'i',
            //the modules used to link numeric function holders
            FUNCTION_MODULES: [Math],
            //Allow certain characters
            ALLOW_CHARS: ['π'],
            //Allow nerdamer to convert multi-character variables
            USE_MULTICHARACTER_VARS: true,
            //Allow changing of power operator
            POWER_OPERATOR: '^',
            //The variable validation regex
            //VALIDATION_REGEX: /^[a-z_][a-z\d\_]*$/i
            VALIDATION_REGEX: /^[a-z_αAβBγΓδΔϵEζZηHθΘιIκKλΛμMνNξΞoOπΠρPσΣτTυϒϕΦχXψΨωΩ][a-z\d\_αAβBγΓδΔϵEζZηHθΘιIκKλΛμMνNξΞoOπΠρPσΣτTυϒϕΦχXψΨωΩ]*$/i,
            //Aliases
            ALIASES: {
                'π': 'pi'
            },
<<<<<<< HEAD
            POSITIVE_MULTIPLIERS: false,
=======
>>>>>>> 79c90333
            //Cached items
            CACHE: {}
        },
        
        //Container for custom operators
        CUSTOM_OPERATORS = {

        },
        
        //Add the groups. These have been reorganized as of v0.5.1 to make CP the highest group
        //The groups that help with organizing during parsing. Note that for FN is still a function even 
        //when it's raised to a symbol, which typically results in an EX
        N   = Groups.N  = 1, // A number
        P   = Groups.P  = 2, // A number with a rational power e.g. 2^(3/5). 
        S   = Groups.S  = 3, // A single variable e.g. x. 
        EX  = Groups.EX = 4, // An exponential
        FN  = Groups.FN = 5, // A function
        PL  = Groups.PL = 6, // A symbol/expression having same name with different powers e.g. 1/x + x^2
        CB  = Groups.CB = 7, // A symbol/expression composed of one or more variables through multiplication e.g. x*y
        CP  = Groups.CP = 8, // A symbol/expression composed of one variable and any other symbol or number x+1 or x+y
        
        CONST_HASH = Settings.CONST_HASH = '#',
        
        //GLOBALS
        
        PARENTHESIS = Settings.PARENTHESIS = 'parens',

        //the function which represent vector
        VECTOR = Settings.VECTOR = 'vector',

        SQRT = Settings.SQRT = 'sqrt',
        
        ABS = Settings.ABS = 'abs',
        
        FACTORIAL = Settings.FACTORIAL = 'factorial',
        
        DOUBLEFACTORIAL = Settings.DOUBLEFACTORIAL = 'dfactorial',

        //the storage container "memory" for parsed expressions
        EXPRESSIONS = [],
        
        //variables
        VARS = {},
        
        //the container used to store all the reserved functions
        RESERVED = [],

        WARNINGS = '',
        
        /**
         * Checks to see if value is one of nerdamer's reserved names
         * @param {String} value
         * @return boolean
         */
        isReserved = Utils.isReserved = function(value) { 
            return RESERVED.indexOf(value) !== -1;
        },
        
        /**
         * Checks to see that all symbols in array are the same
         * @param {Symbol[]} arr
         * @returns {bool}
         */
        allSame = Utils.allSame = function(arr) {
            var last = arr[0];
            for(var i=1, l=arr.length; i<l; i++) 
                if(!arr[i].equals(last))
                    return false;
            return true;
        },

        /**
         * Use this when errors are suppressible
         * @param {String} msg
         */
        err = function(msg) {
            if(!Settings.suppress_errors) throw new Error(msg);
        },
        
        /**
         * Used to pass warnings or low severity errors about the library
         * @param msg
         */
        warn = function(msg) {
            WARNINGS += (msg+'\n');
        },
        
        /**
         * Enforces rule: "must start with a letter or underscore and 
         * can have any number of underscores, letters, and numbers thereafter."
         * @param name The name of the symbol being checked
         * @param {String} typ - The type of symbols that's being validated
         * @throws {Exception} - Throws an exception on fail
         */
        validateName = Utils.validateName = function(name, typ) {
            typ = typ || 'variable';
            if(Settings.ALLOW_CHARS.indexOf(name) !== -1)
                return;
            var regex = Settings.VALIDATION_REGEX;
            if(!(regex.test(name)) ) {
                throw new Error(name+' is not a valid '+typ+' name');
            }
        },
        /**
         * Finds intersection of two arrays
         * @param {array} a
         * @param {Array} b
         * @param {Array} compare_fn
         * @returns {Array}
         */
        intersection = Utils.intersection = function(a, b, compare_fn) {
            var c = [];
            if(a.length > b.length) {
                var t = a; a = b; b = t;
            }
            b = b.slice();
            var l = a.length, l2 = b.length;
            for(var i=0; i<l; i++) {
                var item = a[i];
                for(var j=0; j<l2; j++) {
                    var item2 = b[j];
                    if(item2 === undefined) continue;
                    var equals = compare_fn ? compare_fn(item, item2) : item === item2;
                    if(equals) {
                        b[j] = undefined;
                        c.push(item);
                        continue;
                    }
                }
            }
            return c;
        },
        //convert number from scientific format to decimal format
        scientificToDecimal = Utils.scientificToDecimal = function(num) {
            //if the number is in scientific notation remove it
            if(/\d+\.?\d*e[\+\-]*\d+/i.test(num)) {
                var zero = '0',
                    parts = String(num).toLowerCase().split('e'), //split into coeff and exponent
                    e = parts.pop(),//store the exponential part
                    l = Math.abs(e), //get the number of zeros
                    sign = e/l,
                    coeff_array = parts[0].split('.');
                if(sign === -1) {
                    num = zero + '.' + new Array(l).join(zero) + coeff_array.join('');
                }
                else {
                    var dec = coeff_array[1];
                    if(dec) l = l - dec.length;
                    num = coeff_array.join('') + new Array(l+1).join(zero);
                }
            }

            return num;
        },
        /**
         * Checks if number is a prime number
         * @param {Number} n - the number to be checked
         */
        isPrime  = Utils.isPrime = function(n) {
            var q = Math.floor(Math.sqrt(n));
            for (var i = 2; i <= q; i++) {
                if (n % i === 0) return false;
            }
            return true;
        },
        
        /**
         * Checks to see if a number or Symbol is a fraction
         * @param {Number|Symbol} num
         * @returns {boolean}
         */
        isFraction = Utils.isFraction = function(num) {
            if(isSymbol(num)) return isFraction(num.multiplier.toDecimal());
            return (num % 1 !== 0);
        },
        
        /**
         * Checks to see if the object provided is a Symbol
         * @param {Object} obj
         */
        isSymbol = Utils.isSymbol = function(obj) {
            return (obj instanceof Symbol);
        },
        
        /**
         * Checks to see if the object provided is an Expression
         * @param {Object} obj
         */
        isExpression = Utils.isExpression = function(obj) {
            return (obj instanceof Expression);
        },
        
        /**
         * 
         * Checks to see if the object provided is a Vector
         * @param {Object} obj
         */
        isVector = Utils.isVector = function(obj) {
            return (obj instanceof Vector);
        },
        
        /**
         * Checks to see if the object provided is a Matrix
         * @param {Object} obj
         */
        isMatrix = Utils.isMatrix = function(obj) {
            return (obj instanceof Matrix);
        },
        
        /**
         * @param {Symbol} symbol
         */
        isNumericSymbol = Utils.isNumericSymbol = function(symbol) {
            return symbol.group === N;
        },

        /**
         * Checks to see if the object provided is an Array
         * @param {Object} arr
         */
        isArray = Utils.isArray = function(arr) {
            return arr instanceof Array;
        },

        /**
         * Checks to see if a number is an integer
         * @param {Number} num
         */
        isInt = Utils.isInt = function(num) {
            return num % 1 === 0;
        },

        /**
         * @param {Number|Symbol} obj
         * @returns {boolean}
         */
        isNegative = Utils.isNegative = function(obj) {
            if( isSymbol(obj) ) {
                obj = obj.multiplier;
            }
            return obj.lessThan(0);
        },
        
        /**
         * @param {String} str
         * @returns {String} - returns a formatted string surrounded by brackets
         */
        inBrackets = Utils.inBrackets = function(str) {
            return '('+str+')';
        },
        
        /**
         * A helper function to replace parts of string
         * @param {String} str - The original string
         * @param {Integer} from - The starting index
         * @param {Integer} to - The ending index
         * @param {String} with_str - The replacement string
         * @returns {String} - A formatted string
         */
        stringReplace = Utils.stringReplace = function(str, from, to, with_str) {
            return str.substr(0, from)+with_str+str.substr(to, str.length);
        },
        
        /**
         * the Parser uses this to check if it's allowed to convert the obj to type Symbol
         * @param {Object} obj
         * @returns {boolean}
         */
        customType = Utils.customType = function(obj) {
            return obj !== undefined && obj.custom;
        },
        
        /**
         * Checks to see if numbers are both negative or are both positive
         * @param {Number} a
         * @param {Number} b
         * @returns {boolean}
         */
        sameSign = Utils.sameSign = function(a, b) {
            return (a < 0) === (b < 0);
        },
        
        /**
         * A helper function to replace multiple occurences in a string. Takes multiple arguments
         * @example format('{0} nice, {0} sweet')
         * //returns 'something nice, something sweet'
         */
        format = Utils.format = function() {
            var args = [].slice.call(arguments),
                str = args.shift();
                var new_str = str.replace(/{(\d+)}/g, function(match, index) {
                    var arg = args[index];
                    return typeof arg === 'function' ? arg() : arg;
                });

                return new_str;
        },
        
        /**
         * Returns an array of all the keys in an array
         * @param {Object} obj
         * @returns {Array}
         */
        keys = Utils.keys = Object.keys,

        /**
         * Returns the first encountered item in an object. Items do not have a fixed order in objects 
         * so only use if you need any first random or if there's only one item in the object
         * @param {Object} obj
         * @returns {*}
         */
        firstObject = Utils.firstObject = function(obj) {
            for( var x in obj ) break;
            return obj[x];
        },
        
        /**
         * Substitutes out variables for two symbols, parses them to a number and them compares them numerically
         * @param {Symbol} sym1
         * @param {Symbol} sym2
         * @param {String[]} vars - an optional array of variables to use
         * @returns {bool}
         */
        compare = Utils.compare = function(sym1, sym2, vars) {
            var n = 5; //a random number between 1 and 5 is good enough
            var scope = {}; // scope object with random numbers generated using vars
            var comparison;
            for(var i=0; i<vars.length; i++) 
                scope[vars[i]] = new Symbol(Math.floor(Math.random()*n)+1);
            block('PARSE2NUMBER', function() {
                comparison = _.parse(sym1, scope).equals(_.parse(sym2, scope));
            });
            return comparison;
        },
        
        /**
         * Returns the minimum number in an array
         * @param {Array} arr
         * @returns {Number} 
         */
        arrayMax = Utils.arrayMax = function(arr) {
            return Math.max.apply(undefined, arr);
        },

        /**
         * Returns the maximum number in an array
         * @param {Array} arr
         * @returns {Number} 
         */
        arrayMin = Utils.arrayMin = function(arr) {
            return Math.min.apply(undefined, arr);
        },
        
        /**
         * Clones array with clonable items
         * @param {Array} arr
         * @returns {Array}
         */
        arrayClone = Utils.arrayClone = function(arr) {
            var new_array = [], l = arr.length;
            for(var i=0; i<l; i++) new_array[i] = arr[i].clone();
            return new_array;
        },
        
        comboSort = Utils.comboSort = function(a, b) {
            var l = a.length,
                combined = []; //the linker
            for(var i=0; i<a.length; i++) {
                combined.push([a[i], b[i]]); //create the map
            }

            combined.sort(function(x, y) {
                return x[0] - y[0];
            });

            var na = [], nb = [];

            for(i=0; i<l; i++) {
                na.push(combined[i][0]);
                nb.push(combined[i][1]);
            }

            return [na, nb];
        },
        
        decompose_fn = Utils.decompose_fn = function(fn, wrt, as_obj) { 
            var ax, a, x, b;
            if(fn.group === CP) {
                var t = _.expand(fn.clone()).stripVar(wrt); 
                ax = _.subtract(fn.clone(), t.clone());
                b = t;
            }
            else
                ax = fn.clone(); 
            a = ax.stripVar(wrt);
            x = _.divide(ax.clone(), a.clone());
            b = b || new Symbol(0);
            if(as_obj) 
                return {
                    a: a,
                    x: x,
                    ax: ax,
                    b: b
                };
            return [a, x, ax, b];
        },
         /**
         * Rounds a number up to x decimal places
         * @param {Number} x
         * @param {Number} s
         */
        _round = Utils.round = function(x, s) { 
            s = typeof s === 'undefined' ? 14 : s;
            return Math.round( x*Math.pow( 10,s ) )/Math.pow( 10,s );
        },
        
        /**
         * This method traverses the symbol structure and grabs all the variables in a symbol. The variable
         * names are then returned in alphabetical order.
         * @param {Symbol} obj
         * @param {Boolean} poly 
         * @param {Object} vars - An object containing the variables. Do not pass this in as it generated 
         * automatically. In the future this will be a Collector object.
         * @returns {String[]} - An array containing variable names
         */
        variables = Utils.variables = function(obj, poly, vars) { 
            vars = vars || {
                c: [],
                add: function(value) {
                    if(this.c.indexOf(value) === -1 && isNaN(value)) this.c.push(value);
                }
            };

            if(isSymbol(obj)) { 
                var group = obj.group,
                    prevgroup = obj.previousGroup;
                if(group === EX) variables(obj.power, poly, vars);
                
                if(group === CP || group === CB || prevgroup === CP || prevgroup === CB) {
                    for(var x in obj.symbols) variables(obj.symbols[x], poly, vars);
                }
                else if(group === S || prevgroup === S) { 
                    //very crude needs fixing. TODO
                    if(!(obj.value === 'e' || obj.value === 'pi'))
                        vars.add(obj.value);
                }
                else if(group === PL || prevgroup === PL) {
                    variables(firstObject(obj.symbols), poly, vars);
                }
                else if(group === EX) { 
                    if(!isNaN(obj.value)) vars.add(obj.value);
                    variables(obj.power, poly, vars);
                }
                else if(group === FN && !poly) { 
                    for(var i=0; i<obj.args.length; i++) {
                        variables(obj.args[i], poly, vars);
                    }
                }
            }
            return vars.c.sort();
        },
        
        getU = Utils.getU = function(symbol) {
            //start with u
            var u = 'u', //start with u
                v = u, //init with u
                c = 0, //postfix number
                vars = variables(symbol);
            //make sure this variable isn't reserved and isn't in the variable list
            while(!(RESERVED.indexOf(v) === -1 && vars.indexOf(v) === -1))  
                v = u + c++;
            //get an empty slot. It seems easier to just push but the
            //problem is that we may have some which are created by clearU
            for(var i=0, l=RESERVED.length; i<=l; i++)
                //reserved cannot equals false or 0 so we can safely check for a falsy type
                if(!RESERVED[i]) {
                    RESERVED[i] = v; //reserve the variable
                    break;
                }
            return v;
        },
        
        clearU = Utils.clearU = function(u) {
            var indx = RESERVED.indexOf(u);
            if(indx !== -1)
                RESERVED[indx] = undefined;
        },
        
        /**
         * Loops through each item in object and calls function with item as param
         * @param {Object|Array} obj
         * @param {Function} fn 
         */
        each = Utils.each = function(obj, fn) {
            if(isArray(obj)) {
                var l = obj.length;
                for(var i=0; i<l; i++) fn.call(obj, i);
            }
            else {
                for(var x in obj) if(obj.hasOwnProperty(x)) fn.call(obj, x);
            }
        },
        
        /**
         * Checks to see if a number is an even number
         * @param {Number} num
         * @returns {boolean}
         */
        even = Utils.even = function(num) {
            return num % 2 === 0;
        },
        
        /**
         * Checks to see if a fraction is divisible by 2
         * @param {Number} num
         * @returns {boolean}
         */
        evenFraction = Utils.evenFraction = function(num) {
            return 1/( num % 1) % 2 === 0;
        },
        
        /**
         * Strips duplicates out of an array
         * @param {Array} arr
         */
        arrayUnique = Utils.arrayUnique = function(arr) {
            var l = arr.length, a = [];
            for(var i=0; i<l; i++) {
                var item = arr[i];
                if(a.indexOf(item) === -1) a.push(item);
            }
            return a;
        },
        
        /**
         * Reserves the names in an object so they cannot be used as function names
         * @param {Object} obj
         */
        reserveNames = Utils.reserveNames = function(obj) {
            var add = function(item) {
                if(RESERVED.indexOf(item) === -1) RESERVED.push(item);
            };
            
            if(typeof obj === 'string') add(obj);
            else {
                each(obj, function(x) {
                    add(x);
                });
            }  
        },

        /**
         * Removes an item from either an array or an object. If the object is an array, the index must be 
         * specified after the array. If it's an object then the key must be specified
         * @param {Object|Array} obj
         * @param {Integer} indexOrKey
         */
        remove = Utils.remove = function( obj, indexOrKey ) {
            var result;
            if( isArray(obj) ) {
                result =  obj.splice(indexOrKey, 1)[0];
            }
            else {
                result = obj[indexOrKey];
                delete obj[indexOrKey];
            }
            return result;
        },
        
        /**
         * Creates a temporary block in which one of the global settings is temporarily modified while
         * the function is called. For instance if you want to parse directly to a number rather than have a symbolic
         * answer for a period you would set PARSE2NUMBER to true in the block.
         * @example block('PARSE2NUMBER', function(){//symbol being parsed to number}, true);
         * @param {String} setting - The setting being accessed
         * @param {Function} f 
         * @param {boolean} opt - The value of the setting in the block
         * @param {String} obj - The obj of interest. Usually a Symbol but could be any object
         */
        block = Utils.block = function(setting, f, opt, obj) {
            var current_setting = Settings[setting];
            Settings[setting] = opt === undefined ? true : !! opt;
            var retval = f.call(obj);
            Settings[setting] = current_setting;
            return retval;
        },

        /**
         * Converts function arguments to an array. I had hopes for this function :(
         * @param {Object} obj - arguments obj
         */
        arguments2Array = Utils.arguments2Array = function(obj) {
            return [].slice.call(obj);
        },
        
        getCoeffs = Utils.getCoeffs = function(symbol, wrt) {
            var coeffs = [];
            //we loop through the symbols and stick them in their respective 
            //containers e.g. y*x^2 goes to index 2
            symbol.each(function(term) {
                if(term.contains(wrt)) {
                    //we want only the coefficient which in this case will be everything but the variable
                    //e.g. a*b*x -> a*b if the variable to solve for is x
                    var coeff = term.stripVar(wrt),
                        x = _.divide(term.clone(), coeff.clone()),
                        p = x.power.toDecimal();
                }
                else {
                    coeff = term;
                    p = 0;
                }
                var e = coeffs[p];
                //if it exists just add it to it
                coeffs[p] = e ? _.add(e, coeff) : coeff;
                
            }, true);
            
            for(var i=0; i<coeffs.length; i++)
                if(!coeffs[i])
                    coeffs[i] = new Symbol(0);
            //fill the holes
            return coeffs;
        },
        
        /**
         * Using a regex to get between brackets can be a bit tricky. This functions makes it more abstract 
         * to fetch between brackets within a string from any given index. If the starting index is a bracket 
         * then it will fail. returns [matched_string, first_bracket_index, end_bracket_index]
         * @param {Char} ob - open bracket
         * @param {Char} cb - close bracket
         * @param {String} str - The string being read
         * @param {Integer} start - Where in the string to start
         * @returns {Array}
         */
        betweenBrackets = function(ob, cb, str, start) {
            start = start || 0;
            var l = str.length,
                open = 0, fb;
            for(var i=start; i<l; i++) {
                var ch = str.charAt(i); //get the character at this position

                if(ch === ob) { //if an open bracket was found
                    if(fb === undefined) fb = i+1;//mark the first bracket found
                    open++; //mark a new open bracket
                }
                if(ch === cb) { //if a close bracket was found
                    open--; //close a bracket
                    if(open === 0 && fb !== undefined) {
                        var nb = i;
                        return [str.substring(fb, nb), fb, nb];
                    }
                }
            }
            
            return [];
        },
        
        /**
         * A helper function to make substitutions
         * @param {Object} subs
         */
        format_subs = function(subs) {
            for(var x in subs) subs[x] = _.parse(subs[x].toString());
            return subs;
        },
        generatePrimes = Utils.generatePrimes = function(upto) {
            //get the last prime in the array
            var last_prime = PRIMES[PRIMES.length-1] || 2; 
            //no need to check if we've already encountered the number. Just check the cache.
            for(var i=last_prime; i<upto; i++) {
                if(isPrime(i)) PRIMES.push(i);
            }
        },
        evaluate = Utils.evaluate = function (symbol) {
            return block('PARSE2NUMBER', function() {
                return _.parse(symbol);
            }, true);
        },
        convertToVector = Utils.convertToVector = function(x) {
            if(isArray(x)) {
                var vector = new Vector([]);
                for(var i=0; i<x.length; i++) 
                    vector.elements.push(convertToVector(x[i]));
                return vector;
            }
            //Ensure that a nerdamer ready object is returned
            if(!isSymbol(x))
                return _.parse(x);
            return x;
        },
        //This object holds additional functions for nerdamer. Think of it as an extension of the Math object.
        //I really don't like touching objects which aren't mine hence the reason for Math2. The names of the 
        //functions within are pretty self-explanatory.
        Math2 = {
            csc: function(x) { return 1/Math.sin(x); },
            sec: function(x) { return 1/Math.cos(x); },
            cot: function(x) { return 1/Math.tan(x); },
            // https://gist.github.com/jiggzson/df0e9ae8b3b06ff3d8dc2aa062853bd8
            erf: function(x) {
                var t = 1/(1+0.5*Math.abs(x));
                var result = 1-t*Math.exp( -x*x -  1.26551223 +
                        t * ( 1.00002368 +
                        t * ( 0.37409196 +
                        t * ( 0.09678418 +
                        t * (-0.18628806 +
                        t * ( 0.27886807 +
                        t * (-1.13520398 +
                        t * ( 1.48851587 +
                        t * (-0.82215223 +
                        t * ( 0.17087277)))))))))
                    );
                return x >= 0 ? result : -result;
            },
            bigpow: function(n, p) { 
                if(!(n instanceof Frac))
                    n = Frac.create(n);
                if(!(p instanceof Frac))
                    p = Frac.create(p);
                var retval = new Frac(0);
                if(p.isInteger()) {
                    retval.num = n.num.pow(p.toString());
                    retval.den = n.den.pow(p.toString());
                }
                else {
                    var num = Frac.create(Math.pow(n.num, p.num));
                    var den = Frac.create(Math.pow(n.den, p.num));

                    retval.num = Math2.nthroot(num, p.den.toString());
                    retval.den = Math2.nthroot(den, p.den);
                }  
                return retval;
            },
            //http://stackoverflow.com/questions/15454183/how-to-make-a-function-that-computes-the-factorial-for-numbers-with-decimals
            gamma: function(z) {
                var g = 7;
                var C = [
                    0.99999999999980993, 
                    676.5203681218851, 
                    -1259.1392167224028,
                    771.32342877765313, 
                    -176.61502916214059, 
                    12.507343278686905, 
                    -0.13857109526572012, 
                    9.9843695780195716e-6, 
                    1.5056327351493116e-7]
                ;

                if (z < 0.5) 
                    return Math.PI / (Math.sin(Math.PI * z) * Math2.gamma(1 - z));
                else {
                    z -= 1;

                    var x = C[0];
                    for (var i = 1; i < g + 2; i++)
                    x += C[i] / (z + i);

                    var t = z + g + 0.5;
                    return Math.sqrt(2 * Math.PI) * Math.pow(t, (z + 0.5)) * Math.exp(-t) * x;
                }
            },
            //factorial
            bigfactorial: function(x) {
                var retval = new Frac(1);
                for (var i = 2; i <= x; i++) 
                    retval = retval.multiply(new Frac(i));
                return retval;
            },
            //https://en.wikipedia.org/wiki/Logarithm#Calculation
            bigLog: function(x) {
                var CACHE = ["-253631954333118718762629409109262279926288908775918712466601196032/39970093576053625963957478139049824030906352922262642968060706375","0","24553090145869607172412918483124184864289170814122579923404694986469653261608528681589949629750677407356463601998534945057511664951799678336/35422621391945757431676178435630229283255250779216421054188228659061954317501699707236864189383591478024245495110561124597124995986978302375","369017335340917140706044240090243368728616279239227943871048759140274862131699550043150713059889196223917527172547/335894053932612728969975338549993764554481173661218585876475837409922537622385232776657791604345125227005476864000","24606853025626737903121303930100462245506322607985779603220820323211395607931699126390918477501325805513849611930008427268176602460462988972957593458726734897129954728102144/17750092415977639787139561330326170936321452137635322313122938207611787444311735251389066106937796085669460151963285086542745859461943369606018450213014148175716400146484375","399073568781976806715759409052286641738926636328983929439450824555613704676637191564699164303012247386095942144825603522401740680808466858044/247958349743620302021733249049411604982786755454514947379317600613433680222511897950658049325685140346169718465773927872179874971908848116625","1468102989495846944084741146947295378041808701256909016224309866143294556551407470861354311593351276612463858816796714569499021375899793849136855085849133702029337910502448189055357182595424959360/819363879309286303497217527375463120404739098260200279520788950777458900438307356738082930586032462601215802636320993648007907724899611296693997216938989854861043298494990214825163523387600982777","5896704855274661767824574093605344871722790278354431422729640950821239030785642943033153793245906863203822369276271050164634206965056233097479117980782641839669/3030306850569309344013726745100070601277982132543905537366562638553198167007159067544789592089960911065181606283478843359856123992707598685058297067179343872000","76631772943534985713873427262830314617912556928476573358548256872141516989538374761909611879922349479420014771499018155447198112155515453671128814488139633810493264352294560043912066253026059140653027326566801398784/36852092933388988649396042883218509607503204211148493545892849595498822817623842579026942621098851631842754395231561679671400197056377380063233740202370686144673585955581403046886083948450136247134308381940165804875","3159076083816399509754948610929467278257473888282947311280653574634802580912280940686954763313882823327077171624015737719617373932318151594325834524000275847475866299387913048/1437757485694188822758304467756419845842037623148461107362957994816554782989250555362514354661961482939226272309026092009962414616417412938087494467254146002233028411865234375","22266067259907364984531611601870291368272674573653403965630628996687370994139884833897773468149149664829922302484782423514167405397665098388400450149078982462318781750661005833037235183394221496186539779712428265837926417581952/9670030144664428565128962309657100138096047028794689249320859276197340398920725569428532293373676415359965773460364494998334259893079003125373872108770534788283842907318071170285038777091588292539102269617376180390982915567375","14604654564989239958569331443385369522850975185358647132770022716433280072271007767111036877803328768910274400515590151934676819262085211828028638417329558229123989556376108454497813055/6090614019162516693013973409650613208227889078878781039105047015752493519149314227721984436973374032279421344818329285207124280297611253861173835238379831004010748379874393292231671808","1901241885407696031217292877862925220917660047127261026827869027159993239567933534052663335498281439239753018507182016153657409777749792228538380379703411298411623469292891476969894084838876001545818141543890273256985768690847587711270930688/765116019778838839812655402103512685695769161212360553099732689795578904762091216998790589926057819838537805856579109910198553330075924857419395160755642371550113347465300208422126945265887065434116781678702741657275181694851670325469434625","139459806786604751793737926146840623607010208216289543036026206208962059593900745886202214788747453279179283344350478734275973878932538430194363355795823581315329311220701640235653288975569812161436/54371368534412517053056101353618694718215711767266376573138772968257303578467926450212293233332401067673270853953399269852376592855992724934941173346260129257754416412476202526978443681584633116375","1045669091124493070709683241190022970908640501171378776604126771144008324358233819560649021940145166254659028524319517244711645162132513416238958170819347361185944945680269442845829390112062101255500836072082817820950448463314034677353723256969344/396228259004446234921310936915931611736815598535963504660076315228798989932959459406702091180060429080345146735173591749448509810270759531977278642135591672189002006272326131885315743181289970885337574780897529347356567086535505950450897216796875","9912919238915437302006264477931031611447467070103973106567538528951878797932559935860738745374437522819124347510590800370471910492338584284092534264608801221235029062881964101996762011296996851893455828946521/3660537472668264151218961634689665210933936249986285290553357254224360417386515311493310199319523687171757653216994741150377508234317025158302057758196429623723072084157928224798322861732880034847243894784000","9263710175433181746575186369318246002919895649622127410824041370079225200282403368319370743363303164313395723904510539050157032684710468364067204876434546848634842333436957245275217583248805993142227630297924119330553308466662488683624783307023014909360640/3341177182697517248552428837661919299725031035849865632511882688786226888137634168024976033652753689210700218163621739078534353578510364301481093730054725078138658805025014615651043313990684347632166030359086885561104034510990826655289288319840595753002771","5116082230713622171832327542439052727465114322479570603905499496221224653983960598946033081212909066917137546065542953865612718836914393275681318667667521726785633638189373998191090501201427906618075889744489190209584/1805752553736060443820406101277706970767657006346276183748749630179442318063568286372320188433843729960294965366346522303898609655762491623098453269916163621089005711823488749297418113474056676109581110715068124438875","246569125619713282434448566970352231845414317018379160824176638351574938993535464763890962336882760882398479702237564384291290459961036068916857265499633061660562532011248501476114401629839742058389195725393702000011860799793778295606988057303225493814005789533570432/85307063020836305797178273029353623060860009152114361453434032434699636078115114412588719432277441055049132559782203988387794711585368296817222565434951256788867244687081233632650953850383220864394261763844194948389861147622944651546912394593164406926489862036343375","133672026303452911046163998480860917119290576658330909785707604886881155606725822685088929236266583416708668502760907677019598002175122453170574729028452721476464728566191464897928696630979863154661704374206171469014225143/45398130975270785045482567762871405072140548998125471025451666500000000000000000000000000000000000000000000000000000000000000000000000000000000000000000000000000000000000000000000000000000000000000000000000000000000000000","6041693953360002800224091673336562508913199995987479264605216252220579740134601435770085920869376641180763419907442721705887169884230643795126568815123647603047739799302562095542459344811429882053086550900803768964612193941424128649976704727183797495759082741166938351872/2016766992122395667828553277997478570503475626107286343497917705446132017125079612756035254750822860815515899557855166824523851779156336235294914777307802256439645525835223691751931866188957324792276149549076500784191791380803500156776088683900346065830066370370083309875","705868391597244582764749229356331441978820024796066870551110486625729826111158236686696326058778874201639006234449557592353247542995871491078308187261304930042019640830629526023972693107193897009168955674240659026247094657679060/231848642748474339277532000336338632910990823562381469441716922006107433404523316252618490265927265734670539384485699132080062215196462178933963957679882342083893417545858074378754089719547920901917516016346211301054206383643383","101832160604157943093944673541651013907278188571533075311673249923948856034633446617630054761681006062910980371900782781226979391765818325065031889334563981235894369036439929651260587335544056975715076598739977065390678221999918899003881778449092038750712969437519295878491018112/32944277910571666002449086492515464541550138004002141571670657643770713783329063548790202120805341989608877739811787937782240802963962520261844114327432160788193314874913687387269408387417806176202979244637915812905426565263196954203487934225589622864145960079736633434831996625","10655703119271468913597640479490594180964700448340778168715956712130636958373270202484276402718566314881119559090842449610957974112230306343486091910217340665146602598568991520563987490686996746558858366002301982443029430290679385551/3398412687366638541233365137084722368200311117891192348532156645374786104142009695796409107380345795998400850838706661851176885183144928701608654514812261697598380070746520197171576610572921007069104300695592751543563472456384512000","1903039332876763837419920240543738799531131775028971323439870868730321221615515008394327723508670975623498588291298064320786970626232668956372004004897872810230178526101184611242511193415796638694370503100219710864543168952682617801833318493436174387568067811938490953495819438108686336/598806534367503338307287246320963280558134937382149405305466709787179429317914803617527827862441615350396864359976273212272586892074799651088317544101755361439294687323233086696182687664637422796995789967075271448560870681210580691574924544896656175563265378514188341796398162841796875","525573915563826130963525826191411949262846916750432019596028344808298471293378917508549164993368392834023782480702893643486699787870059946429810070222126260200026332874480239090370088123833491499400991181659445914352500247596757005142623368/163278727324937389095822405034435687776345799835442022795533783889356344755225815267819508608559076191292900367982490827396869405536484846115955581043091229202052407483776587687967125885665493681707461345895999542381476164157058393971431375","9263815657177858787273494705338516861045771674838057329170239610953039987023429736752079544014780707408666628475997291124805562998227296677616204140605356257712022384368492575381355563976330347792504605666631512343447560301417325154003481040250148561839861837778597346623630046623751094400/2843321709948499955095590862256744532227698001408929142548057792217790532624003190447363578048562448168721539177458065482170148482375585867230123873178100117094533143052886527452665480614620123764036974180917207421482431983407742154634391264619615289225747664532332469783301704643254076601","407959339726114455622180187758753007349209016396248763075759257357925636039752474207685682218422721827857994768023399625060206708378433960993946156803948655098667156937949174400873748557248801874735834957795040139401560494087476967548060208243867/123780218751812156744401121690996305978134694678934447237402511116731459214498784497436358160964198336874043702652746834763131444030185151143987331404604087778514863973633941401826334750268416015224906056576641018962863645043976537664227639296000","2547676391598917379516698439971914695230548782904479778605691338364453606537643088857116141939170899135026552016969320061900926954008522781162186995856580955090548471448276736878300717869625651893741316530109438876067419826217901657017506157997588944233677467357220316084583383623602865379325184/764562034757392298786420374672266498815021229519853724850874576419885380830752931701831256959159800764672605004880389358601658343203513177084389490286723240185146570925957286083025676875197029662038213216541352875570101363668917766225709569356861275434470568767077844675593176178611021135573625","186545352286463730559933346565311535598243666022232037054735807289501173444103692309735768703898330430135399033529355360391658728987379385732098960609744313878477967971557204207043802935782878745271859468248704012618254203101767841517569443555143252/55399179641621656233589820996143825959365789093262978988289445625153099592463372579496245442338653053662134699646413817866770218574795378644415019944304868289119443774932782235638737888469746745621382139263856603239588594078668393194675445556640625","664884440164786473344854955309049113269357314957985265728106924238588705533437169796551912202931185746193155801905841712503407258166135075966280435780812714252670362202091663287095423712596462690753468682634261029392794173636943978404002804413009590005984736612421172979101972556772005594499779860608/195485517776407145286424460448995460754674039560651791192647586550615878988380153730602665795647187884543361218962125172808792176382956599256188706636727418572541254480798303566840010217729386905041217793614214518363859058348249961790104618910877813067510758225302884815410347238200133693756493703875","2614957283934314904315471338485451166053664494383241929385424599389309215073267052860464009981063483440201193771607520572077231889699858482582363845275452280606276949653970992719332472370351170732899676316967244504534154616036371979031399425846100527685/761493664432749089312665480773496290658029971027686543404885407644062485746072719559288231362060149626237939029641098328278650939665665969011529293869562636656650999759724704272743235210867676873525147820749560155294022488994426729939894753293900972032","124843380518493746761140367283007507854364503961156704095198010255465940085534099747297600085903814014415830785663764373057896014399822131175202342399536439284123918855893825207202244831315575594886675813256448846863723093240955901916229136393454605455444105444987028391748121054399538064686074523506176/36022228212051654395480210378626648518430280334458144892889271272122662467638331091863215146548048144675657239846337165813938424387499358852301016926312083940212100001220180762189978024821166744964908871443681332664798940660421469519997746775275873085770018269706847741064037876137315001228315806659875","827992369063043155578730871896750570951766628472810506926098505028264552046829097082095665194000002802661600196840639204300804225352337632259980703832713031790922485730615305441309917696044954289187837653933158950774246017223571461858939407386087081525130831392/236805932823686534991153393869288530368011574665859226704279685567723830696754821658770176385138917722808377962346690757191122309876922069867472518117628639913077442806147910884267694879089753138429767401700283014143248445966474839193628309668702223994071394625","17347276886878323736540051321582548724378497839789943634071026331001588645519865992773157565595886250230140452154269197770615097377486013097979087647774513500701793885978192218455687078883766086309728287172567466406449372659680040183273634701092561727514713494914793425407149186041796935055187281744386432/4919325621804683623339606849970832094714371903709195539440424738973575902329797546592497378000858196173718145883783709223158260700365224756081275272021856393735663399552166737690038832550853145831185979094979556715294990257315369124065787473707136464772247917156232366320267601622617803514003753662109375","137984231830526866236186357461458917020538108058615632801298091031540729111527734872044790487396302545910108285921421417358113055522725197998483383380192391312304647004240060970929072498293210057120617332323445379424867965764749534125081131327565507524502163460761/38810445792642817561168950890315210470940006613819790543653745327778579787694809782601777514116858514049585074667085399925278459138508514838268321349069481334967221455722811414399738756151414906092225265355449011152267068726417045644222323488445626292574879744000","746567120547823334914136339633766098626636643449144032626270358619125402826113269699709721071135471625588981126637674402048519990010499180844665151971356149292818375448504122545400227696621572263621729512461528550588108384619064912224884465737417596190735966915167530332762203074440688676123756162572829692160/208334337057923929636884170505570363171441147899816815785150954417598643614152856767186132467069365605496210036171429712485182162940460120834349006784956522600679357307849981862006710239311750261522832996877712350330290831638640913932265004107623954913155144975252743257846945609734368518424172846119306643431","64649371728330695076928013661001819989330953381731372450140483779536126948957993261299287753791770622512248630224724990234903928056275080682537641377393210728546364176267034339221558641084730052304770498929958838997239635790469536857863963589118888238069738647239076/17903951498200212327802847425913723358452100686246224008745414214690047078122925247086521362329833307849817944645647750649290248110509395628305970523384831671737569872597295947593410067364379687588919135621621162007748635920864926867870502568935739725312687094047375","2454918942158003099688922026016393688092399295166304634317616773083386087532869193458590448918958337530406410803840837646465522656670050113548208618655070231274778592766244282964463702354872753657766121825196898916725498553882689210280080206627916046484942827487726300822318764058084323314109595329304407466188383616/674880185931325925966586583820010578979699141814417326552629206140252348822939845006845669570885271576698771404162512001549922909048916000017837898649100825976232784446638776021483802989797501705685620612986771521390439936066527738682396560462899753657942715306792783283782238662155922082005591512296007820682995125","74018558041066162916454010680594042518462756234254788158141115244349044958441521749277686851928706433556285971088455226217644009628399441967508838553345152310730562224910795446341601049647392069373970101491741830623078126344928804029524181578945586663110848142571149861/20204153620006780689923328634586091101021423979622170579036140596085566172775051595588438592742563923428900864000000000000000000000000000000000000000000000000000000000000000000000000000000000000000000000000000000000000000000000000000000000000000000000000000000000000000","2127032036758045513335690185608563023954009095206088224487365541995326714285119384743928987635752931664240752323937321097955456543854943206092931247498833001499955456190701695430459583885125382086777607021670447795321669948733328973350279846928613949120929250312666393359442423066212311060931469017737106028339882830848/576612418511902928757340062840968526862381326698309578771238715462180282212422302261044980131594522407066369222998903808960617461164985318633518680304995784614308979881735537678182134128319596636920719106506829571072447362052319438091347699720147003209417806230149598345068078717948025207635448205253184540936478445125","35289653975561083576641954928762116897061274899517309102784750384002335187117263273488751066569234386120759866204372398611196356888479036949053282301027789530999737306501029700128744408015642211359442183943916106790666114870974212159410284751571905275610921784716184508440/9503006066880728386808143045924119024212377150217533250562188228062174064693375135306438120385877320162710918716613546077156389583384656340709638430674364232343609717735574035535102953482366914421205216675248471695111720986346092738728929878538430662191272737183832556131","102633551023964794485575491065909467125458972250222581133681080524371507544152979467328048718122409841060527545925136196267751819689935599599321090571687632103850847605493223603751038996548520557330016046032671961857623066292962260173840972332108111505971231021442896036760967107060309991355545554631003681544611731245475968/27459658121882266328752886605529964804078316737648012166874496015808620265471203512606463219297059547428855195782384236337998738233668399173746663289852416697917397644234441300570212555870401420579737973722145663287124151049692290432756231390864184491891697469874600345958989433125942336757049639797225309327019275689074625","10034393558388390065766795008210457368713365491566387292163814915435906649268119060550511145023450790393353937124495488860451123302412204483570913557762460385297770427946219119911920640306914453207097103853766023934602534502476962159682750262143380527529536498215384467975023/2667919902603322771586358077760621955455470781865624844984169443739075976572061827709528710108877015489050369589117491611045518221354793418884447632063538994046714401229510497599783726376490260140723032102883617341970952663947646017489439179953454964374887388652792446976000","248528145263843375390386172800048509380966183384567983242213959113927668429802237067505890436957693495616107089384741585283620097982859345081736730899912519273262934785992235852866637878831878448348444611412764161078458068549719800733237024285525816723480868704742804077255242682077291713092790250511567621735004237450946304/65676865669148624809340872151906045781446981664561196686217551358486802274698228825404698950974939545099727242259547145392352658637333562345477931951890984276718673618736565926663528625796412420753961231404680876558659735251469326707567479071881966875336951133475135427640218972722939427821842173216282390058040618896484375","7805448718805635696495809414501206964843262114470109146341305656318015059743127114324245035489577134938579856003956861881125856595981500593426840968087618241785931128978516340812066502964561231235073012672356530509663384739132686548934288703179479011016719045530855033205271548/2050525178024039744126592505352202216905491833360272553169520915020715464206141942151086176509423406413311520838568324134077402841030113427309725873344806030836314500267104070131451720947531994814710189000076651895520222646974590481497382830325485174899169093049299764813276375","3355325071293197839434119105039673324264765809771192815982246040415580387729382404624613875653005261578877047405365032178619450963731719777167015959920645055600439987161800547901539269321100559393048973255388860193948274255340335876890491746900991668165565729269698196233805991206691196045182214641935483083662356666996922240/876402579119117579582569839757462461050855174353108858954282915644790659429341853404829661899850841645529640454766173209897510988090318303454542547519850473808789222552969933222203420847859171250332350076509996295844203965564448154484566493395403967626596213792922784509892086361572955175655987334882030766001799867659814117","218871061991045868372866381545267589365410350294028138778572466235486397478028823720846191998825628156716190463263492304639890659254282445466806224943413446008645087186307985343574807361972238230520975439736199291019544576443791916302825193643774360055545186783819367378492631806297/56849560726416896431557940314760680962653658127458002233782028041537121216487790008085876994020812492987733987414743604239935223783349870516284048368761617736127892160849065895223288023531930411718807065209903593668117085505482007061969339237404945180379460053180570404846043136000","5008685108365226931582937964451700746853986170633433728409171904803795018146152804690759530990140552460596075588463394200510044617816085275660078502126507209302951286606953039953843685800941558212440519542602092919776366067720586295390886070120828199562643208637974347390938772070049344991272621102622931576339988103674070876518912/1293888539680354282541277646947380627241979967611883341823378331667976045287311988103163380651334828012840330710760757271860219584371109472132211215957402251594055009937397184768184517621978947384029376766290498101728971145633139541827544539988344772578184316843734267915665730981857376872622787627370859411909330227080697966353375","15388340113525711660227566446101909585796746979396093776960989868457211684028149502578116456785221720682202816140911944661051001675127262774824593420825587319436537346311831003212424497488485098543512314062112948777572038731823948224734505930748371522309451168088057190162878224801232/3954220582960831691377435160890656173654063611768428458807273708040518769541211737927975894584024448193835165167801976423275767590502552964407494549049777006346189436817215329891530811451811864579644894987864267389290848598289794977382504890216219362031324635609053075313568115234375","5099039333987561374222193551155323470675617979816941646196895589439391685938046865391119484510329634015275893520725135141878751153360264368353595348921951280561029028912953500944814771064409611917475818956659775131751121312316084465321917769679881052144364834485866477379437705913911371481828140817759401117780199246301705600020671104/1303503600297679371136943454060319958680553228879031326679449263682048703103464872914972900105569835004878963701599765030590097739639045890060548760692125546754294514068052902543220382104483822438283040090444827980927544440984823535260277595466339403795403200720622852069244768910603820007632395190204569927612348189089161551951106625","4902837141334073026145827027361937996261324349722726869116185158777439337041263482852376194988371853413467559557923410949898048139830183335197992754748294810838187068126867611615800383834975563313220497573778480109264178673389149671194149749735833378557143135481387904961537942569904075/1247045310545991266291285730016853118981099516935251861146038369985109288084420528171217942065832292739130145780833406014673689119563698528225048800794718789218267628507713621235056538202070171596177775095071513194885568843375526804796016261173388452184505503341132236719484809714335744","38114743522716832107917466438257616720476488812538316101658139632867788464381862291240727309611460187159930652186486096300862388591521625093237019662273764387591494074792574929490381910446287947994150655077877204446864004067956087975012773988833339521775463977233068498404144221045837190392670308437391686081418318624745039402145439223552/9647001083383999453668111809775451078976046488746916070976218645431946648087171586252172936600115032316383427265217993193444199863138429602138841976586190525451324093772097241349417938578878934577091671046050326087898259692917931230974174799815198493279413438192301437068820185757869608523761456160341754512329264442115351926967120404125","573695055225225727008803730767518906490704995929177617646275646884555707960986625481944101622708415415988844740028718027554452662358957933526173824325955904005404113684003841990198157072540659184995738719040024647370869010473254071681533880576462368600901824622431045529064651675640055917092/144509482511118816399089096021290587489594541280398871255876563615464628718527634679330291741479135415168539765887291789615790513527330600394937614433502341116068305347468133950204152174094704092402978083370792135432486240914953928188835819767755172666693219213868545854371103120604946200875","23876960329653589647925126180903391687666378233201794403339630995420215267415575142266707357255726330536094448314199602616026935251126469221925945960901748679919435908556550271504767784553484434363646489174587463466333864577705745452492395785557425904735048180164697040313528831173448025400634629163795223739061661461986923675833880378496/5986312408594306954013526197465608559068621248896320652512228238115589875514604632230098997609482248000888567135685167138762172475788060284232459813998201719590208742091697294562538265829954186149162974972471533202880368317237508987477069872431064075005305838801862900501819963793062041081601844759452202282545840716920793056488037109375","58168289917567723171226992383559866214094157894992327555495441698028867727845766488121900626912848698952863438654895252811583144479300382761129433911280049009362667380001406579175563745824368613319103673817094498117944856004415812877213722455299491145649879676787079744410765053845551958756701/14517067289347903655500020160671113450349743650636953726251191692074385521975132268313263723831804150872238173602847065423463131917373356798750100313145228608894881457107689499956903046984443545789053438946050974567665049237414588435796381674590098629779384355275820782532479708807512981504000","728621890568281859295409481422447012528302594365693410763821707074444799793690738137592101239862736313347273167450056625929591960610208335290882047413011571781161008296084630072829079783328937418641417642857196346026366370059522990813537731394823630207433267854616768658990289454635793326766697884798538576055949457122067828153655416688640/181030730759516991863708593747964787874073354051675597050399087612142539517308720603687322924426591889179726492403913356461908748733972707460063017057809060190437917851790767968877215795679844983288935075688219234885360839984681619084834228226744165610073685719017596630302462070188937998558312507638434329299017584329479516410907786681093","86855946923438322218622470067224691860808273886184997065663554841573982963995340977083049132518812923329423480393306918856650577072525633920456721265953575424233701929892019410099166322511413146891121248381648145391642571638857576890568882512129960291171866772665863159474602604647289052079991768/21485753507365901947528588896402264670781310878547726104482740647554738151100954835784115119035980523529677083504495839730499664052882400915208251594384038810917282207449860876251558307288700200910747338758723324686939379138206117634546981163355060740270734146780942696291669461182599512320099625","2158989152301022938148680102142188531448821359505188055264665167313418619665693092337665573150374231484840948447637297247277576415460889296724813940128955070240137590073233263168835678714131062764247434144994737610229909964847568491446606012581370840699582055341626266533733744293929658949697805855362114229666626620766245630122333733703618176/531794915405164005613733454597931482878479882704956110685223892325074211694837836221759995948610212818642789132749082430059593652854659130217225506942675608692701447738732031302987802196501895840510235161825501235133794449421919927396142470196961877376701957829921152848178076410141813926924749057304222282687697297216661687583257901415465125","139432548574396829074586704387656697097760057897628994548358619815052936481650396157428747411173567801047221928593253479330480454469358220685854351236980383914223693722868233819483137401339800304943891968050399345430243790898955416907228948287367356990263740207046902209563417267686591994743547621/34201151688775214071963206765436083445901621442002061707492082843232231754829227303539041286301398668437202547003300396162741375435703188500000000000000000000000000000000000000000000000000000000000000000000000000000000000000000000000000000000000000000000000000000000000000000000000000000000000000","11008517174872833286150985180322584448162884832099344969609291070844193524816852920942383850580217443209402836100467940651581092350600329145627967515818684442171571156446321228596914355704205623857871497315955269266498229823278800717909321269179839084452384509142712677235552103459737790674103994445173074670347080506698168482564009465276165824768/2689223396936080856855299215659204161946704205931885125148201643087176556822542895325191478283706585400237901215485150928036895428721912118467760766508162631903585126377676412573187912443878232521444786090510891599171741773242011017926658231638022943018461086517502584854390836347781674626615709751386455292026775663545470794167629144456268750125","16108638074211260588800537540680707641986073914251424878121255234668558067988171568946079848860335948991834525552515669040163026131919804987340113244760738846884911038097907756220945883750502673899084880578229601870882631165510396775126850307838505063922101682333806284668762825609556049426829531780/3919363961344261777100658318137884299575193089462944554282218278496298610828757650104922583359642384253066896538203596057302203635134833545580869871333892935330950583664400555463557735723364497947986885146043017010159347046389604172186788902608216894094289769850517098027486468084407618748895626853","34420755849180279597302103726180110022640946692592540634353734157479505420320000324260530767186132260970572450489530034440214259559325114511265075416512316229177952140217732655405289808326341696986755141965043719344169685611217958619102774617224847284122901023774956887687026904767714958090256282893003000752947427857703259704682455375442735857024/8342030311716679826889917494957593165464748884572298173556257652389845294530325764837124998293398445804458613956489096007564811101361266196542129764287084823604897187311540561857741285793447174119667215803837719660675298308873496219385226998078648428368061868944322478384684509466965129972030932418920415308276430355882329457342937549162000252625","345888075261020004071220843714060353763382280664960929903544964118831237876694384053904571498830068831026644303797377762345709976595360421502594656308937649239978525713471393570536680412814805076323426256584504251728507416368609420882442293831684681071553766603478479006495757222912500012444787804577811/83505703731469734628961395063481893801938371516752417759131774530720075262459158384433785006689548434701904106312038822969658455364219435022841597243178757423598248565463985786213156556523685666430799283870548238467817226915680747412191245046634279766450629886904716776719219698922088211154187845632000","1061717830619177527082296723099890392273896386613997004874669053445943252046748251883532634529759169500795452576392700472771365240996842610207274128102329096619028487369622001737128463631016494371635687841733644339636164570819431573829173533941056258744442930643735587780907310433371453992062647737259587563398111688659657406089003293576961475848704/255359631537215747979895955806995352799574790340218399351168178555478073997876110889483456972687438702262017800167048243754141722496276537685853311434069991222324039005160057724073156957530106623908696241268268096879569794431919729620178375212905203484165745866913773304319069321426245521467122472046370356725530914587807274074293673038482666015625","274122944106300296738399632684955400761495830361663966466225652918683099779465438024846903286816813856490888796372134557295699980528187779624865098445756013563535339056233912394908544185885547842235097677765325396255649207317018754967666450708249125316192200151505568416495274671679500594656671785202496/65687592621976546250581560102201535533608158256953087745856906437400149205693427285162333502528793675585022025602144243543064185647792948495372442630333800126269123531636800213405254045262127593759539706750242430153456891792533267948231185296091297979933562727112487057234422009426868531651634706262125","7842680480716516803148821198697967237136721860017131244266974996267074742248599085253569637183007740566941125452215834642683053334607896723447140851344501084122965014242091312411884985569341166545074688756440728922408743841592658677792796881188604773469108807869960161395759837407978596679911066586626885830991556090978327508459276025943279064965688960/1872528612245648675720382138045071131304652050696842872529163720558126655075937845539792108048310219395746259570506175902206215101518698490144716531697689534559827422735649881381597761684154409796315455445459537515308174919488497154409643876490472215352056502193150125644288086294418253309947229151074464928874881827227706992859640236086417889990541889","5300824422251242070074569186825929119848111723012841627275830216301188228660779008353049603527567784119877706984722171178137272986345560485784907345500893648715341273841147320288851034078863843374665850852481747000237834238703248634174397792745914847774297223176674917912406659831206869442510948965571661/1261140476013707338477604677428573831791396352814802149994640617701773078174882455512668089072441176857892331468691160991310474734143842336092636848492066592397892638052212250229129355009939118431643425836944282456647571558383755315238500832868535816144280088644939696339160092963629012001958205063168000","2220223718762215584659309059880106334425515875615107369399767892051551634000614327272260081056973863669004224981561870246078120862256383581012183852291444462730018546753183156982897386563561418424093883164027305254176874653780425452987066512563140531367766900610414277825262239199580925879453806414860409441845631158680721091621460775043562065815179617536/526383206607841251253861841374779803798480623722760367843070466043030228662340154304405180907941079883976168609082254331465595267209149963786388600028701073430773581228212441424400748220833542964971495005714483235359479470452593264280645360131482713147116366500300066771223383007216182988263355451923333319170174755334598973202740108032097242475554128875","521891797109626296684891455959263713257353500867652268541535940159815152120871142196535233326890353914761242025931373491906127275561002910157909306979093246574207104081108188995072105948138299097848175016082947174156278439986705241571619793059501724269644447572323501261424770743329858038040685313621446524/123310256826873923765604825413207481739886340225713108649758575106598510022338480189649787216845041382860899099250547657534972156328080736149239332330143771138115695598493059325064119176038137294863053148618656356436332991079150723235214278848602671333076219529535123842212129829931654967367649078369140625","66086044538329677372986118727999622900471937619891337714357792768200341519193500393739322894033303245376225584865369486696276607060432449792893028061817203932068085863800494054274423512956136695211796751845295921015953538329385253280866669403169919614982155350899648626481405781514434761541281229159396787287553493046927448595964103589100429722948913403008/15562137339474350565671240515273666798063901504051979980452491653975250630723677279081058884163396938548780856293034775459223871281049026140999055923743471466471830572672766633086347312178711643724485955576579988182546105048041649947277672869613992334541438784737993706482731696809943027528882927942967419447250586964258807454003775693567366165507144866375","335377615394100148751647837967017467711612297170079949298328061159559939969228226474615711044891085626519877634842694983669611974807129333052471799687426665556738316626171408219730853872410792831871526174987402129691897433888027072807302411474690613948951673562473758814664346259109886876538510453475290967835/78715592752271462306588358880337347638000605031000575876214116610339827495261512281635361568951675037834544811575026718101166562072917855004822606752296233435017284127594847656529606648345533195437635894948829857913798336356647286032372695130461573940500785137424365840081503133157308796505622439791698116608","20090879701618729602554170716780970848925039917987945471322994867171660307998603515745066411687983450400412739285577269751603921163835619296822801840348319742203974023505186187060251544248644338412667631232247108675504629538319425769464277309915502144443973397371136256151336255138506001292355330875114245901820438821732843540725116728866301271466614762497024/4700223519410528857298732096729483544820841497820611795617923063440946097326817340637303431283005509904481323205480729806879570430868897342398783028649633951362398196137429076844504529051072393709154483678349272930361110568616112723747726853614661953537957117231900032044221535502745676310313569997665352252492568100075191900969170979460298189170486601502625","2904778979985524171206573028445379872240558084236464200857594814631031581387804621371822074061289363372523364167184697785570324832815972970658633551879143187709707164796663015180877412717910872234647704536817108676736661804878068078543241390828229923424191204586313620612539678930999769543756218765870513049986792/677408099044823641581658869221044375312077929976719183424865834811543737800956896926637625166844372424044003929341361734886232742770909683021563822987505236295727478159938135467975522336774471915167606673489722102077041330652185811196423400701795791669780695158730756241178262962515917389382302757366325768069625","31270155809329751863885224732454397292230969002004953832354065319735530624996254695453061851449600345977646455072512400760539747054003851289540339425848681804190284451253462663731135337775088379954403740058084949675460445909826322297817535400604180338201322667139062500269285493417563095365899631360901732684124930296643108551710704785906431324876072470231424/7269578038000504017073007978844992319987411732848567116655821196644382777088703228960020894756722675887473977480537577509061256138261063926845643360849217556370868752909531088361229374467207196928745673402380473721018157327193509586295879051411183657185176812738231456253321187419224704301236205478184115996135940848503487199394612616742961108684539794921875","432538822079707760382094121020421735679118830363764570640789368235407853152380328891350816400541189148550353337874309885334920995713154225799660601389784410911658967499100610376065640785585342035058364676314084595283850213942576431310823836792440218271879354669291052589804956435743500204185107215929849054782893113/100246574739326291035824954677502591279343311051719151327066341370995390423713403739043396503785261917771859220535505691760472395306543276314938287868734009582906895763073519374099272340577921671298878837400921045252035507925021904954445172372479744465666760762909731237634082051855588025732494461939980856983552000","1914333673689206389116942789116917579088664511118582610293383428712902211612554212779880638065888518488492298586641997844141510832940409501694726851666478650414191249534733087933879981733561565249818572204932715347752949087800778646065986244657260832234479202201129845117955957242616947361016603702640821256099895469088229339240402478576285854783063612307200/442333801076281757298117784528962837115323835962460661601905131618341609371649347131724700192551574625400701487125984359494804828935577124602622582550626336986871791407398609915208114339012374456785705161994343348351473385887949809051796407340988735853810174589261300681030826392672282630613354461927208579993042968520650313621522933214063366558703422757071","5704691626402072213006354545292364761246893919997531024861408248746241619817955824682639582830486790618668221530365426203424888737658778881721063941495350237419723855000515747725926735319471480027293210991869255971365522170749568996651406002311020883635577590045650037569906001924971041810547543163363976464780729932/1314240362076792592671773873754757443276256223533339004339330559325754574023619698171225777585408160438834449576526997055649849875516310105297894855264038450585295422343454458568152668980131977005808840141079502436391909349182185596381509091427752151860204235071122788499996991078935216686010888734471173124487937875","451219364084386208718456142329444023337343409261545444643031014769484085278440612677813682892926852469540118625738238137458321112005189595703619178533263706811689687213128887082197330137502064260105387500552856851972124172206996205919556553246133218441769325133725631665593372188755090094541462474970525820334385058333756591222492801647110594428922046641945259392/103648250172203340865458115839764297558925693061798169434516001775068769911768281084188883278842546791612199025413573394167639925287068809631958006622842716869211374513136766899877504136929177267362862319748507372147243911522667591375015611312165464514308451222180272935398828092646393830572838772085366567154646425598388620105539619174837489536378605144891769625","1591076564577634575701791393842535460875733974464805197283632670013516183281542903377750304419996681222758401497321278555686661981435637461350320471258386388843198706277657208526372100698700615835733712519332548607115875288787602084336341594576426630670911478276101702119972195558314357975365863803265163991961173/364433108410193393847203348728981296285742202617988970384277162225847256295865554341611171460436362780497179090329831885853324392923449579538286804729856000000000000000000000000000000000000000000000000000000000000000000000000000000000000000000000000000000000000000000000000000000000000000000000000000000000000000","5307507148709435807261229345132535134848030343901300324623409721698217134932866488937772986386501538026693956121121771089740095760486362654754229904633476234090792827930433598453200536551779789049352131005222659995845427680686677324963223653949277037520711609343166926627713758990384011274777087968799793410506391884872456420041494598273703914689586637995139580794368/1212244290381524115082005575105703496583315188540177702780216570265159923654197746388568151706509243638302707511238539845531608313334248788980188054651601536067740709977678222790481348003085034888244447626347312094586389347535167903408519024105748523384932942441843118813819781347089702286481924493361058339731949844620763272778960860509570622673048786968660129650125","3046577098843580578619955603029073328361298436129791931304665777036152915858575282362742008136721284817899542475666054101957899858138590963789072530710775790433466847100422875906866496318804986202089528198912098377828580031852152997907433335176267300286466072997014023120087988748396598176622765923059385876855303940720/693911859077752895978833241338902695755528613729508555938416419864772385336777924892434701804078893822446727762077537955240605927550548046309823051841326355655848406646248595628715185413852040295631448250459076043816328082561248420925930431777502622148019371383254316636979070731427737764160145097293260938978413488819","155310926743873343426312607182060072939030765297630534544899230213054714482456829198485999782086944271490229412707980997432528653509945301574794242118433868747172279224118534460563400440670015323324602117517342201640016853927923976796453577048995243600967202462466681112804476672348206491490513419336308575442086511015101999847896197546900512764233674747415844045184/35278162986589659300679088538176070649273991865663041616088851923111175518405117391134863644540911005782372831496121355954470744169969774540892096320978686548284501139861783292226140413769665461494668479430833892857992401391262903582109993838728281915806394747833588629467613308837196269424421131934859079260185052081536487462257809987002198437182539441349474426375","46729591025621874782758519074451728476386657576036360734358719976400940301493939192083339293779149127132651616972817165172116269307276487158069293114860391502484125554406945249728802484128756924044633825692779783425628292959170597009935305429239702926898931975023598456207165067568919757902764815108751735753431153581849/10585868084079030838651390738371141142245086465033459640458366146849314274285871375459898014414833295804139979016362796357043372316321872357817727821559232353993714062535883074661734509440994664726425399880995133711038483607773782532430879196405793694658185175583691180757783597895616920432527125993118171361116684288000","3736372348124144720852190769710129461145889011598636925228657393934132828633132357232883470466940330848177425542748100211498184494252714616379450272611850068867816250209867530921278645286769418080018709947826876461419654782341309127709703626401211996255743831998918894661053669189312375159058718767082163156988766821194002596331826150321864927832618126580509732359424/844176851007504003627016945212023239308348428094023437269532743221937069345682900884618378849283002998220513307273333096775669556093005637615012750733216460458689282791632437851364674879152695438589692227159038555722539345972833161146108367329370564838671791241431125003401861887477969954740544092178721327724620450947646209914621007186497081420384347438812255859375","1258774755828991281578968023382624723772927642002016270484090409043454336040857926581316994594109169123354553321469500848146015719851609220423736153365139804086413284787598253618361769125996755159571523632747129480387254164008968993734442164892486441152227433281625391753702577143985047832519062595123255569172968685060844/283659859661671181526547833415653453506477950678651675193210969173130116121017723360258249430884213011988678011357458727603413521688184521573094783291496368005697481333739504490647194454695504722542014845706216224432373442438242355188461951883454664693262684873988061018976711201351382163527093784753398257094429403691625","84932063355292829988908961192574710493098897148701473172754949846455626381329456661808566365329266898990829247446356970454502007127269708487563279536825277374133681167235811080298134899629580318813382668399644553111080625918213250223197440426147821225593304993621451053135332451997633132772608233430131400186571793929377129211228689703376067763625568623535588709576320/19089978133324852910950469658566458037096027722326716800113107848115231563787455584278193954518442601810776347091253561956877155673550458955562102935555510392954425196165785410319126098393353878286400877305164869548380670204577544630353859009177051698096136470072137579698473017257397949994722015089768745013713383769765609613514021200888647472804720456494757423299627","802638881530832431828249604040579750916118423833791608589560402449036920165704012070349537114920882938466635598602387718300074733476150548724726460209016834416094317724261857969955414000155807312852092720310159572547644569797512233899495300028159721348599816083166712365215075728968005941610056018023633235372936903015771583/179951197386119079732438617407921535065140503043429174394605652913879982486051627760652197484142547447000508189455126493868229565647284332735552462525598465192073558793335913005459266977086104359621022691931002488052727597513413492393525660272900161375677499228252863529934576881596384036401784035248649026076581302370304000","25208742399375362881099811032135575360109715964024747212026245529087599633280142314962581193303683759605084995818253124445773115574470717199218828756449187055537877478033129862600982068782249943150019637186466260707552416433010545437321814115233841687700051830170191107127799355485920046505591193770164750886037885397478191534797655616745528343172318318678405576430544896/5637713398995569614196397857525646325234056219513202928587580534159596897880731043336790273040813044077153051260989730372846713618900145444802234629922717464041261370803598799826604841654608724727320798324006129524610666235998113655193642594744544226880944882342204407750193512869672849910003246504052298022468012594459974209940607450480609190841893267203392880360823875","732332637178584560220688900268566130246820235956768724845747830959547501950765063982943061181526237061809052444110437930100210105274824607344902764184151030827266142225894655531497849161692760385938786736436977268616029862577293984376170905024712952813234949508186306774257035535805330366742322777611063402455261391021097128/163377988152179636922409938163005948596822656868040662831003991395905185823836089887990201522673196719628247106777881741843786365701135555917263285268753605514812568258179391272113405920369587922702002732667842511108732068683407168090725712401954314293193572654347237716691784386690948494003094992876867763698101043701171875","22391374854299462107923583267570593886002658786775211597896252879708753450794332301142909715845151746786016535157797023153041007263258732991465037648536702217273897876864351559736449481285518249846264600935543582562018874574655740660800634883403597181876364712521253650744197321080655028374602772696770227741610874399454362583980465225235674816785988164157351243193265401728/4983275997188967758382167867656806681565521964135131710678447245984239733544941881418957694612909599261843693554043504855207170782744518943778096768859337980470219783210191765678908537645270392500777411134164918803949155037581108678968701961544979451081836872425574123683574475790997414488641534074873248802450108535183413970057319247033379016606809226547805269752123746375","21252344995592269775107236774689012760750850598567799560343535731251766780016530978663079386453430272698006977668063208502408607227544322945446079708000304179073184745623740466334127867464883762843346619853325415963062181018736410570113171387891518398846617197097407612852037905687899800932343156979591740310928257766081697645/4718515378484509142377558412184183991357747235892194234377932213613746008373918923611236346330189287336493794499188640380975364991548794341177060325509698404571318037298112293926833877103554546466055612498927474225619680186119313129604319096374924037870803554153458104225741255753314955115645304948564151765516183663634546688","76703085666560609319365659209445044957052359500745196718269665234646121134787807938680787341023203786904308047981099228357850016602203539979246579454229078497537148799349353250167621935384193502383187510928609818011142642954550330069991570983902841318203794113898871515702445720207144863877026526025447819537396146822201819435536435835285098485990260677737192230985069824/16989892821104122916312992616665764943723222199277412857053896319814438961475117951904867066845412639236790762432996309717924037467863024360211163971190006272168845197000304328480920483651558672879967350982199768255256753110375467976246339260326422891913564151453729285191351273342206198366624882195135056176502724912849575385576554208844814085228696838834665339811027625","40153831166521391225489894857551838468150576827129133168972859441122728710165233865309084872159583787083130713473702296122465319276461991457173085312407612757280915853584698420083436946976844240063731333638150599017886937783470942007376523947840104246927580254612991191040951001539641947153847776050138532219595746056076776809812/8873576113581065493273519627544307418139908640325227196912114520903505426722086265723900326735989771660987609604507503750212298754414472822477243293638486047313990878348820573874809636084574108909615044524663712495422565151340037564156235745628465172219286664653343193162657374410926171153516871765680561505768223660055617934625","200736374277835272485186523480177159453030082779872429648449412313247640312479214261681899286513818912991945046297334418102711629933437654377760028476767482162031641781499114859553677502002901248124750539270235098492377826240319766677856465093871367817683734079621359186477306173620331748496369122143019303740252461824523590096923561928354020960176605008889579578495073283712/44259440065125442964014453739391594153290923937737136823355312892557975399035370631521014554980129291582486968083228888083079118116286312583989433037097397252506140224404130371160608365777625538148303917306340620019882928744151294738308047800711028158277500317134537540772759486365658024194428796846364486187105343266398338060080611643110071184992193593643605709075927734375","488459049325494693259159444507437983381645757291858092983371672334043029615965882574409808932509285079401239403272414271652617474184321852388397021836909585659327974611273820676128650810907598106588433939541654215766888212287311943387232664417347883717203611092450971786083806323404432266197250919880225892099146722474124874256523/107455855466267410923480140898552598306699341366032095904938430084768624148829473848763761936703072253841751966906142283640379336131083461646777390874405323298406517250231389493084918065243079819898691146841695350589992171102939046740169198394671965069747042621265775948217054519855346617967866614303497258042439052681849864192000","8430374068596413768975326329313648683222744787097373111477788794692418932056901235174019333392845529821722488982447683794746518712070635063397464904489452840169472596494433874412726723065560358405027764015273789053064830528919091414531400589850704395887250756457780868677553068164933299802944396576360356896758745030955907258232257358056931680617626606715393885378887657377280/1850480358582748412767893656294669486390769246349349706200869446679212812264400876685764762211659843658541567071977813110496329850010288179702589501255367345935389050373021591572539260951149696801665953123597521983257852207280970577287472932167362521740230973547070264273850381896786822127290397075758780174083415923482640313277341120938690594859118603017930500014640169211239","58273615882491925540881784328370957720539797010816130007322211512070634295154626813477498607761260613353633996451797686143131893884559909668805628269959901044961666535533876340116728982072626875010391195372759135469446048394835148654407846242721443845351855234347422256700864370273092971804207514736924787577569355949601385705517152/12763172138328432984573837529764902730448666594097466544652830703737195804747682450548488162227364538052585484418491914323658215406327363805353540266048943197822838925184942600367647278764952826664684839953902567694832690683467635727409976388280092262839126779730168889686628630302519063225007497707028600865624133968363921915016625","2685278694947152969468407055109959900160804835228466214479525891103128459065131221736713585038130737099067040196326815283171857977706979990467444622550497565521863441617001097354649972660183038850033950647594754644997436624623325003537308428828750008305464174443210079059253920383411910911594636045517662796811001285984447671371943267419151220518726940455756833040934506414133888/586864816044968996825907488721678304211296267371936463272955488077666796280028127333229453342355554450708284934221461946991556216095213627059047984199091625921432110913096253352065238765240063555347292393427726758010888546427415276046238297382474708612526770055488323003698641493939145624184943388159614111350839555141202024991876221874110644879676602924730506882384603409121625","27700345710264347957758638741952394530538598225904772664391173119594616680996031886665218221392453628824570256438960349220263575741495285780845399187013582169907518462437966962923592601721119258663490655013419675469864809004562272799012227293974254329929404036071055528766397079743200179924243479370594973626764330855493789112414191/6040997839051213541001279276287478343874107660287651711609067205111574718442229224212245187655300348484144001298428958025052162253854676210451657425437588244676589965820312500000000000000000000000000000000000000000000000000000000000000000000000000000000000000000000000000000000000000000000000000000000000000000000000000000000000000","80160269787574270953020489212619791839643207793889009503234879683494928396231769167082355143564723274576166638869430572977442020236299319718643894871736539109822173538266278165276591962215927816541165548699380129014840956895931285215480350321259054359835472320394089646764361802445068798451796525897304221529850133401768027469126408090577121172238802281079916258951770135485696/17444957084936455555074876721808241311651668802091828589911310253709517226715880722948267977560381436307152342821304525073651379763144281678911047276389231713860392794975453518107055568765009486973017341479560154792340888780337029481646046233967923289468141293699236815196553819373828280398488966665994092877680860643266914861837639322607761804740256920429518434353839878280875","2352816897072623416220002134476921108405735955266703519252095150412419264317091785317803024028565851487861978477208755211589867803009700996828082850796103789009194767813611798769297617674631277847910238088040257037678126316866517601388289837575778165301828137259948173292658462765645645868094197736382683775415645307647043205988394700/510973411316690313485681833991645423802776865720580280058344111363363091616558230182669376841383375321912553771027107891991318313938505988903735114191313214327683449514676737796942389784957658395806951715454372568523597420866050825822028817422805046287798054682484158011143949412956697442991898914560191411624040490122951328364833797","6403295584873165688372907494046202150046769667837790834896334486679541887567517050446119511695248926941383207478170182650927368177009669717288184903306689332746127845953193587519575304974203099873732502605739219028995266139383163062837007982999189114810534856227848568800302527760100163350814120545587074865568436789021082619398126713943637898657861949091545516403987546145915409024/1387794272010111535893205703999712437783041553900341112488641528986385462810448493444968969845352401058333929711237978223214186693177251566069419805757440174840170213159651962686467523533938145629444468366235554597245713128812532716616087753947246800626006504878203666972651384731498770435755225220796872155249202960801768048854869001310722927230237083418017482134588865244642658875","82993247683514419570466529457059660634483860665557779709153549045427987672829778520201315148149878525274005978368939092115193636113741972236218502664881450367443614971109677363668874484696543982239492409231870942414193419634675024621942196087473557914167832058111113476295926250739099284241826553737074679953551191767148712684157318697/17950946423927357725787689855263532224005643859095168852729513034456208872420513601894508438640531171097082516559962755244698695622824386001219435651555513795509616906355363573638916895074349491513539093024980575852693293474288638209680085037286354050958859425647536735341886663074581909148323105020337857959651624760873736590065664000","584891611376763781852144397260140844977346305541197362434227194779766612939978629636198589818106137319267243431810481928639442343946346034433828599323416877248326356345631611148749005937144684862502198147087702668524450709118588741606955966569427636630159793409544653944608958808602551061186799401212712216156799273254257486955348236914237644151956226336750212957092204830385441792/126256710861549838395499078249922986417488985866522660521294610280820007499099176190820291214370699289977888813109514854178180265382471972583921477022411657285850911270389720508719377071949050253246021921916685716353393018411683757067093259101151481189635423399611625009617884983318141463140199839724797412514785751549277231259345923662499623640886881048572831787168979644775390625","4743054867460856425399742072925732465660626340183690464743217147109403130730445842673866624947360862438925194786600531200056131309608642363389833474026007798643235346104937733349791667694862514383520689594596660275306247615314272223660862212527346572811422915223417783887717426641317921972456913534338708745549252254865615725859881457906376/1021840037832289788284691535543138164288462770384961802287250236519983887262771944174557087207566030730743075334169628971336358708580124427857321953981475719503574867471090607795242192417162791762511940848493176847925838738242153177311649130718886794249673254183907621449520415060660496225939963471753122766421338241291756892571824984344625","3784664074155769467702999785016514468281913375341134899878893061325465790589101335015569840325786070795267055386681356241209412947116340524588831510768864231937929260236754881829005065056310226407358204278658699999612596866156294195316867934035877283950841910726224355461522065773816109849107487214275801829843762482082803559183694631856772777313673086715631547326400170962722842240/813783281473223559981291694175087508812520505931454895884442580280342455516154674683217348039336712901850738745276445107477919518905155156380620466135946654952837573797479076027688866326359448543065305071605591497778941561986579230698384305536224430794233462949056326864499827444363206162251104552740175503996670997705423888382328014210171324376593090187604268086334796245552762333","1946671258536842642381655747294621776070051525209940130115769153666368932042152311477746728678182920842238801763565726086459485050237860693394471644023999467670017470376746609892484192072297938254898880354014176373253875722410186683852253828299669530022166361304397631667133689128358365296701757782382475692465977794960109690362462330857/417774039698408581013003883929127512062321623871486379101498968145670269174833505080260389860863417408848209525427705249526516766731427603641806256289098209429110794311660844125377702016056984573671024035213045475132134896835814746425864304907974005950155657789157496389234919107772201305672421982198984613601511388413381215220924416000","328578487723377153600821813410631465225159589727320893988991729306688663770697528156625398176929288628930496338036815910669579019719633124832162035588583242320537435554101841406566009219059042888412893352417446437227440076869427577701706713564212185163005644118869496869980925214424591264870388237079776503547314587137721633918824664946974571838634860386893404364499977966899068777016064/70382695927096628347637455030970644630942872888311870124896575877585692281624151103204551947776906510366521972834357031777287506848887607457751667816514216907338309372900327919413372044625602555866294337672022362865161523684052940126509854895320132828009551012639156341878073682501185688461720664801829933689280752623773789373199210473995823367199793407048741191786377993390965297664875","2617201476921368517857942326432090876874414269689140439151907982631768946799200744678055980827789859579196832718849393046147656447672531861353456343821196812881882023188898815179947651274131166835133965629115749368441605680383605331300030886676081418867305170012032824011912531673468215561506423833911621270680104083533917562622600478548/559567121085534865189976875600841717161617153776904752351231210970240323460800785728739412474960421770806162360125774000625035522428160837855944215417821324758873127567654244465281354654299068546570789547691342609793050301258532586131013585959164719533123826201937801986942606844854123769532447570107525081084531848318874835968017578125","636225736038986537559880265988431731529837451289737542395494683393492040808565905376235074534207026537145408562785279823547657299565440309510931336394031904920056464959974743525662459433889398003683078967642651812081450227654478095420306880762753401111260630654049389197602389949892636943971690212484981672010398108426002137114819838399222096538921225458913266993881960732663394566024064/135776510176793971074115131648637508758953050390591773574951317807919051619690313331192027871176160424663811116849856489187562728496099757910540362703888937768555824513740118941387831822900198029266206334350448626733139136083404404120210893986654422850183837974770675600952078956326317698998103770833069712616832650406225828969036781514645731022616236082175582937900731419575337473384125","266695771933124633677367149389643417608461366874310588884377151539325854547826373711099517873721616543570605935954334944030816383858485296542260152894035979141266909050267414072982042090341712035518685997484257326212454742816979806460287972757626105526907510197321350895873473656215941034605746494172316089636216915825022339855304925515685/56811706665210352283362623728191218698295056176625217939528332247537278605113496147630185544004654583441448319260578659922931798845493756189402805173037491645434052737405379674607517658118427614090338938517963215812444779184193933749520313676564187507594274551791388039139409235056119788261689087831209441779870873305232021728002651979776","3511806683161697708497547617957719390189982761002154386881580160856792742952365159764830433511949678304281539875366378131195670004345568047690216126001067194904446295336734931691743477531830892015690816210752795806120303198745685394015161323982229908105397857791180342330098240702332072396030780386362735967021055250450666535422528637737695053315137238368787607412459874094164027214953984/746741569878639983491390741637813989978804202898438708743258000150996080386381281307609038830698579358879333079215327202911977568726258527646560497079622703052765164031089590965199628534477381843079892123440214378949632707668935001371616475282883095939750704292616758568964786737752325652839226013335092148777788733453702438432279149298482004122593243860829060557386699231448957232420125","499543951252504651717279461487337168721376180441322735807713499521878076780205427598086756686061009718016175215146305489885835839673419698751530207404115002383180054704927695269921072232395828258826213554806570423602966743337801741633869267620843626804016742412046844770601322513184123515405692795346790813502805238635003099976693786012816/106032986203682550514602969462803214831559442358811656484036951559991322084935692953211120289352600484987931812632505499612220494311324679562152078883141464406938524087376964935494245010636163705698220308243980789514815579319533341929989455211613890905485981353837321342730307819060825125980500975023479813757024395422041501208805339176375","8540849722242122835873311629952985285477986765819584558233324868363310302206006773828897816547299245727087876984857726652932481899766510637403577175623031467933486823994040576431755172220921921877192006685053572215922347418846423419683723609799729359551828522978186208983138345476801247634773975311405913274552616037005854836040162212761099347518242200807692224460514057530656658616850816/1809694575992816440924165741094996511361288430727981159314194000585536832192004274726651828760263522962868944612215633976203596150606503849595633388319338251977160257979846235995654357082321611719654136058257458753105122024859078420173515189641515736029725847315662215778251370398007468665986604529263071981040014321717598469319370651877296085250322599247141397427185438573360443115234375","51377057693118720457387330519321684810411289582445982078756989158447711080414032055843805733348558621949380554029375294451303430269197115810494758213980833379214402452992657502777067850631862453239349835215260705131864911194740832694498014048717871429797341104227759557199716944554347879767916801106279081864127192611546757627038037780244683/10867246748205139797826516105458406878398263495890048637741584969144406206902037615496936724683237700974333817527350121106320991054058406504571347680049945745432432384570515723033245430148177097144850158758462968940525568041926860856763884474605057056550146491001458649244094211354153171337463406192651150028767064600270112838159624568832000","2517199821548153657910904242290029026229621935918771922146425373057248090467388430999870036608278542449661971830076845113363443421757278612394167195431759807908413353743377586893872930828548256216510734912027450642648789925142482023713336937258932978503310551945630359646777080073329099268529064437120002567758664419443374110941824106727218341795100740316967386497091058915066147604481280/531524260324016969370728057738851340792702640911631807178654723224511108065633433027773388768889035083734041289308124943130099580765995149865288328550751289346866467755881013217287175392101334538392596956248952430438673292186779006015549928829953979591250274457658042926539541422697852390294886719770034058916886894408015624288115732154492554105512936468520265305162358665491880968652687","937159485027553069020805864547349554547661693803137696125140510201297417077233061462068930061915381468160677500445535971818609631674361074587732183297775728389124966713749450996643183965795829780345678634356741756033039293590264355732129789110416943789326482663579413229893878422643110852069225671783017610387570935863228248464396615988222968188/197552642195166614912991396771845374656891854357948006221100585931656016640982345159207601253599235265353060942313995345483862152489766993442419668492877390774016299878943454249209917002169480134131612530977452579520564400124908392339263545911443803619972765231094502745980083350567509014991735227390978850048088378721210219321877150756855372125","5119346675109082499980756672052066247676641510661024682574296075659671743397880591881419516307292610449161239233139088348510165442597278965718490070997173182184417648987611422446347235659085092530927312760229499083348217392125906851921500360553758600756698605047197529446594606336369425040236883171542367713951500007600355406492128741649090501989105696576697387613035366083536629358444229248/1077349190930018641197987339365056771667455373500846354778079878558146320193384166982231171317419356136237346389570422332278447217033773023556383420372685049620361481309067017697564760747047839930422553324681218253359586320952896352245366885171583221864112040038531116947187482413031483309534553461613717398523132176948321964066833901215878133594739833910960843185464241840039390204295097875","58469980853327028628854378052548435225264353747414624620847476036979290604604988637469977624105451959796142112200285366199247075503424204044884512269071061176877225315884188402954249683107639777479663275428465242905314418930053869461904934138752031124685541853599407727446896558064252696813370692668496452783003306386669962110734257851955001481/12284458784412533668960387046583440199646081362484321078872891438551639470826582933879934711861551014258493898870867541349962531447724393381011633785884743889445407749238183080941846528000000000000000000000000000000000000000000000000000000000000000000000000000000000000000000000000000000000000000000000000000000000000000000000000000000000000000","632694338036291086868292541736272151517212971647680989553388199374739841494700315711180961760384484042159533979873604395621016272772109619401112452105475906812313548587880899058905419220497456502543971131226430775692744506047039958551641270070996110661036371362526401525207493270590999387476275629412687473362310414634469788979236895300129227082421021999210841384596617452097273320509348159488/132710874087075221626157136110978536488168313127228703025408943153782802265472978945703742152954881438058373686972477195846162708986982742647038014147903817539418442869011995988024638278746664230046452545499722614320284478925059527086663455478374200352375121910000967044366831275681254530914306064535110528723482282501358749001657608122307686482720926189537227492041135055090784059994118192625","2022422468242151190347511883185841333968390991430363660248687284021524206079162212007263606819387821055183192871951076644707111802972354128011904720586729919826758651167984507804867954970064938022106484656560866447290934136610214175516487579122328055482392137619829739560923807880779865442016530712986750711199998190148885726144596663143651240/423528009127070458603837580844559347493775236970253513203186912091140251858605354218715508091394564000304400858761758838182654201653901408046974668599216804223721114331085507752600832390227068985693006017591304916519540245902645712532993889000048992026931475754508248265356181099817467608863068068953756055334213584649136541490530849577363647","150542201776735231618709653388506394887777837646651406023174643241783006776019388336318216053045300417086929061565868663031237502137150880313922488106751241006715449458736723129545400133450376339156062387859536289694727635468338235084533552501618659272047966040838509286942825414463511175531001410923014751124732748099355476332649458471135027773371541572374016038525336728276024676601778299264/31475618522527975728853391146702172347290819252268551219771201846701658848754300838383637247014705706066050673096278897933831272607774110183488615338021656923433335661890414740664480671162459271850877855521869741833030384682549648626038314686632195158507693321505500888988183270276134667071014075017317692121986144742473139078857816578133693776368882596780120407949076129685719314703426278875","162664351499283182546788129866259011542529017155637405328005084357078048074065548349602626724265307733005745244338982661090506394708170105916177679714664432754153795772811389612700051002336719842784098507498286260450939289109123759859710248621544296008356071415713931721102824434964336667980062728653562369697289761913925215639430496443820411811651/33956433298509232632327667206936379248172049619640091186698677954874297837764235300806836350019565970550533206216590639008637925266405524715041372407701947953283803854153876844320283735281209725651036513491246238622967031979233265136280687995181375582844780830517825595245506321879177965868747546127685256867456319112247572348416655367667187712000","27228583713734183629451808889147559240254570554044667607519238865891084165382075658707675405673276615039702916443152954157535195508033284355580742761569101934821088036084480297442018005972653124248838420021440899368869744141698556359295489470499243402799483082406238128875386939389123336303631993557844565927960009744780823166462314116039469622216263221278402673028225214534859076857413557466368/5675134787340359276387085910732530678163604187009567576895331134521132071092293139167824957253050637085885426100206370974479279292804959049999647539684766632278449357893560561608633329561385765035738071726214510832066885156767060324427330401967034889966727638276371320401053302413136551142103678412692111973028587922399670456670380189570979581674699102934733563330382821732200682163238525390625","1340937726818688387636018677960518622106989311577445614347061615417831160296369500704524022869612973331444242000788110133157689786976834913297544087249593601420972111789552905846168933014570399562460789075871112224533723259660967481288525220689577290386781169316008987012566216235876842757183233207943071523447855623001920854571597886491163165150556/279054368814522483241446594911968519760869180429079780837994812436395792594449929617293503975169489945136244602350941695478861584261665582123038340824700224583170270427163469762789603657025958695551448477050958557681299495041994050951692916032501884523150972841782658389836059236040091605838583126400660344344601879969354053137568588338096589095875","8910951660339249479517731530773509037034977353457185453617569046885132434552771722727442649095007828468878374139001808825741829728375370140505088133244952288239619141544661695065318568074863317054989982620944602245967155400712702259180443238473885690297281525960618905625084639870407113029712510345262279507055197024677292523214467306898573956604928730377318210588837126450942086527893437954864000/1851573255256476362977604759655284263358595254392797078730401113550522214182030016660458780180636930591149034499142464357511158868625309442843792189394292787657774627425816694628839987456477799348874853555586931850788645677998004186437300173080088839930384424797706381282430208961565555953254145002318893188197561315855286173276564036402546798318351229978103276843822345004757661005876638005274037","84997663352987536417038496128111159210386455419431137931308301989414462311135708114322046234708053448098538629166672456703651524480738219822858469100454933583774404032968304328859365484249897913676382909050450855222567147661842184538302991526635974158862033287154321908483007506326807469239745851379559259262425675035790574846229470041596801343087041/17634687575122715507915388096857069366146981156897230620371714518707518105157483283253374797127075689236298114335734874553183291806268149747826050838089931351158483980735336772879045027213982661634865556129548356487722537193914986994283729746578044621115589195066212043187229606921062007047940293972381121200723292297716621231320254309060321476608000","1648849257486312935416274009474520589799750757877252390543329851029437452988499485179026845292068377957697884739052491455807688429630524210823560524122596610276957537756142278585091315141096146341773982302888007751632401090642472506538817998043326415693840862261701364114923327286462650797963969289743571514890723145251583881752876340628073395708716735192690808352188867334842743895738955762067968/341580411902962140529547622267381834425264893226447658723654120920549166416114849731588552578626041597847002946105459812230979900480135423787717825697955152193526724029890829615845314765605770060975538542976523177976182401820926854406945392167140347444433885786340415437006775075196031433365827874254477351374236932624514469241634422312990555534789607377023339236417434574755566856489013828206625","4899626659231633406569362199187192352933567344960498139854460545644210119722856870634652562532083546344965166340063297647520613455037240144734014575196764021102614748218834054157165781057405100578668000290493431869797883155764963238760612333048336953434663867580862692267574574465371615023999531030446250351305046572267686566999209229202587258144318592/1013522377571209303732207048597964555261512342860326827024786500686692475697570284120359840724596444209277948648863014479460188496587721578075151793081823795161404110811480269106846359964436993190293615381593756076515012514100289406862487971220020752628653845345780766244842386136740768474703009091552043945843632199999007070800871588289737701416015625","362903847358088423032098939589019598036593525722040887883164115981767777873860799955715587436566233010543937498922435963385091400670303956612881974450548904906949032005878241638546734597308786514086678561900713741746905742866635779432216761799371793260025549698865319760786921444505323758235164807966277024031605673481480590193724980659448692487108892154809490199414370023696404259691299614147712/74959603173756091922435708504751461448318819548943586676159545028063979695880930926805574951275602951047845904770828900645717477098988124553474616764040938121171776556999069351772286262529729056288451037717198273521810585868307402693261479298923209587143468206907278220909447483738730657438961435587752873879244136801168836767273934997417156543866722171766794171623224855358640156858606843576125","8521348154958613550574095745596657249924328336262127244827955886474742319277424381360677655239017583606851483318951440691757875270001283229585075137091617073509041644097526047127618954293881264113694362598157456878784814696577083997902588926421675843291157049153701100218784481406086810264243143337016042301806376864424632290226377881206765051896745/1757584673254145109614914862134217345456065873908262753169404848658913774363650863904627183104777337461445063704655164325930891269843669860409763569362863600932267319335889540453302785099532688264425988677082044905948179153286276609910158854349711054144968131934713419772852663860893241364433872853338630216232313607969790083448433666334742108176384","1802461420562646993856730082999823508145602238125054717836501201545920604020389361370931345491160549787411668288359013059160331370751496329806488246135100776263777863399096485894306306621852596694700845918608199329091852956315870664531614358379176680326508877329862713333336188556181470928613423972314983964578645688876556351433429494008513812136152576866650152623510296911708111085518974142728903424/371238439252064016214448115231139360835481920731625321084601566992497057371416121407293286027832357816257507287295719261141426130159269433199862002841433235955835172774430690352481806933860390015899973299268361513643524088242973968537595085600335021120523852420135081643310663869327371821064862449426404044951571585406092523478861879148545678639697679215289523234342337347529225543852787599016265125","88795280670112240977945082069219541902481768504536167808816453021962616596410396813316064685579412429940019071114917828928080181638058444302439626425155946562362550070187433083541414569447612195370911498321149367969974762244140788494955146280201020345849385865084095189982291190135293114489407801749533448443222584092575861096946605418438181411489276/18262596223069549313969288693970246663726147886364354584825624311486557881239003216971630599389642752648815377795018130449384513824927138566203714891090017787258920529990523519479383032564209629983810866231367438270859421572641494420831435563580050954867101292568399107965982704216434467243223964964535464624988344342084084237484262612100980519602625","752911409358158070688133336918078236438086521781731735123294741731669530734909563155732092406099003582749182967246236657021875488130304108082404134004381196925042617909108654109138702993903561036987511410396567636331465803949049946947888490287210013788802287247422993384874670368649616782837096233384279817294778916419067404863458318451722971117669642134894906235066332205740872938406767767019265664/154635332883086377656813458754577288834216641577439356891585125701020579768315520324293435008561626926046988056302745604248220408154454267643222328696606367409715369481567213640103076112146615938180089303294709009813772509602954514391675152597458428326644988225555987883250642389550531163153338541870029415077982539614784206119074702022117790679351778993541426110436276530890609137713909149169921875","15286089077439918584953144558775765002061832952090847117286473868694909713791678395221438112006475047633028543501632631679316850512797978594476229228325228403849089079675681042224057234415951253954044235099139983386056610384489202589484570852048157272551098909455253037561994944665563291526597323199530997923272894119350512727802414680772513760081360291/3135161418037836259442831302977219750614726139657718770206960776514822107155928800694375522572523712277389679035632531727155957120566617736817225541673148354829212969778664144907503411589126111888917929495106029890532891919001138770210977012708107496187227751496980000137223047079127096028939624830654227758737339725345681745847598157538483308068864000","17723482381737693269787076798246423310802126092500438681864673375704464394105734049099094818738115345706100191580982712146882034618103161268453808819471603805345990162762722549964406042295355916458624836894291267553138041035528315839108252422478610879301656207772491548742981990469454529537049123948604931661837539943536878260665617524824604291547373872716194154198824107266275716083848262625068958720/3630091565725887087605600771358216927099748013831912080380983545872077197366172619225751217619097657405660172801849926220948413919823038425519006413005998509677472226729295278652284861834178791332630676772284971762683579047508016687969040658592436230062049051143001484384767836353233324570686249824980508520186643477313941054900197268584495128610811273834192099099592687485176400539748616360799518357","39160514032490258389003214587901781721548011632821053230881239001436341012396166857515197251499460842954863342641015306304854226194551189224721257664420778416733889030680295206179109679627522113592373938602737416822981698362363553492610842201005420727750505681358595340127099855823746410663750133019743170700888375554918213182862789028531284364877435896/8009919337434786244380818390213546866794958389603666737562053423775386173149395943310276429895991903753441584557917565343673605019989336264748588735390182130334278887642569515202100870042209261561001627386525182096090194076839370589780431326097965428311786635366819094633651297179987340498215947144870164066409654464551017761658775207392803825996394875","18188388167811476762477659006849121912679763597132233588170406666718758511478154418948855160838212151370453213943784067796172102916618102024199200086478021533171984254799008541948973652219533819511807681148179806051835318645591102296256347927018942348574774821478499092054497390790734798143983945096982240517058861467440217558586822663985584775920517755909444876443211404222400335500608733284461685888/3715278241795087610941547133490827711133909145414878217965273061493740719983191775105550559905283733134189195190321643965858771461560130864714477448011225816210219450040558581571206711791272284197614810026220745160693898421068168630870850392739817340370146186703867097982858560347971281142766235850971837330222970900661653800041795020382847588362774677568059355238174402415384788280852059532958121625","46353430636874284402376008361176880938798775506236714098123916668545331718677407145199311191108199195405139575147933283523305343027297808443653460575141799729554209181454676876263582758919969948546918471128299522715691694855904535448703118221685887195383025133924852224568922999317583667985459047407473419196367812949579858081181660610155317911318937349/9455890179897829052705408931064120820559254220394152447502395298827357144081378513080398823188243663943177539817982481713456798757563952162598464929784370305696420245648035222083207596797327498500000000000000000000000000000000000000000000000000000000000000000000000000000000000000000000000000000000000000000000000000000000000000000000000000000000000000","13607414211126412689435920170832779523235279308039712294681570127241403406455725064605210473923965685858012114332021572088551127762628892611459785625407107300355287623761046438724706918300976102581928643740596336865698485838431972050267114940079353996100620311097561405192365496385584164725035842307146351211183443267583872067352881387294766804298681841402861626441205037637282007810811602289501477350144/2772205947240095684743358245950494400934136973845543049938212403703005150954425087866758842625041409060217562878157900197951382737615822655863548356735553650755342108183641353142157728364469706919993519071329069805875834057743793434164720370026073143626055293058601124362130539040404491770346043977106988100969901297669523170508321703496903672333781306743488573086901583022550356345156457496396749797875","23264350093315690507131500726914401771633259602904894387312742275462601574788485574913195967854009886824436237740789910851843045306673524324611130536719802717912615609109285261163220007241492964833933975789257681755002054890453747803418465119567389315754801791950553304034666399677630030683759466627797123971742061866928213780452325847848901682792886840980/4733430508316851445525799359992627142007028326865116523033957869609125212251136452396410236930025876982265915963089597825393317909648054808274488356887197933393799241941120691826916741647173843634076299630884655997401370400734954098249519111198509015387869462198674657171808841005212058822254513429836457539629035675822719720295352508916898476137111981397","538960934807826161927564251064896730663918579817797131801326848839524373936888402762331254883505157846659830555799909822861853145306547699817986010353774500545305596630924815657016569444824389893996399550343022444937690798126189162954188680257730893424775303801562327757655350002001080811866451425665301674688928515041429654624970707803336800125648742168380676815769457467038849213225206824671025803392/109517448833211208909213522579666376007937648875042608355810687327424621469323788799169718267715808580775296460944943658428295481347915131091297305260674731651980547668762317138753250458639043477453950774629862540017034566407286963562574188172753764978963685535201028286359818524519980885827473904574840285411260037264057197155527809916623487144493019982419606308144576939532055057697567269576800542875","24451481554350251656598350124163983489544445991992661049829014268366250968046589127810466483349378560701491445658725080497078590986743512397927747885285095846398852574219367580068049729894667374214861939897557930527646930793431512683750733092448862551580494245486308114129295467976874843852138144539250235632985676953662288536669286915983261820949386845806781/4962240683851186225340479316959605207278948397833849899236383273145853045488131674290332609876751222112917095096150531825255611911377071887145019702433883343849119017643117746273523770961304609989779231048095665388209125939879595509516490230961558353074751312876252070889983946768175488341370453053495319823381943793679003096504200440997908071027962806272000","166591964685609920525429719961758335887941461052357297159523350448241484106515158310298216150030768812873781356326923214637847449893575074813991141092681107583183275003570804134461187213143832123628701876041315736048451374824101256980832991214945762266748755723551899001458245164317581617731332466039757786839492869211248064662857987111284518155462148044812626055842061283907063784492325693994911811072/33765943466859756347231737285768516240749714264564410814839966011490233598006227246396923594069488496368994857718734549787000213944990695920130591750377483911116845697231074543526982580529937081378303555262933800375576494067959129682770065443667091668104132884375840812635624862495548888467575848428463895756394050252457592540570490061561616914443009224917652440212112452400106121785938739776611328125","142464729519206642943985715465196065680101634264787375740459792619754842396453535646509170066091478069799080172299369994438836484938378991283020978342879057271045033903518255546705211647900945143546293360496661466657600494787228476009216508124736254967761901224547269496682078470378676865981855568197705507111970901389105723589666709580851611656838285777566736/28839643075889294346635430272525349651555039807615358795334663734940126053968249608601725991946342449660829847322517564370606746964714098508298705743689729306507554363954348780144675937510900983622836770223945538844314468550644543502501484521561567788992156632892028591678742014134130878101553633195551605796158103033794695984958987367799607407626319024034625","380457154857422076784416625436182734840012277442496600178664323821064977485271288502806124740204295811759917468598315932331219906040253463960961995849761235911145436552991677050565022181516596464968316292789048809559129516930574340710998611088996508613850407294743457197519091160170604426002924022923388338999324182261954685794522778833029950214443271526469607532589775916381786492089432407550224137344640/76922142291839859196033215395526448408989799722090330866256930898223012427332209054699494033511478050536463051459450844520020426942553107946282832072826069342120835351421637970462054707566481086202287686453371483126873188020538661871147778312986131920021929455276187425940666580158173676284545586944833678819622895550345083175685846944633982680908505900099388037050135210936852210263717185637166725605577","79999800708369666670693340813609265988600461251844239982904928629083975986385235816587497657678297663151298709076884516168798694292862559083730259839524968813932151813233366175091317046758260934357096757322369138747731224414176608247605314668045838769433811781490030635374856042786947109101585097035794969502111354126773165391577217071956928171336060247633607/16154850265413610119312596299635391433380319311682208755390341659152160578366244774029302281068833963848811596545791104919556346810193385001196395489740571188884873246131813864782581356887110499639544662322008824704830818136660544673293865921754569356583698951612797219776290835161780326945625621758204931298948625885081325268123344406261740843197232316416000","26517014004241498798848003208133111307300592620947908933072661812816683085261359696887064436611747292468717739609776825664344064024535028242737616786238200200498291226984541942836459188328346609549239724653950302145388877472274074665166631509490297630344351573245265440164082334092997307729007429218385933622623935704482371360985836659823269511115937443161532987660855490906546130131716829909388620539153152/5348257529530073524280989257577050878033239486885664777340947102417077875628238501791711336803418503616042922880218860266611595594400020206192599559925169589023339295256084579966533260861249529670141854632965231468533448709363477120437277477668173149958267956654411822360053335695956270719680086524322530514249891157439878407417971839744392044064720476417844056346174795601710447583861127956455406902139625","71197348290771978405602732839537012310626009318133570890482364371056186523989330157966045289127980687764218363064941391483781008265266963537623770685390148810455244349859354857421474277963009857011653865476081389968122418691934354122230780300833008753686234433642072919923583176333668289998661499146617277981691372057042930131717336250309680764289256080895092/14342680993892886303954853579883363225921109635079605392320944523109187641283117181461662846411912306480691901515655220490850586434947504504317080144378185989596578890875561336496479576651516902048606328604696610314441229321219627021610788398730173161473456954861916116391687748151443335513249810808309201830214153565966339609616397865465842187404632568359375","342401018754023891059352629509715357053454506037284788725127073168445189422181540408896452651232759821766616850264122591225331120588918865882061344322996688880669665450231982002597398732201789017495427566260651180470635467002453249479483900268320570004293679361696197905823690145326531180324429318916092471863347575533714871355651558610515931373080997536792242278529575700808878786732127630024064418468916608/68894647682461956089382461406499759613691148650738957016015844830333168307020284281532026442272618372290646283794122772122665531108484704223311663270836645399554940741928358317884620420886609705267248656765357348477857852684140561714900614303731786621656041881975328169543884661780531057279582784036689401206706069028229798913082362331334839997133771880514515972024899408556517159759907883793675672065360125","190286571838805495686895463752492174798162827967490343625540320679760700551286395956241059969689020885714190883323266375067607282890063444652926151862650426323339187596278760962390404656342309737428214493422028545912504503974763216230927196187743439226243880933947417760147785405444976177822143722569696182520826218120595298059020305548681823408268556482981325/38242608291912408815838081993045123864617058390583394828737640036167893859507494091864963383596867701436244007905770284939991912884465101575490548813894148831966132970730263562113961685364216989999844961688441914455435934703797359360780356482629495214859917249465567846934284121032247250332634283689409883499295469118485912489058982596725212975311140618764288","15345379701153714436938289567639102307887273898834051456693981514956329731572600026866162286097662958712922836383881840211072389867463987895894067288699955858337488812343674818565432780224654423872618380928462939482247900055572079914753652915184313685270722583926261499687728814560680092231526501970431280783177357735398580700300402036873780385926225005561766822479878280891130232036389707452005183370152749056/3080426623087819678602049171756961824196425548529619576972793653585089380165862889092832375934535464160425580449193072125955685099151500755278763306599307218302635233595329082702148677300945556130106197481236122437978375963261172524503625593066102601042060541617791008722569799735202779005407381267021641545644264334109052258081225159748043792288699674153722046659880085850980843460715080965607434114275256125","36443601662144279337033484452272105547257065463167427418525882851507989449375452076227652634440476502702584889057376829320548464677623038648843251719168810701744338735202853412651160681259533015293997501525430222870696235141468274274064390273214484922080219643095978640300874086585386991338440415203863901714217818222666715642467237183267303214471854472286478344/7307237990148312451155090506264642657872224684879860008436735430879314349554023096366846856470375025555139219961666754780864835035902856314981482268319886395881809659368275720375576152008289949085453326722156553603358879420820012964006978808113307340321824660484441618487292138631579616351777191144073820686595597986548374588839763719082323114663844043046087375","1575294930860663922843149113097927168024893739962464327016763741314068438447271326302129681931564068796631337571133444163024224071270063174829664848259482066723104251718808936762938249028582992557822551950212098797718627418782376027133576209718376784834456568694813577764300716139817031545408608110880973380162736536313173329973171844528083756524804574267826691156368696436273087171467254161930265910972517504/315498546654512047637461608750018349421492986465373840347519942494904200733840189483934245529561231604050629653992944140351106887747105945984325466452136415067807666316202346895657914393512001212656936450425268507235863153258769360296536050028695266363553141327896064944506216017933135251875087069031098099192325817395958019524956320840925176589616439477134480262100237057953933117460110224783420562744140625","7692057599553133417225997786980128299372439542315125030077404519679450372805989755158000864378924877036225189784045171045139667691524763609840822628706422918926410377185494048355128046783294954373197082851501927410350313585640237550107070936498164597231431242858771457898152684298047446530220873884022213114819556822050178579707210264243087257050468000092842761/1538814487241112760739561704846381585063002784795057066438330325566843108114787083741788078680861495340026117682606689156065008672344707615420501964123121620401073675430690541617930520947170306763541251152854304975131871537939618684186766168376514664494488691311397307418298556185724993104760692216619178358268934740746932420562664234738576394742559349407744000","15190836470550557926140012263310230378455340797095100474720776113765300081463960235506950799869073894127884189857505951314428810423734978025409205413789025720642609035117121385453856877706229778165533034683130064865256448444765902482146676668197546098809055341050873494446231793312407516463576380102073171090898973046611572020564659042146465345334273595086941562425006763960197801018796906114925005810069684480/3035556598829526968124942916297025416522606357010637652635799096498208643970273828496655227572100159414352020909846298817521082538898702393916708804775798552206401718323929157863173504795127180177622667376867235806208021329981136637175570409791442328468473111768140746895005561471574356889047981458002257872092408771959478275534098789982899056118498417649167444480913552548249005268380838457505944462494874581","2923754549090941424546974281011770689534961442264350984393235983189168024079617848190236639328676436485460311093391982825027512234467853098757486086492333410753919927528867817406389678461354257841007722472106464785557179844602277350411593959136520732862935740433163383885526249897183805981219416420390137516812715245569037561966929572448247077578419534651990827044/583599691615378545100950777601104007812792435102945248411439102112424251478512952087517463400054567832353967731887062349496616445419782499817548928078665212077449420216892583997505908858360011413290038645573504472422610780073975450391707084016931661068694024023083417126286468909117254531307085545768412513447197205482285022417611018126886491416133665625891075125","441922815213568908489589193556560586318864326425397702047965372289295962228254658331201274291697626694859414786292266008476137667843874780506886929181835469302142365772763129838217316953835831059616268288399119642314758261677639945004547833810080700127847214666763863338091523753898362699222880772298183760217731228628442782431573977490761665091005756534420789258276075174436091798475838370152192077494553263232/88113527373573049332749294663402406454524640221866407165839162576979477138694653404281889227416977618913249275712917582743426231744980461918772793673202077716234026090308791893409200158969108910565467273725064769890443408324386897017825489615600787634985397885230455168591240328585041836771921929567914891379235573982442311269392541694564675053636078990836491104116280492254795616055818375774141667319774630875","91197133767962483852278456285591810579974783077874307589555559715577599604626819245000672929518645004771085106770784762994476973842713035791487204122653245797126906189270204029735872508462106527240320932458036231707311992868347221176460407003487373754014365881209649632547685657666691589606571865740595829983849941049450471212387808617247938941417000965198123059467/18163679611214677813643455199979098261849405189805364986036911945012016248297645596270602508015864371788974684317239728239847888960155365342460843559658233069613218442910226128113196984801126248862273503232000000000000000000000000000000000000000000000000000000000000000000000000000000000000000000000000000000000000000000000000000000000000000000000000000000000000000","733396724434554481470656964167233690851279923085197144879644750437402627936723531635898542414136943003236478432848965516925891956615111678444586384493883113385335463639674699443808084827715994137410743992130712903997815471369201406683862985677774155704267039224546352414417632475628136460919900347977754644214725932476856018335195927604771408949980634142255497812566866795799230501026066145434755838336990365184/145912495644159810313026420025053989609942265686388630266226856650796088768164358961644113076809511566125145395699271530802891523741636707532676065833327082092521989958971154798465784847092870457944857590623097781956884297103961713362268264159015928554707158239398721416218953003215109202771651993622244788505649098445109438104466256408060944298437033058380804126574878377874459371251056800895394904459469832875","167606423853658713615749101123336326908381619586838606922565378505211386185130407423587264776519589295420758009764678759213587906216543160801059029133457062067529468464636376639307690657945597847080706144898920305379653754920571797771178341550808041652360635584401789901525709166172283390177673009483341826911179861584213314395893323035527116283758445038413646757280/33310364848744488727470761889861069993071965180756187311178124887286133554324042422503263994717993129539448310743598138364172889305532401505890384806078790034557049074169245078416704866867380089103064821732673967120808611636618526737138435792818828990403374766228037003927569643972203993263329403469747342204808360947840103843317533210523853631711601450617095736473","22466735478643771803624909352181817912387732117378538284107485621001246177152644141853604633676939694208131243081227668237716194316732125445041260568403752325416203858329469477774720998849334961751541191761521224644520742691981372782009394826739249604257098248751626957528543558542443122470657230835176462612530464044652140581367666271771882198747182114685116336512604038833327707163107207664705120728068987996560512/4460342260599110071819142535903990817893424192972341872394014748315090430999224107274777695306032783105944721337053156074851240201179902835353097683269298594190456286888326067932777720561181760369783486872666974623910515795208353605697065447942804414120030678603538761538385793829787734830129764152263691296719726909633580318897787729004972323599773548689272008712427926734258913271101899780538635213826239542884125","1972862002066252798837977155272535342727415329632252213508267781390870646909686724955861608046325765650407340102472833428905279473185818898693854344138403744757857928883601637909604082588338869612221777263582365745419719805587946558326048087138197694016224613118304623864709183681172362693106460535117459192992832969130895829916210933710820035479169562970982784580861/391262854245936198649509275719624152305206807261382621390946060636032376057385723427601113233050260359684153963520782285097664628279596618521963444574543409076428660874564026651742234728997339844161514273669735686516761239076529088145208958938384732800586298943281728435207452253170935715239392534815683367114290676180839217919539381651841151674859715992309727232000","25408691426286653276004556426513401767718328640048945917745783225459709487487356095164164652218100925888847689099153320777389381851598236046402124684511968385325107497047025485302333503075085562533472482645023963717347867696861885363417595298751490212495932766872748125111115039311507374363000062513977436921772096443948159289707996749061007112458126301618769295162649600673247799961118662602756889448152517364992/5033870770817104909025512331238419776407331281944565644457345507262881100618908405924951559853352841154730802006750688581603270849880756026262217651685813584900300357685874044482329601894134443542753690048962260914642678445058891387041919581376195543193199307524572671344323361282633828144708683536721118910549933336800461248338059209853766305058943888965279863852107507075916981165164543199352920055389404296875","616565940481577765011174617619124841631603944267256178093555235591208387588894068005162766513720546626399308168923904625210748051788652328072241494243040185611373035059619136712559505023703153194815611268503291295059648269772663939137446253437248541496631852986499688052678961495116210133458596866684413931188348798244969797973846568160999564540652111599082181871436/122025682149627484528651507368051367620578469392233875493556828623437869650284356703295836998178256875766319508797903923638967073687991229708051285605187358616531926112736402511567721889845693991963610192161413692928378708223712791930113386840109729368772998347036090902364801014045328348830748307179590755723160142468563977011700764517880467116766150322736003147125","979882056834583241477188686550561625289337025747787132773853690143359657519481397575561812727394470125172272246774578404543257210124412718725081536309818383310896102958167337333430555168671327992395916735022711297435263157670501117734412587691271084981140167017421900852550822579410636184333142944411060788723653596377015359036101170054828623669169047118551010102258802465554033173968468183492058271365801755986560/193732066620504775981759812703028757608600125742477178751189607602983198559778039141192492589734277739017909889924488699372940787977794555519474807920198944109549023547259912324279741006975129518191081373554817584214941629021088206977532599055014150433581544599721903881284581257812850697423350805715586436114842183295730680490110793225514602133304729484547181740290534056445482186430729398701311563285494964645419","1138059441890428903336718712159907364975959482163004276901676063186939296217569849990951930955270849692775077813359573394435924934540269310629731801376134549169322946310756738187834128956671195358413024062230774111935109203207768898525882417078119314003162592087920755572050993355843681931139257303484526223461840939880759908449181135029327442039666513325916729112853/224777393704985303260433439401503507705148576727364388720387174977154204629336985298082893443205223017966145098064861566754244624732671470935725326043491911142467178027013112527668183783450932992534517827863293825061296257420183669383719043873666284378647952385401303733274771042385666436214517205678674213118374889121542369996042313879258622144464565403138392064000","614262617634904509410555695398092190166323289787703954329113412647342230855826568873946233136303566178604275296873234926652080462259552775254755109931312516616838091852915397846984381183732773411263828600108443070778861986849272794442105107285234729077818614332155890946804257724112143631642663084660012362691100872465148864413343598067567142977134846266425075195546265101720326272502009234689388355365794889444257557504/121200854655310345878069155190734381476914416893031941761756379148622591310152793328910334357724762079139509813381997287954319983165971628429295803162563856219211627796200599196263868781937234015821367575512548522790158101892507996780675863234181700253545912643548466256938936835469646114659598727592390628209362096738343417775009361678599075671154405137663077798419897932404104579113056038271753988669813988076515476125","106893445531995430131837569895703697604978445859412739331042151546083234373443601923983714252801103551874986033841637079479794895452077803182698291822629713500021995241940133037200268381793282318691568234728329378829301282121562652452936297422136961147432559766896143081059518238234777055931999714973999553456547746825617168005650221542417216291412324174772893635832/21070287546583154895102927029203125577385528350171457634203261197137238923923245382493868134869009844094435068284335909266152042903157700510534904847257436666980671067329084409346149729385625108233234542133838924281113454526471855573271066865534480974484196644173270141056470857666632902827625475719738076524047736123182255306429677688129231682978570461273193359375","1112742798776748551928744983308584493817112400536084744850969025063360679785378789764875076529575583792571198510306186417773101346425704969671256564494135750783642910394213727189639661184379341961737135764570942961692159177189753139209638929302928699705042832922774012622017270172331722295881412111812933593370743210214549038212395941675257558442878012136484052827439007483777859391215222647499741572327725689840850048/219121905514652575155579185322367175400669386131891843382447432851122462422992147756333729893028362013318264155489537138133372703295804002840920402482110260590055749843170064921843460498824128274420925357547023876488939786863662801268798987685503391058250902634999352652063668663245829496836853509616873246554292796823779397317819134891873583857621623143253788854530146303641400986028503534408870194989478421253057625","983995170259637497940121707857673268620603982844439610076334749792119502557380361624096960070148627663305171311646851566811683351232268240169848810658089698606409195744471343416197434926513684882439596141368794175162315633192028977211909698595778839497844847281262559899914504080092844816319298286511436690429175757804604673752838786852277255064434365401871903307643705/193579499709739777577893639665643417521924510242119561765932078835121983190401762561436208758210519231103767232899529457440602166918701550386152070813526760823513884391055054076485295945972185402977095815609448651316824455250005505410192101148149284756928250258632031981439345164037318129987999546683113483700660879431801728391911161900686707231543216283304182063038464","30691013076836380319652884848585431917439358375118437035944950498156836885409110087616602043242747413728866747975631727566613593257623099549583001362246649928075859944695060947434885707102684568632559339383409378997568182445019183928058902445738702610436187907199482604867148445903921474846103586253320950728989228898324829144701782792767763794895137313050381112872972806712570559942583906619373159053654481250809168128/6031936190594376585238407905469035598668211679521553144958053099463931217856780171872253258738635531385711702176347575597387389685526098889278278029314982721284691198967204664771178761416891317672705719303088746953644978471289001577698554025410820041497108311270431130911021653860874238212040640737171103823631718483572464361276703378587106311153455557896527384426327053165214814954154328483257657424873929502112904625","33633002641218571027682690377239300567277297301791434890431645909447040830457253186262970747405514897340315490970846553666201190386457221846694126637998462873786334837901001833771510353365825087187582807843940479192544772559118293851131234910638705258664901225494129023244916125545283621607920983287799648992632814461828998517949449887522866259724675318233522060729654796/6603800575190864815125307817934327053530311915572323544225173935830559756077637251538096164499112411672913910767032482188570876526606118068929913515497400397562722669603861813453418621246538114872330536044519242663538662076583511078523573320035084744399535581216815034837553165853576616422592790103728141443697362408727056813977234078214386771115586436985105038873998875","9090550743395453237608373761422705922989356346696677314277463900103283296889488490217663400349361962695279888433677856471792856853109469433355422802663947305503479561493033851081993247556828544308258821557994512133708656174864544457143793106703578476914924328960109390350040954158797845288786321215010324565010420734044059968931558099077932776525974187717655105951506223649947806568984848883258144616897526257038550656/1783219994432430133950472014582130883873515063182143523712063859964133099770763874744121895885645346884371273930727450069430704145915261127061538288702855011220545530326588799412076879985026006593893648911637986337776174555198865379578424838210466703683642106934154603710587408512357351455891557594977191641529451749437270208258072920514602243985184744955476557012910446023911358037761232253615162335336208343505859375","396226087129511787616470716244996965529391571019620342657409150252952330537366537352182763477820160355931003174946109480036915624974500187179367618457008802667089004678925595775249725629495848146669773574395699032785024522882892752987825063933573399691764866816284097232869198405981830106568826923407996367321353003569052419999880089180418759265274331299787468134974811/77651132902382550540201641628906752945078964002822585000619340261128555048628863996784740469908853602590877726845475670110127527874088625214912598995012971630852593597027649154487264595100300180591016581254965295280089902497540043916128232871685159131211213497239568483141031137909208031392464815187505714066235868748950184065923236670418822911614780061752905170944000","1288523130900767412477856952035690867153496584747510253984686336382980221603917538996138294311274357713893956725672062832264871415025750136690143411884111580335458539824573239771267043414225271729141508235839982033182605445173050590151912297720800168687369852280323356691345317649445843078291369394324862039143247087442309135074453265658730028145500871559458519282433012494054724678302957276371418936282902434203225600/252284450515080370603949213084529993395050575951188044032908270470514999880554862449223347761507020354321422785760279154913310488296485989979706208254206974075438570521939826124860483842758137231373182496438568202110337751291106165654945352183167578675508602832478752400011567482434301614269579368882858973850914513870297071866544875650189106576672289734326492492059816669288907018095832842249738081022227281715919357","559506782175368748187145067236900803925823792088293851453005882621173124590368101213652371965740365119375069053747415415684193092607523211636912074219215053809881814859129515591479780669511533619258835199715146655774919418434080807837587396115955105126806762961292429904380132116986984435528307613054828929294602185927322238461491059740342387266084431988727321711184308176/109446188216864405154936682374609448082436347600301765944233278303643744736544109262794383069197271409398615846380701459882784547857821831816863216080069944818453908760476475874319791512782445408136169878207358663250499628002971644430164185578966399908622640732411885568638054229180673755690889471388585521113862492432946110902070139679164884208988489955874131206343597375","365842109776085256207829452385781129402656684569922320812625438296958174120084800064669048017227033185969596458778213306152397766619692644694641677223213185977626940193107608138827771259334379895020377700759789774994800008933137569543592829220611543060189849601828342989023692876182148818363689293009174358168826340010491728715549904988196347316703985894355217235339548078187164176255405596310602921647203428200269666176/71497266937783826306774367225149833789788300609530680399994804704196212252148324552193149332755057982662844988588678159610516634667597707204818296457616315484973288944637139939912166034691155272078609876888919170894915224022982785138928008133003473320018151370486895637936102520353951511525996197267572355782608352075229547764732602557133494648237258900273354364050662921889937355682486287799239363976556848320046933875","59378684894605773397070783936113244261297966863668546282887298999811950599772732377979382620766180662159460666220894896896564357533604962977968843474062092083279165837424210591042655271577974272394203253875965589611493384384257117088518521598379301169916060951350650621757237206805037261878212424267780312614942173870651684587166691539909068452932891649554575072205080763/11593916877920131260484148322810317629326850763057953025674154928920977965095141485536566217873796019006709247938019404840440511433467040918770165456925609124166970862430104329357419669175323763143377917913760028500000000000000000000000000000000000000000000000000000000000000000000000000000000000000000000000000000000000000000000000000000000000000000000000000000000000000","440706629842402075137926797732405268015915199334341565218443748798479563505125605478061664327658137598204192554352688830679475840386882350034150077506804799859586772904929402683276898098601814091430598259347980573084686932949502809068565420937301632494387691284902026088950093888426872222813857928092871267130505744095697172494119689779474840037266295586359244899477781345249657455186847452249040895151288114085352974933708544/85971876318334010542313048056773419567285701852816309711738644074302467763075671531248793080425349570584102078764464196653843973936119037322000695949209283327606280423406302517302874806092835694196353778161663338667091195199032831587897410329509487165187753418615356836636352319310103639079123698118997500068644500893282438137614420288839230827096109835206605385673197123994357393257304049093683934224826006704198171592304125","13220371178312284248107863849287558696210741535280184003301555188086761767176560823174196915070378763091889333203635784037294769747641959860810039816533609140662043493962707445564057197150603226797446933532133956054671103942520142568674339411250001585991743608723150284270101326419464088290151483823061613403673956918458456165552482913079283537536214967294211244361353060/2576683013797055224377707713704899315377379548630511095136568220145808780162671473907260623503552385384482723173913562423316997528913651044277418227616447815609873991028073011738113927961824632868956802271260292075825561646156680740323686126811928372672670917332613490241615850953660246271541592056143611581223295045062157404996958100136358649109693659623847024011265147","1538372578072246705266078247950089219881197139399081643650271348770110178217959856819170325400476655944115553238940541695152110949081675985299189913515975242840473616169775880272489805123124548256666658584129873597192213080038937409046114908719298170078476325423466734429870048697383304265342125425087105698152643145531760853127801123272389134514333752173173161562273487752064850461823726948588221913540799816489566883798912/299566102446745552813544808169323270315327122249327394279467999308669285416179486075255023523726449428151807672528368606071047812907935426406886253284580296349349558797128593446316786243666290649442956134448480598303527795996222703837663605600624271807461605295956674925277658331760000117761013381199880905748188151556184620779667670278558839116983636972680749836497346863752662521197700717702790359162307617024566689271625","281696937222363685333688097915539146272117417024070728031063821781398985795813333650547982965341298894634762289669256129805545549280355643122501181852136332529515756074502902204877664395456278205770206019663082511098956468724829475220996427130295010430751942126263620206886404244432409164651524408198286831329682605959881993845189585640874220032515465014097345759490750307207/54806274927935495596891312029173862473687610099325998583092091915101265393157631244775387832621032230434007486602816972765210205596482942091518459849775458089575743699797096697542306049628939919466378189656065461708686421130956996965004776108499273871055615413566043083634090083096967567965373203683231171594922347812966905149873265654962896456451681332216735396249206784000","228506238533410805238253122961471637501498406104430046727793420497895852412513560203475440156216063574654372726194215013407325207763369075250819386897086702757125418327084312933061738392406321003231853349865003322697360659712771167066453430309997639548320673279964210730701373707765051246595806673865646607841876463608039111252607452843372970797479959213447237540830563469297144446069689149549515457318899981763489792/44418759813188470246596822974281932219088697005123285598909329328419879212164564561558656547678211265529803086702843380128457744445765859393426675396393053094588240457569380155526179040891009717323059641035189017918495485630657360525410506453554255734005459614858972904374739673834145083512160883402151636664208253116362089211658645312778404886460203600762546810897889629330022309705583438699250109493732452392578125","2396110297187570506257836426251930521245117960980667897194680897478996322590925380310917400763581787981992131769075961259393685331523600287377841990678117113566991100720996059187144934569703045966210306282348527729533806882408323961336166190162075154579344185244957673138372347997134388801085788353482276257401005734929059700346687783400772331280644647089520646562669857652648/465370154262863030800729180763091967573522779260407615567563274096037297593764955820626213827962697601334935773802201919483657310282236100250543992334865461800976838791035335861420892967699843608855185710753433852279737724446294443337363478679601049432404435672469098850676302728116369979460222148206944323730586138087862719386327396334468302608499235112520318322763857676375","1188272888075247520453568790651819187486389546755745961952033150576243575862120569399808467067800830890874391487822723879717525264875722720416173276963170672622214121308038530968291758445510982186014289745026439477197148445087614813262170975056866881909056450023324743409114115141145340480846088869807540798073417035168139476153897066325127540609756310068558610112731607522096096821938163134080426356894899245575410494080/230586762395914863625709048789913840511134004337945700368117795195769576856434588144361459740833007125516905017415184787078710001969815416281381427387949263792200577791644278234661952852149216540491852757174842146376788280677956350901082838474705227642420261641783722891948710833898248566893322144435457967452449965772543077421407816225704952270697016152452032506898311260979594550143344971416786595888053149375287120733","1072184299258468249004114536023934869518152618369895613271618698908405514630154819453979477077738526673716264830106745031385951736108376866253955319711026042389282009348594845497252059906901748860111986811345742998968284077119165082435598381810306691078037018432766116865792677955520465319184311529667642995217214507658693259694586107847099911341219913576038605872218680562047/207882129535607118520818565811162643811811563516006836924341123976848022970024793004700710992938987476728640943834012473687892481059618823520721737479364352887178017866425027953255856440099446112508663603319745066750522936408781591578321031173620445865113295407603090322283539974563690157418931060565698315406021569491751612761888641141446406531645379264720684248398299136000","158094023904374464057702010126993231151433474361820266584020400101533651587072432728050776506672527718975042616651177034635188178967462982926261516748842073587981953038445977514446838733557926696939591069712397947055261777416704028506441173540338327591514650398349069348381309688677335132100441905603664282735310299686268721634369502296867409514777359935022301425165750780988231639828675424239931533849896744198012747670272/30626384366513923671063955469537776291182594080083494737341604579575446319190916924682809546024369330706012653799783122328775875399363759308193432327358837772825609356553955350401725689682838701996446404559005896479618311357573203081153855961484398360670837599853294627153740224543175497655414585918231215639906924313779933211774291565425360415684556655021031131349317390382320286092667852173815259422737956767922154798375","12216278924286401897470540169822542417611356797676160128176706721343511598951866107858729405615631246003458062949723290192242594609994613705183460814797527214549142043573863947658832694800184691222426521703728394203722420336773310908687071670107794543022567943478843065246011544888390757810534211554666736239506503613750756246364621509359804902243487113673014588325806249988332/2364584127734680580481708368927921125934330000162935118371174269642831409084634375654239735054363928748162229294829526339927907778510530444646754603322373712788147193691037688552857183116332292048731726305451516954679277320777955342295564000586923227775208580772868590742136150431152495718132142742153643081187691849828217592954519485869135930755646768375299870967864990234375","578939195017447864385837341975558679292903716580114421030538728778491606282153588930983966100514147976321305616196463174070345884292672842497715966933722088536619333912687108737657068701352918582656105418491672377271304970407730786932913490869797471081081431072836814581099271832696990064828717287258860166842791984158634684078346453202928137987930328826212011774670396356151265781053547412633310327737900786639842674288716416/111966291649651600701875186827360807558960817589719096407887999108024557254221008849510152469119211567152616745769256123968832250104006560061907741567034087109512483357851919402017950812795426393415409198268246337542639470834168040295134130657073201020340432236723824670803498949071870597039309004562024033656488150406105175401372709011082725359382691270659245312133919518760328422827067578306005644825927050994860723405473375","8041514821545833865350873212853873042112343327573364523948780030849543753072688526717886590013028227714585965095216381829914996539132359247488639692828639170075726301411777307168737667077730792892326979446426349813642680537699905651125068091362135055902152994216233622733424128982011248923051410141033146604688083721413402395290842738021365861670415833356403364696759583009635/1553937833499559104910551811592138833189892464446761247731330672284191313590708439680460540329836344767557599746234213006493842842879398684745864919973051635127080738612248150108793397855113122368507483429209127035263504194847798809612278864438287815470711036548695032421148125849669175729331459149833945183228413961985381338162155596008680906676498435954178226973272371625984","12059659399309169167301353842123191409306995788633965680414620302285606896146667751472818541537183787935352700725982053536032930866708413010971856856768384974849695774437178790890015242323873769697407411558706626105140596160049735605389301414460825674631122462760014451298494875244754354054447697502521388381253293175367558014453865905104467382184997528879171136492277222127399012368677604910497789360212571238146627048080568400384/2328494054002703067219004484782931471919751585969487160602269605916676223315055450845942763690581877771159615428854802721943114463834992106300185328876910271612375509166975628540839858771078495267566008071532876816826751069408153323840515037497664871689085370699991860738368371510578076683395101062439493831773194498579620513073693022191702398601471237166387045790480861932005012807234071429628725981935147069738988682858417182625","683009426705008850682549700382901603742691705123356866338951397347368059105140826655486518416578697931244347554322654428162554903861783227680935341690740579867651545205562690172425016836559678937794312287639193745517811234257062356826622207475918293015140472942579713388671782202262396642735640315948612572908444501108579457520714632371056288874351015666995549139003946314085696/131769214246522869780429817236150406548549044658474416909806179734873399109656411633488099249198882165279745627038984487365589625562901914030850178330133080409420340227179447548044572594184601425691821617928130423410997853384425373999967759499571890326740433081063424903098252502791477854302204200941376983295622430177445507316706609802292121282957519571162158620971952084486375","1418116259749091420309271913909337143756589314597557128553117870573928055109322864794169592355058370891251425125187770724828108988587888087023982451205475980371440423992838481547236638456717520835668859093413956339261802305597694403381021863258753441889536361061407579332570493634254542013337999844407181346815549594836374497512447969751514466481466717590255369810506813543577735080228718660747940956248427356785784199073569408/273368882980516556922532339653303822104510203916024760371844491705599093435133738774975538364241630079468712981056336655766117378160822393876348755370711942273876284944422610974149712212944211513462921649872232656449940987552227525504529710373144228818606127541937831103642415534318303187393593236209298242574677293352798419428712873685798636474667204083938875672934235816396371477146089168375198141802684403955936431884765625","546411077581845999248238069684194831621691193366466972898628141511422317954477211865167402284211971296286346492698354214043840080181702652132835681239302798339667835439189275457116051279366194551632712819028177402221815140045210690908631767786711675029194359998826252332434573121740830827417293557234891406021102083555472155479148332697839972702631641910213821827820374586459319/105246945889799140338072754365901705544530661781295362563214285953881890233987516230568663143342952799036341701952267011236663118111226623815975847494372076420199418712941018288738590264475520229651370015377608638075866459684692488079223686296541020897904588347083045723167762682959422858996673894180805702299907478685374065593161226849447131100462022089783265346597553176576000","2398330640958841474772606439916070050977544535580605737383995160447105736276950196885906408317628083110923322157113892928963237845914017845444295040924101784423382681801754191301860383927129006953354739240926643562987838836997453985855576402628166875869041032631651591871962852884189548538272285387092843044669499688035134181859376665409767886188304314888753894905317929877238322615838524354191263502347881033855441181420399360/461588070868590122892265681879734295007029130965626060552783760068897000195207878227714842617470320231527222074701444349530952699708435668339712860464533455345665068841333232359698449088497137068713309811942968433868609329301082001752617420002377892756821532220676085014874112083615054550278903960627185675459015343606391094523511117705747842645927349130302549554534056269331809016770715819934970200483161548527932617036185253","6041015879424725383006424536130409209607854044642113747266098198777011981328765528361630516108680392500990580908509403483891763219659726090675140672989657743882183951954294745396417829943469201306594018454995862321821016087416840247422350906412007336103086620396467456181771583200365740253389107968122850063607085957109965406634738740996318415514360956028575560979203447735121436/1161752799109428422288020947061281540989708937450568100764830251908850596717606701047413407636907934320789870175907792017513896999208892282137299070761467096211814586909598705615312819596495636017728313513520193786266452836805291464826226833593878504804389728477191170027729963773716267868284479768397603444919008915279522376004326398403851684761808785381609370767169521034383625","13240077436443988749179508462267267187169441948722358165090554769250505713747934643200804819418670147225695324432684266924694524337920816452346599774452681831320005286326986675907899608537972384924882996757503264622991355949039882526389342174307168805166215838138277557052303430492669193939212362638263582899713198716541723383138016564027766560215944409353427176135895982596327685665844815618402881202645610620284792793420780517248/2544223084468158291883698813309541801455311468982232546872485444308211415529998472787377800559884210837213042932180479090277285630234238711851480232520137856848809986631784843528381778520727465146661792797924458540957133423665746229799675650290296217658444899605236550972043549278128087645211909479009099766619355677984218929672461506691980442071860591767266913041147587815452007726513853820116629482732060593116624596368806566625","1953999166296955830935495158735359200362904181792947794529339487489730042568305997099959302322956898299616194932283060554261566410988618045107398092345476532371402134206635235570281738377188438407703089325315446371127042537576093536896282955524842632708645655481028161471313608974238110718242273935956977555610147714316158486553633871312187084618154014921190595222799283957140353/375191165084882521037046014569185165885459082629136124177286500000000000000000000000000000000000000000000000000000000000000000000000000000000000000000000000000000000000000000000000000000000000000000000000000000000000000000000000000000000000000000000000000000000000000000000000000000000000000000000000000000000000000000000000000000000000000000000000000000000000000000000000000000"];
                if(CACHE[x]) {
                    return Frac.quick.apply(null, CACHE[x].split('/'));
                }
                x = new Frac(x);
                var n = 80;
                var retval = new Frac(0); 
                var a = x.subtract(new Frac(1));
                var b = x.add(new Frac(1));
                for(var i=0; i<n; i++) {
                    var t = new Frac(2*i+1);
                    var k = Math2.bigpow(a.divide(b), t);
                    var r = t.clone().invert().multiply(k);
                    retval = retval.add(r);
                    
                }
                return retval.multiply(new Frac(2));
            },
            //the factorial function but using the big library instead
            factorial: function(x) {
                if(x < 0)
                    throw new Error('factorial not defined for negative numbers');
                var retval=1;
                for (var i = 2; i <= x; i++) retval = retval * i;
                return retval;
            },
            //double factorial
            dfactorial: function(x) {
                var even = x % 2 === 0;
                // If x = even then n = x/2 else n = (x-1)/2
                var n = even ? x/2 : (x+1)/2; 
                //the return value
                var r = new Frac(1);
                //start the loop
                if(even)
                    for(var i=1; i<=n; i++)
                        r = r.multiply(new Frac(2).multiply(new Frac(i)));
                else
                    for(var i=1; i<=n; i++)
                        r = r.multiply(new Frac(2).multiply(new Frac(i)).subtract(new Frac(1)));
                //done
                return r;
            },
            GCD: function() {
                var args = arrayUnique([].slice.call(arguments)
                        .map(function(x){ return Math.abs(x); })).sort(),
                    a = Math.abs(args.shift()),
                    n = args.length;

                while(n-- > 0) { 
                    var b = Math.abs(args.shift());
                    while(true) {
                        a %= b;
                        if (a === 0) {
                            a = b;
                            break;
                        }
                        b %= a;
                        if (b === 0) break;;
                    }
                }
                return a;
            },
            QGCD: function() {
                var args = [].slice.call(arguments);
                var a = args[0];
                for(var i=1; i<args.length; i++) {
                    var b = args[i];
                    var sign = a.isNegative() && b.isNegative() ? -1 : 1;
                    a = b.gcd(a);
                    if(sign < 0) a.negate();
                }
                return a;
            },
            LCM: function(a, b) {
                return (a * b) / Math2.GCD(a, b); 
            },
            //pow but with the handling of negative numbers
            //http://stackoverflow.com/questions/12810765/calculating-cubic-root-for-negative-number
            pow: function(b, e) { 
                if (b < 0) {
                    if (Math.abs(e) < 1) {
                        //nth root of a negative number is imaginary when n is even
                        if (1 / e % 2 === 0) return NaN;
                        return -Math.pow(Math.abs(b), e);
                    }
                }
                return Math.pow(b, e);
            },
            factor: function(n) {
                var ifactors = Math2.ifactor(n);
                var factors = new Symbol();
                factors.symbols = {};
                factors.group = CB;
                for(var x in ifactors) {
                    var factor = new Symbol(1);
                    factor.group = P; //cheat a little
                    factor.value = x;
                    factor.power = new Symbol(ifactors[x]);
                    factors.symbols[x] = factor;
                }
                factors.updateHash();
                return factors;
            },
            /**
             * Uses trial division
             * @param {Integer} n - the number being factored
             * @param {object} factors -  the factors object
             * @returns {object}
             */
            sfactor: function(n, factors) { 
                factors = factors || {};
                var r = Math.floor(Math.sqrt(n));
                var lcprime = PRIMES[PRIMES.length-1];
                //a one-time cost... Hopefully ... And don't bother for more than a million
                //takes too long
                if(r > lcprime && n < 1e6) generatePrimes(r);
                var l = PRIMES.length;
                for(var i=0; i<l; i++) {
                    var prime = PRIMES[i];
                    //trial division
                    while(n%prime === 0) {
                        n = n/prime;
                        factors[prime] = (factors[prime] || 0)+1;
                    }
                }
                if(n > 1) factors[n] = 1;
                return factors;
            },
            /**
             * Pollard's rho
             * @param {Integer} n
             * @returns {object}
             */
            ifactor: function(n) {  
                n = String(n);
                
                if(n === '0')
                    return {'0': 1};
                n = new bigInt(n); //convert to bigInt for safety
                var sign = n.sign ? -1 : 1;
                n = n.abs();
                var factors = {}; //factor object being returned.
                if(n.lt('65536')) { //less than 2^16 just use trial division
                    factors = Math2.sfactor(n, factors);
                }
                else { 
                    var add = function(e) {
                        if(!e.isPrime()) { 
                            factors = Math2.sfactor(e, factors);
                        }
                        else
                            factors[e] = (factors[e] || 0)+1;
                    };

                    while(!n.abs().equals(1)) {
                        if(n.isPrime()) {
                            add(n);
                            break;
                        }
                        else {
                            var xf = new bigInt(2),
                                cz = new bigInt(2),
                                x = new bigInt(2),
                                factor = new bigInt(1);

                            while(factor.abs().equals(1)) { 
                                for(var i=0; i<=cz && factor <=1; i++) {
                                    x = x.pow(2).add(1).mod(n);
                                    factor = bigInt.gcd(x.minus(xf), n);
                                }

                                cz = cz.times(2);
                                xf = x;
                            }
                            add(factor);
                            //divide out the factor
                            n = n.divide(factor);
                        }
                    }
                }
                
                //put the sign back
                if(sign === -1) {
                    var sm = arrayMin(keys(factors)); ///get the smallest number
                    factors['-'+sm] = factors[sm];
                    delete factors[sm];
                }
                
                return factors;
            },
            //factors a number into rectangular box. If sides are primes that this will be
            //their prime factors. e.g. 21 -> (7)(3), 133 -> (7)(19)
            boxfactor: function(n, max) {
                max = max || 200; //stop after this number of iterations
                var c, r,
                    d = Math.floor((5/12)*n), //the divisor
                    i = 0, //number of iterations
                    safety = false;
                while(true)  {
                    c = Math.floor(n/d);
                    r = n % d;
                    if(r === 0) break; //we're done
                    if(safety) return [n, 1];
                    d = Math.max(r, d-r);
                    i++;
                    safety = i > max;
                }
                return [c, d, i];
            },
            fib: function(n) {
                var sign = Math.sign(n);
                n = Math.abs(n);
                sign = even(n) ? sign : Math.abs(sign);
                var a = 0, b = 1, f = 1;
                for(var i = 2; i <= n; i++) {
                    f = a + b;
                    a = b;
                    b = f;
                }
                return f*sign;
            },
            mod: function(x, y) {
                return x % y;
            },
            /**
             * 
             * @param {Function} f - the function being integrated
             * @param {Number} l - lower bound
             * @param {Number} u - upper bound
             * @param {Number} dx - step width
             * @returns {Number}
             */
            num_integrate: function(f, l, u, dx) {
                dx = dx || 0.001; //default width of dx
                var n, sum, x0, x1, a, la, chg;
                n = (u-l)/dx;// number of trapezoids
                sum = 0; //area
                chg = 0; //track the change
                a = 0;
                for (var i=1; i<=n; i++) {
                    //the x locations of the left and right side of each trapezpoid
                    x0 = l + (i-1)*dx;
                    x1 = l + i*dx;
                    a = dx * (f(x0) + f(x1))/ 2; //the area
                    sum += a;
                } 
                //avoid errors with numbers around -1e-14;
                sum = Utils.round(sum, 13);
                return sum;
            },
            //https://en.wikipedia.org/wiki/Trigonometric_integral
            //CosineIntegral
            Ci: function(x) {
                var n =20,
                    g = 0.5772156649015329, //roughly Euler–Mascheroni
                    sum = 0;
                for(var i=1; i<n; i++) {
                    var n2 = 2*i; //cache 2n
                    sum += (Math.pow(-1, i)*Math.pow(x, n2))/(n2*Math2.factorial(n2));
                }
                return Math.log(x) + g + sum;
            },
            //SineIntegral
            Si: function(x) {
                var n = 20,
                    sum = 0;
                for(var i=0; i<n; i++) {
                    var n2 = 2*i;
                    sum += (Math.pow(-1, i)*Math.pow(x, n2+1))/((n2+1)*Math2.factorial(n2+1));
                }
                return sum;
            },
            //ExponentialIntegral
            Ei: function(x) { 
                if(x.equals(0))
                    return -Infinity;
                var n =30,
                    g = 0.5772156649015328606, //roughly Euler–Mascheroni
                    sum = 0;
                for(var i=1; i<n; i++) {
                    sum += Math.pow(x, i)/(i*Math2.factorial(i));
                }
                return g+Math.abs(Math.log(x))+sum;
            },
            //Hyperbolic Sine Integral
            //http://mathworld.wolfram.com/Shi.html
            Shi: function(x) {
                var n = 30,
                    sum = 0,
                    k, t;
                for(var i=0; i<n; i++) {
                    k = 2*i; 
                    t = k+1;
                    sum += Math.pow(x, t)/(t*t*Math2.factorial(k));
                }
                return sum;
            },
            //the cosine integral function
            Chi: function(x) {
                var dx, g, f;
                dx = 0.001;
                g = 0.5772156649015328606;
                f = function(t) {
                    return (Math.cosh(t)-1)/t;
                };
                return Math.log(x)+g+Math2.num_integrate(f, 0.002, x, dx);
            },
            //the gamma incomplete function
            gamma_incomplete: function(n, x) {
                var t = n-1,
                    sum = 0,
                    x = x || 0;
                for(var i=0; i<t; i++) {
                    sum += Math.pow(x, i)/Math2.factorial(i);
                }
                return Math2.factorial(t)*Math.exp(-x)*sum;
            },
            /*
            * Heaviside step function - Moved from Special.js (originally contributed by Brosnan Yuen)
            * Specification : http://mathworld.wolfram.com/HeavisideStepFunction.html
            * if x > 0 then 1
            * if x == 0 then 1/2
            * if x < 0 then 0
            */
            step: function(x) {
                if(x > 0)
                    return 1;
                if(x < 0)
                    return 0;
                return 0.5;
            },
            /*
            * Rectangle function - Moved from Special.js (originally contributed by Brosnan Yuen)
            * Specification : http://mathworld.wolfram.com/RectangleFunction.html
            * if |x| > 1/2 then 0
            * if |x| == 1/2 then 1/2
            * if |x| < 1/2 then 1
            */
            rect: function(x) {
                var x = Math.abs(x);
                if(x === 0.5)
                    return x;
                if(x > 0.5)
                    return 0;
                return 1;
            },
            /*
            * Sinc function - Moved from Special.js (originally contributed by Brosnan Yuen)
            * Specification : http://mathworld.wolfram.com/SincFunction.html
            * if x == 0 then 1
            * otherwise sin(x)/x
            */
            sinc: function(x) {
                if(x.equals(0))
                    return 1;
                return Math.sin(x)/x;
            },
            /*
            * Triangle function - Moved from Special.js (originally contributed by Brosnan Yuen)
            * Specification : http://mathworld.wolfram.com/TriangleFunction.html
            * if |x| >= 1 then 0
            * if |x| < then 1-|x|
            */
            tri: function(x) {
                x = Math.abs(x);
                if(x >= 1)
                    return 0;
                return 1-x;
            },
            //https://en.wikipedia.org/wiki/Nth_root_algorithm
            nthroot: function(A, n) { 
                //make sure the input is of type Frac
                if(!(A instanceof Frac))
                    A = new Frac(A.toString());
                if(!(n instanceof Frac))
                    n = new Frac(n.toString());
                if(n.equals(1))
                    return A;
                //begin algorithm
                var xk = A.divide(new Frac(2)); //x0
                var e = new Frac(1e-15);
                var dk, dk0, d0;
                var a = n.clone().invert(),
                    b = n.subtract(new Frac(1));
                do {
                    var powb = Math2.bigpow(xk, b);
                    var dk_dec = a.multiply(A.divide(powb).subtract(xk)).toDecimal(25);
                    dk = Frac.create(dk_dec);
                    if(d0)
                        break;
                    
                    xk = xk.add(dk);
                    //check to see if there's no change from the last xk
                    var dk_dec = dk.toDecimal();
                    d0 = dk0 ? dk0 === dk_dec : false;
                    dk0 = dk_dec;
                }
                while(dk.abs().gte(e))

                return xk;
            }
        };
        //link the Math2 object to Settings.FUNCTION_MODULES
        Settings.FUNCTION_MODULES.push(Math2);

        var cacheRoots = function() {
            Settings.CACHE.roots = {};
            var x = 40, 
                y = 40;
            for(var i=2; i<=x; i++) {
                for(var j=2; j<=y; j++) {
                    var nthpow = bigInt(i).pow(j);
                    Settings.CACHE.roots[nthpow+'-'+j] = i;
                }
            }
        };
        cacheRoots();
        //polyfills
        //https://developer.mozilla.org/en-US/docs/Web/JavaScript/Reference/Global_Objects/Math/
        Math.sign = Math.sign || function(x) { 
            x = +x; // convert to a number
            if (x === 0 || isNaN(x)) {
                return x;
            }
            return x > 0 ? 1 : -1;
        };
        
        Math.cosh = Math.cosh || function(x) {
            var y = Math.exp(x);
            return (y + 1 / y) / 2;
        };
        
        Math.sinh = Math.sinh || function(x) {
            var y = Math.exp(x);
            return (y - 1 / y) / 2;
        };
        
        Math.tanh = Math.tanh || function(x) {
            if (x === Infinity) {
                return 1;
            } else if (x === -Infinity) {
                return -1;    
            } else {
                var y = Math.exp(2 * x);
                return (y - 1) / (y + 1);
            }
        };
        
        Math.asinh = Math.asinh || function(x) {
            if (x === -Infinity) {
              return x;
            } else {
              return Math.log(x + Math.sqrt(x * x + 1));
            }
        };
        
        Math.acosh = Math.acosh || function(x) {
            return Math.log(x + Math.sqrt(x * x - 1));
        };
        
        Math.atanh = Math.atanh || function(x) {
            return Math.log((1+x)/(1-x)) / 2;
        };
        
        Math.log10 = Math.log10 || function(x) {
            return Math.log(x) * Math.LOG10E;
        };
        
        Math.trunc = Math.trunc || function(x) {
        if (isNaN(x)) {
            return NaN;
        }
        if (x > 0) {
            return Math.floor(x);
        }
        return Math.ceil(x);
      };

        reserveNames(Math2); //reserve the names in Math2
        
    /* GLOBAL FUNCTIONS */
    /**
     * This method will return a hash or a text representation of a Symbol, Matrix, or Vector. 
     * If all else fails it *assumes* the object has a toString method and will call that.
     * 
     * @param {Object} obj
     * @param {String} option get is as a hash 
     * @returns {String}
     */
    function text(obj, option, useGroup) { 
        var asHash = option === 'hash',
            asDecimal = option === 'decimals' || option === 'decimal',
            opt = asHash ? undefined : option;
        //if the object is a symbol
        if(isSymbol(obj)) { 
            var multiplier = '', 
            power = '',
            sign = '',
            group = obj.group || useGroup,
            value = obj.value;
            //if the value is to be used as a hash then the power and multiplier need to be suppressed
            if(!asHash) { 
                //use asDecimal to get the object back as a decimal
                var om = asDecimal ? obj.multiplier.valueOf() : obj.multiplier.toString();
                if(om == '-1') {
                    sign = '-';
                    om = '1';
                }
                //only add the multiplier if it's not 1
                if(om != '1') multiplier = om;
                //use asDecimal to get the object back as a decimal
                var p = obj.power ? (asDecimal ? obj.power.valueOf() : obj.power.toString()) : '';
                //only add the multiplier 
                if(p != '1') {
                    //is it a symbol
                    if(isSymbol(p)) {
                        power = text(p, opt);
                    }
                    else {
                        power = p;
                    }
                }
            }

            switch(group) {
                case N:
                    multiplier = '';
                    //if it's numerical then all we need is the multiplier
                    value = obj.multiplier == '-1' ? '1' : asDecimal ? obj.valueOf() : obj.multiplier.toString();
                    power = '';
                    break;
                case PL:
                    value = obj.collectSymbols(text, opt).join('+').replace(/\+\-/g, '-');
                    break;
                case CP:
                    value = obj.collectSymbols(text, opt).join('+').replace(/\+\-/g, '-');
                    break;
                case CB: 
                    value = obj.collectSymbols(function(symbol){
                        var g = symbol.group;
                        //both groups will already be in brackets if their power is greater than 1
                        //so skip it.
                        if((g === PL || g === CP) && (symbol.power.equals(1) && symbol.multiplier.equals(1))) {
                            return inBrackets(text(symbol, opt));
                        }
                        return text(symbol, opt);
                    }).join('*');
                    break;
                case EX:
                    var pg = obj.previousGroup,
                        pwg = obj.power.group;
                
                    //PL are the exception. It's simpler to just collect and set the value
                    if(pg === PL) value = obj.collectSymbols(text, opt).join('+').replace('+-', '-');
                    if(!(pg === N || pg === S || pg === FN) && !asHash) { value = inBrackets(value); }
 
                    if((pwg === CP || pwg === CB || pwg === PL || obj.power.multiplier.toString() != '1') && power) {
                        power = inBrackets(power);
                    }
                    break;
            }
            
            if(group === FN && asDecimal) { 
                value = obj.fname+inBrackets(obj.args.map(function(symbol) {
                    return text(symbol, opt);
                }).join(','));
            }
            //TODO: Needs to be more efficient. Maybe. 
            if(group === FN && obj.fname in CUSTOM_OPERATORS) {
                var a = text(obj.args[0]);
                var b = text(obj.args[1]);
                if(obj.args[0].isComposite()) //preserve the brackets
                    a = inBrackets(a);
                if(obj.args[1].isComposite()) //preserve the brackets
                    b = inBrackets(b);
                value = a+CUSTOM_OPERATORS[obj.fname]+b;
            }
            //wrap the power since / is less than ^
            //TODO: introduce method call isSimple
            if(power && !isInt(power) && group !== EX && !asDecimal) { power = inBrackets(power); }

            //the following groups are held together by plus or minus. They can be raised to a power or multiplied
            //by a multiplier and have to be in brackets to preserve the order of precedence
            if(((group === CP || group === PL) && (multiplier && multiplier != '1' || sign === '-')) 
                    || ((group === CB || group === CP || group === PL) && (power && power != '1'))
                    || !asHash && group === P && value == -1
                    || obj.fname === PARENTHESIS) { 
                
                value = inBrackets(value);
            }
            
            var c = sign+multiplier;
            if(multiplier && !isInt(multiplier) && !asDecimal) c = inBrackets(c);
            
            if(power < 0) power = inBrackets(power);
            if(multiplier) c = c + '*';
            if(power) power = Settings.POWER_OPERATOR + power;

            //this needs serious rethinking. Must fix
            if(group === EX && value.charAt(0) === '-') value = inBrackets(value);
            
            var cv = c+value;
            
            if(obj.parens) cv = inBrackets(cv);

            return cv+power;
        }
        else if(isVector(obj)) { 
            var l = obj.elements.length,
                c = [];
            for(var i=0; i<l; i++) c.push(obj.elements[i].text(option));
            return '['+c.join(',')+']';
        }
        else {
            try {
                return obj.toString();
            }
            catch(e) { return ''; }
        }
    }
    
    Utils.text = text;
    /* END GLOBAL FUNCTIONS */
    
    /**** CLASSES *****/
    /**
     * The Collector is used to find unique values within objects
     * @param {Function} extra_conditions - A function which performs a check on the values and returns a boolean
     * @returns {Collector}
     */
    function Collector(extra_conditions) {
        this.c = [];
        this.add = function(value) {
            var condition_true = extra_conditions ? extra_conditions(value) : true;
            if(this.c.indexOf(value) === -1 && condition_true) this.c.push(value);
        };
    }
    
    /** 
     * This is what nerdamer returns. It's sort of a wrapper around the symbol class and 
     * provides the user with some useful functions. If you want to provide the user with extra
     * library functions then add them to this class's prototype.
     * @param {Symbol} symbol
     * @returns {Expression} wraps around the Symbol class
     */
    function Expression(symbol) {
        //we don't want arrays wrapped
        this.symbol = symbol;
    }
    
    /**
     * Returns stored expression at index. For first index use 1 not 0.
     * @param {bool} asType  
     * @param {Integer} expression_number 
     */
    Expression.getExpression = function(expression_number, asType) {
        if(expression_number === 'last' || !expression_number) expression_number = EXPRESSIONS.length;
        if(expression_number === 'first') expression_number = 1;
        var index = expression_number -1,
            expression = EXPRESSIONS[index],
            retval = expression ? new Expression(expression) : expression;
        return retval;
    };
    
    Expression.prototype = {
        /**
         * Returns the text representation of the expression
         * @param {String} opt - option of formatting numbers
         * @returns {String}
         */
        text: function(opt) { 
            opt = opt || 'decimals';
            if(this.symbol.text_)
                return this.symbol.text_(opt);
            return text(this.symbol, opt);
        },
        /**
         * Returns the latex representation of the expression
         * @param {String} option - option for formatting numbers
         * @returns {String}
         */
        latex: function(option) {
            if(this.symbol.latex)
                return this.symbol.latex(option);
            return LaTeX.latex(this.symbol, option);
        },
        valueOf: function() { 
            return this.symbol.valueOf();
        },
        
        /**
         * Evaluates the expression and tries to reduce it to a number if possible.
         * If an argument is given in the form of %{integer} it will evaluate that expression.
         * Other than that it will just use it's own text and reparse
         * @returns {Expression}
         */
        evaluate: function() {
            var first_arg = arguments[0], expression, idx = 1;
            if(typeof first_arg === 'string') {
                expression = (first_arg.charAt(0) === '%') ? Expression.getExpression(first_arg.substr(1)).text() : first_arg;
            }
            else if(first_arg instanceof Expression || isSymbol(first_arg)) {
                expression = first_arg.text();
            }
            else {
                expression = this.symbol.text(); idx--;
            }
            
            var subs = arguments[idx] || {};
            
            return new Expression(block('PARSE2NUMBER', function() {
                return _.parse(expression, subs);
            }, true));
        },
        /**
         * Converts a symbol to a JS function. Pass in an array of variables to use that order instead of 
         * the default alphabetical order
         * @param vars {Array}
         */
        buildFunction: function(vars) {
            return build(this.symbol, vars);
        },
        /**
         * Checks to see if the expression is just a plain old number
         * @returns {boolean}
         */
        isNumber: function() {
            return isNumericSymbol(this.symbol);
        },
        /**
         * Checks to see if the expression is infinity
         * @returns {boolean}
         */
        isInfinity: function() {
            return Math.abs(this.symbol.multiplier) === Infinity;
        },
        /**
         * Returns all the variables in the expression
         * @returns {Array}
         */
        variables: function() {
            return variables(this.symbol);
        },
        
        toString: function() {
            try {
                if(isArray(this.symbol)) return '['+this.symbol.toString()+']';
                return this.symbol.toString();
            }
            catch(e) { return ''; }
        },
        //forces the symbol to be returned as a decimal
        toDecimal: function(prec) {
            Settings.precision = prec;
            var dec = text(this.symbol, 'decimals');
            Settings.precision = undefined;
            return dec;
        },
        //checks to see if the expression is a fraction
        isFraction: function() {
            return isFraction(this.symbol);
        },
        //checks to see if the symbol is a multivariate polynomial
        isPolynomial: function() {
            return this.symbol.isPoly();
        }, 
        //performs a substitution
        sub: function(symbol, for_symbol) {
            return new Expression(this.symbol.sub(_.parse(symbol), _.parse(for_symbol)));
        },
        operation: function(otype, symbol) {
            if(isExpression(symbol))
                symbol = symbol.symbol;
            else if(!isSymbol(symbol))
                symbol = _.parse(symbol);
            return new Expression(_[otype](this.symbol.clone(), symbol.clone()));
        },
        add: function(symbol) {
            return this.operation('add', symbol);
        },
        subtract: function(symbol) {
            return this.operation('subtract', symbol);
        },
        multiply: function(symbol) {
            return this.operation('multiply', symbol);
        },
        divide: function(symbol) {
            return this.operation('divide', symbol);
        },
        pow: function(symbol) {
            return this.operation('pow', symbol);
        },
        expand: function() {
            return new Expression(_.expand(this.symbol));
        },
        each: function(callback, i) {
            if(this.symbol.each)
                this.symbol.each(callback, i);
            else if(isArray(this.symbol)) { 
                for(var i=0; i<this.symbol.length; i++)
                    callback.call(this.symbol, this.symbol[i], i);
            }
            else
                callback.call(this.symbol);
        },
        eq: function(value) {
            if(!isSymbol(value))
                value = _.parse(value);
            try {
                var d = _.subtract(this.symbol.clone(), value);
                return d.equals(0);
            }
            catch(e){
                return false;
            };    
        },
        lt: function(value) {
            if(!isSymbol(value))
                value = _.parse(value);
            try {
                var d = evaluate(_.subtract(this.symbol.clone(), value));
                return d.lessThan(0);
            }
            catch(e){
                return false;
            };   
        },
        gt: function(value) {
            if(!isSymbol(value))
                value = _.parse(value);
            try {
                var d = evaluate(_.subtract(this.symbol.clone(), value));
                return d.greaterThan(0);
            }
            catch(e){
                return false;
            }; 
        },
        gte: function(value) {
            return this.greaterThan(value) || this.equals(value);
        },
        lte: function(value) {
            return this.lessThan(value) || this.equals(value);
        }
    };
    //Aliases
    Expression.prototype.toTeX = Expression.prototype.latex;
    
    function Frac(n) { 
        if(n instanceof Frac) return n;
        if(n === undefined) return this;
        if(isInt(n)) { 
            try {
                this.num = bigInt(n);
                this.den = bigInt(1);
            }
            catch(e) {
                return Frac.simple(n);
            }
        }
        else {
            var frac = Fraction.convert(n);
            this.num = new bigInt(frac[0]);
            this.den = new bigInt(frac[1]);
        }
    }
    //safe to use with negative numbers or other types
    Frac.create = function(n) {
        if(n instanceof Frac)
            return n;
        n = n.toString();
        var is_neg = n.charAt(0) === '-'; //check if it's negative
        if(is_neg)
            n = n.substr(1, n.length-1); //remove the sign
        var frac = new Frac(n);
        //put the sign back
        if(is_neg)
            frac.negate();
        return frac;
    };
    
    Frac.isFrac = function(o) {
        return (o instanceof Frac);
    };
    
    Frac.quick = function(n, d) { 
        var frac = new Frac();
        frac.num = new bigInt(n);
        frac.den = new bigInt(d);
        return frac;
    };
    
    Frac.simple =  function(n) {
        var nstr = String(n),
            m_dc = nstr.split('.'),
            num = m_dc.join(''),
            den = 1,
            l = (m_dc[1] || '').length;
        for(var i=0; i<l; i++)
            den += '0';
        var frac = Frac.quick(num, den);
        return frac.simplify();
    };
    
    Frac.prototype = {
        multiply: function(m) { 
            if(this.isOne()) {
                return m.clone();
            }
            if(m.isOne()) {
                return this.clone();
            }
            
            var c = this.clone();
            c.num = c.num.multiply(m.num);
            c.den = c.den.multiply(m.den); 

            return c.simplify();
        },
        divide: function(m) {
            if(m.equals(0)) throw new DivisionByZero('Division by zero not allowed!');
            return this.clone().multiply(m.clone().invert()).simplify();
        },
        subtract: function(m) { 
            return this.clone().add(m.clone().neg());
        },
        neg: function() {
            this.num = this.num.multiply(-1);
            return this;
        },
        add: function(m) { 
            var n1 = this.den, n2 = m.den, c = this.clone();
            var a = c.num, b = m.num;
            if(n1.equals(n2)) {
                c.num = a.add(b);
            }
            else {
                c.num = a.multiply(n2).add(b.multiply(n1));
                c.den = n1.multiply(n2);
            }

            return c.simplify();
        },
        mod: function(m) {
            var a = this.clone(),
                b = m.clone();
            //make their denominators even and return the mod of their numerators
            a.num = a.num.multiply(b.den);
            a.den = a.den.multiply(b.den);
            b.num = b.num.multiply(this.den);
            b.den = b.den.multiply(this.den);
            a.num = a.num.mod(b.num);
            return a.simplify();
        },
        simplify: function() { 
            var gcd = bigInt.gcd(this.num, this.den);
            
            this.num = this.num.divide(gcd);
            this.den = this.den.divide(gcd);
            return this;
        },
        clone: function() {
            var m = new Frac();
            m.num = new bigInt(this.num);
            m.den = new bigInt(this.den);
            return m;
        },
        toDecimal: function(prec) {
            if(prec || Settings.precision) { 
                var sign = this.num.isNegative() ? '-' : '';
                if(this.num.equals(this.den))
                    return '1';
                //go plus one for rounding
                prec = prec+1 || 19;
                var narr = [], 
                    n = this.num.abs(),
                    d = this.den;
                for(var i=0; i<prec; i++) {
                    var w = n.divide(d), //divide out whole
                        r = n.subtract(w.multiply(d)); //get remainder

                    narr.push(w);    
                    if(r.equals(0))
                            break;
                    n = r.times(10); //shift one dec place
                }
                var whole = narr.shift();
                if(narr.length === 0)
                    return whole.toString();

                if(i === prec) {
                    var lt = [];
                    //get the last two so we can round it
                    for(var i=0; i<2; i++)
                        lt.unshift(narr.pop());
                    //put the last digit back by rounding the last two
                    narr.push(Math.round(lt.join('.')));
                }

                var dec = whole.toString()+'.'+narr.join('');
                return sign+dec;
            }
            else
                return this.num/this.den;
        },
        qcompare: function(n) { 
            return [this.num.multiply(n.den), n.num.multiply(this.den)];
        },
        equals: function(n) {
            if(!isNaN(n)) n = new Frac(n);
            var q = this.qcompare(n);
            
            return q[0].equals(q[1]);
        },
        absEquals: function(n) { 
            if(!isNaN(n)) n = new Frac(n);
            var q = this.qcompare(n);
            
            return q[0].abs().equals(q[1]);
        },
        //lazy check to be fixed. Sufficient for now but will cause future problems
        greaterThan: function(n) {
            if(!isNaN(n)) n = new Frac(n);
            var q = this.qcompare(n);
            
            return q[0].gt(q[1]);
        },
        gte: function(n) {
            return this.greaterThan(n) || this.equals(n);
        },
        lte: function(n) {
            return this.lessThan(n) || this.equals(n);
        },
        lessThan: function(n) { 
            if(!isNaN(n)) n = new Frac(n);
            var q = this.qcompare(n);
            
            return q[0].lt(q[1]);
        },
        isInteger: function() {
            return this.den.equals(1);
        },
        negate: function() {
            this.num = this.num.multiply(-1);
            return this;
        },
        invert: function() { 
            var t = this.den;
            var isnegative = this.num.isNegative();
            this.den = this.num.abs();
            this.num = t;
            if(isnegative) this.num = this.num.multiply(-1);
            return this;
        },
        isOne: function() {
            return this.num.equals(1) && this.den.equals(1);
        },
        sign: function() { 
            return this.num.isNegative() ? -1 : 1;
        },
        abs: function() { 
            this.num = this.num.abs();
            return this;
        },
        gcd: function(f) {
            return Frac.quick(bigInt.gcd(f.num, this.num), bigInt.lcm(f.den, this.den));
        },
        toString: function() {
            return !this.den.equals(1) ? this.num.toString()+'/'+this.den.toString() : this.num.toString();
        },
        valueOf: function() {
            return this.num/this.den;
        },
        isNegative: function() {
            return this.toDecimal() < 0;
        }
    };
    
    /**
     * All symbols e.g. x, y, z, etc or functions are wrapped in this class. All symbols have a multiplier and a group. 
     * All symbols except for "numbers (group N)" have a power. 
     * @class Primary data type for the Parser. 
     * @param {String} obj 
     * @returns {Symbol}
     */
    function Symbol(obj) { 
        var isInfinity = obj === 'Infinity'
        //this enables the class to be instantiated without the new operator
        if(!(this instanceof Symbol)) { return new Symbol(obj); };
        //define numeric symbols
        if(!isNaN(obj) && !isInfinity) { 
            this.group = N;
            this.value = CONST_HASH; 
            this.multiplier = new Frac(obj);
        }
        //define symbolic symbols
        else {
            this.group = S; 
            validateName(obj); 
            this.value = obj;
            this.multiplier = new Frac(1);
            this.imaginary = obj === Settings.IMAGINARY;
            this.isInfinity = isInfinity;
        }
        
        //As of 6.0.0 we switched to infinite precision so all objects have a power
        //Although this is still redundant in constants, it simplifies the logic in
        //other parts so we'll keep it
        this.power = new Frac(1);

        // Added to silence the strict warning.
        return this; 
    }
    
    /**
     * Returns vanilla imaginary symbol
     * @returns {Symbol}
     */
    Symbol.imaginary = function() {
        var s = new Symbol(Settings.IMAGINARY);
        s.imaginary = true;
        return s;
    };
    
    /**
     * Return nerdamer's representation of Infinity
     * @returns {Symbol} 
     */
    Symbol.infinity = function() {
        return new Symbol('Infinity');
    };
    
    Symbol.shell = function(group, value) { 
        var symbol = new Symbol(value);
        symbol.group = group;
        symbol.symbols = {};
        symbol.length = 0;
        return symbol;
    };
    //sqrt(x) -> x^(1/2)
    Symbol.unwrapSQRT = function(symbol, all) {
        var p = symbol.power;
        if(symbol.fname === SQRT && (symbol.isLinear() || all )) {
            var t = symbol.args[0].clone(); 
            t.power = t.power.multiply(new Frac(1/2));
            t.multiplier = t.multiplier.multiply(symbol.multiplier);
            symbol = t;
            if(all) 
                symbol.power = p.multiply(new Frac(1/2));
        }
            
        return symbol;
    };
    Symbol.prototype = {
        /**
         * Checks to see if two functions are of equal value
         */
        equals: function(symbol) { 
            if(!isSymbol(symbol)) 
                symbol = new Symbol(symbol);
            return this.value === symbol.value && this.power.equals(symbol.power) && this.multiplier.equals(symbol.multiplier);
        },
        // Greater than
        gt: function(symbol) { 
            if(!isSymbol(symbol)) 
                symbol = new Symbol(symbol);
            return this.isConstant() && symbol.isConstant() && this.multiplier.greaterThan(symbol.multiplier);
        },
        // Greater than
        gte: function(symbol) { 
            if(!isSymbol(symbol)) 
                symbol = new Symbol(symbol);
            return this.equals(symbol) ||
                    this.isConstant() && symbol.isConstant() && this.multiplier.greaterThan(symbol.multiplier);
        },
        // Less than
        lt: function(symbol) { 
            if(!isSymbol(symbol)) 
                symbol = new Symbol(symbol);
            return this.isConstant() && symbol.isConstant() && this.multiplier.lessThan(symbol.multiplier);
        },
        // Less than
        lte: function(symbol) { 
            if(!isSymbol(symbol)) 
                symbol = new Symbol(symbol);
            return this.equals(symbol) ||
                    this.isConstant() && symbol.isConstant() && this.multiplier.lessThan(symbol.multiplier);
        },
        /**
         * Because nerdamer doesn't group symbols by polynomials but 
         * rather a custom grouping method, this has to be
         * reinserted in order to make use of most algorithms. This function
         * checks if the symbol meets the criteria of a polynomial.
         * @returns {boolean}
         */
        isPoly: function(multivariate) { 
            var g = this.group, 
                p = this.power; 
            //the power must be a integer so fail if it's not
            if(!isInt(p) || p < 0) 
                return false;
            //constants and first orders
            if(g === N  || g === S || this.isConstant(true)) 
                return true;
            var vars = variables(this);
            if(g === CB && vars.length === 1) { 
                //the variable is assumed the only one that was found
                var v = vars[0];
                //if no variable then guess what!?!? We're done!!! We have a polynomial.
                if(!v)
                    return true;
                for(var x in this.symbols) {
                    var sym = this.symbols[x];
                    //sqrt(x)
                    if(sym.group === FN && sym.fname === SQRT && !sym.args[0].isConstant())
                        return false;
                    if(!sym.contains(v) && !sym.isConstant(true))
                        return false;
                }
                return true;
            }
            //PL groups. These only fail if a power is not an int
            //this should handle cases such as x^2*t
            if(this.isComposite() || g === CB && multivariate) { 
                //fail if we're not checking for multivariate polynomials
                if(!multivariate && vars.length > 1) 
                    return false;
                //loop though the symbols and check if they qualify
                for(var x in this.symbols) {
                    //we've already the symbols if we're not checking for multivariates at this point
                    //so we check the sub-symbols
                    if(!this.symbols[x].isPoly(multivariate)) 
                        return false;
                }
                return true;
            }
            else 
                return false;
            
            //all tests must have passed so we must be dealing with a polynomial
            return true;
        },
        //removes the requested variable from the symbol and returns the remainder
        stripVar: function(x) {
            var retval;
            if((this.group === PL || this.group === S) && this.value === x) 
                retval = new Symbol(this.multiplier);
            else if(this.group === CB && this.isLinear()) { 
                retval = new Symbol(1);
                this.each(function(s) { 
                    if(!s.contains(x, true)) 
                        retval = _.multiply(retval, s.clone());
                });
                retval.multiplier = retval.multiplier.multiply(this.multiplier);
            }
            else if(this.group === CP && !this.isLinear()) {
                retval = new Symbol(this.multiplier);
            }
            else if(this.group === CP && this.isLinear()) {
                retval = new Symbol(0);
                this.each(function(s) {
                    if(!s.contains(x)) {
                        var t = s.clone();
                        t.multiplier = t.multiplier.multiply(this.multiplier);
                        retval = _.add(retval, t);
                    } 
                });
                //BIG TODO!!! It doesn't make much sense
                if(retval.equals(0))
                    retval = new Symbol(this.multiplier);
            }
            else if(this.group === EX && this.power.contains(x, true)) {
                retval = new Symbol(this.multiplier);
            }
            else if(this.group === FN && this.contains(x)) {
                retval = new Symbol(this.multiplier);
            }
            else retval = this.clone();
            
            return retval;
        },
        //returns symbol in array form with x as base e.g. a*x^2+b*x+c = [c, b, a]. 
        toArray: function(v, arr) {
            arr = arr || {
                arr: [],
                add: function(x, idx) {
                    var e = this.arr[idx];
                    this.arr[idx] = e ? _.add(e, x) : x;
                }
            };
            var g = this.group;
            
            if(g === S && this.contains(v)) { 
                arr.add(new Symbol(this.multiplier), this.power);
            }
            else if(g === CB){
                var a = this.stripVar(v),
                    x = _.divide(this.clone(), a.clone());
                var p = x.isConstant() ? 0 : x.power;
                arr.add(a, p);
            }
            else if(g === PL && this.value === v) {
                this.each(function(x, p) {
                    arr.add(x.stripVar(v), p);
                });
            }
            else if(g === CP) {
                //the logic: they'll be broken into symbols so e.g. (x^2+x)+1 or (a*x^2+b*x+c)
                //each case is handled above
                this.each(function(x) {
                    x.toArray(v, arr);
                });
            }
            else if(this.contains(v)){
                throw new Error('Cannot convert to array! Exiting');
            }
            else {
                arr.add(this.clone(), 0); //it's just a constant wrt to v
            }
            //fill the holes
            arr = arr.arr; //keep only the array since we don't need the object anymore
            for(var i=0; i<arr.length; i++) 
                if(!arr[i])
                    arr[i] = new Symbol(0);
            return arr;
        },
        //checks to see if a symbol contans a function
        hasFunc: function(v) {
            var fn_group = this.group === FN || this.group === EX;
            if( fn_group && !v || fn_group && this.contains(v) )
                return true;
            if(this.symbols) {
                for(var x in this.symbols) {
                    if(this.symbols[x].hasFunc(v)) return true;
                }
            }
            return false;
        },
        sub: function(a, b) { 
            a = !isSymbol(a) ? _.parse(a) : a.clone();
            b = !isSymbol(b) ? _.parse(b) : b.clone();
            if(a.group === N || a.group === P)
                err('Cannot substitute a number. Must be a variable');
            var same_pow = false,
                a_is_unit_multiplier = a.multiplier.equals(1),
                m = this.multiplier.clone(),
                retval;
            /* 
             * In order to make the substitution the bases have to first match take
             * (x+1)^x -> (x+1)=y || x^2 -> x=y^6
             * In both cases the first condition is that the bases match so we begin there
             * Either both are PL or both are not PL but we cannot have PL and a non-PL group match
             */
            if(this.value === a.value && (this.group !== PL && a.group !== PL || this.group === PL && a.group === PL)) { 
                //we cleared the first hurdle but a subsitution may not be possible just yet
                if(a_is_unit_multiplier || a.multiplier.equals(this.multiplier)) {
                    if(a.isLinear()) { 
                        retval = b; 
                    }
                    else if(a.power.equals(this.power)) {
                        retval = b;
                        same_pow = true;
                    }
                    if(a.multiplier.equals(this.multiplier))
                        m = new Frac(1);
                }
            }
            //the next thing is to handle CB
            else if(this.group === CB || this.previousGroup === CB) {
                retval = new Symbol(1);
                this.each(function(x) { 
                    retval = _.multiply(retval, x.sub(a, b));
                });
            }
            else if(this.isComposite()) {
                retval = new Symbol(0);
                this.each(function(x) { 
                    retval = _.add(retval, x.sub(a, b));
                });
            }
            else if(this.group === EX) {
                // the parsed value could be a function so parse and sub
                retval = _.parse(this.value).sub(a, b);
            }
            else if(this.group === FN) { 
                var nargs = [];
                for(var i=0; i<this.args.length; i++) {
                    var arg = this.args[i];
                    if(!isSymbol(arg))
                        arg = _.parse(arg);
                    nargs.push(arg.sub(a, b));
                }
                retval = _.symfunction(this.fname, nargs);
            }
            //if we did manage a substitution
            if(retval) {
                if(!same_pow) {
                    //substitute the power
                    var p = this.group === EX ? this.power.sub(a, b) : _.parse(this.power);
                    //now raise the symbol to that power
                    retval = _.pow(retval, p); 
                }

                //transfer the multiplier
                retval.multiplier = retval.multiplier.multiply(m);
                //done
                return retval;
            }
            //if all else fails
            return this.clone();
        },
        isMonomial: function() {
            if(this.group === S) return true;
            if(this.group === CB) {
                for(var x in this.symbols) 
                    if(this.symbols[x].group !== S)
                        return false;
            }
            else return false;
            return true;
        },
        isPi: function() {
            return this.group === S && this.value === 'pi';
        },
        sign: function() {
            return this.multiplier.sign();
        },
        isE: function() {
            return this.value === 'e';
        },
        isSQRT: function() {
            return this.fname === SQRT;
        },
        isConstant: function(check_all) {
            if(check_all && this.group === FN) {
                for(var i=0; i<this.args.length; i++) {
                    if(!this.args[i].isConstant())
                        return false;
                }
                return true;
            }
            return this.value === CONST_HASH;
        },
        //the symbols is imaginary if 
        //1. n*i
        //2. a+b*i
        //3. a*i
        isImaginary: function() { 
            if(this.imaginary)
                return true;
            else if(this.symbols) {
                for(var x in this.symbols)
                    if(this.symbols[x].imaginary)
                        return true;
            }
            return false;
        },
        /**
         * Returns the real part of a symbol
         * @returns {Symbol}
         */
        realpart: function() { 
            if(this.isConstant()) { 
                return this.clone();
            }
            else if(this.imaginary)
                return new Symbol(0);
            else if(this.isComposite()) { 
                var retval = new Symbol(0);
                this.each(function(x) {
                    retval = _.add(retval, x.realpart());
                });
                return retval;
            }
            else if(this.isImaginary())
                return new Symbol(0);
            return this.clone();
        },
        /*
         * Return imaginary part of a symbol
         * @returns {Symbol}
         */
        imagpart: function() {
            if(this.group === S && this.isImaginary())
                return new Symbol(this.multiplier);
            if(this.isComposite()) {
                var retval = new Symbol(0);
                this.each(function(x) {
                    retval = _.add(retval, x.imagpart());
                });
                return retval;
            }
            if(this.group === CB)
                return this.stripVar(Settings.IMAGINARY);
            return new Symbol(0);
        },
        isInteger: function() {
            return this.isConstant() && this.multiplier.isInteger();
        },
        isLinear: function(wrt) {
            if(wrt) {
                if(this.isConstant())
                    return true;
                if(this.group === S) {
                    if(this.value === wrt)return this.power.equals(1);
                    else return true;
                }
                
                if(this.isComposite() && this.power.equals(1)) {
                    for(var x in this.symbols) {
                        if(!this.symbols[x].isLinear(wrt))
                            return false;
                    }
                    return true;
                }
                
                if(this.group === CB && this.symbols[wrt])
                    return this.symbols[wrt].isLinear(wrt);
                return false;  
            }
            else return this.power.equals(1);
        },
        containsFunction: function(names) {
            if(typeof names === 'string')
                names = [names];
            if(this.group === FN && names.indexOf(this.fname) !== -1) 
                return true;
            if(this.symbols) {
                for(var x in this.symbols) {
                    if(this.symbols[x].containsFunction(names))
                        return true;
                }
            }
            return false;
        },
        multiplyPower: function(p2) {
            //leave out 1
            if(this.group === N && this.multiplier.equals(1)) return this;
            
            var p1 = this.power;
            
            if(this.group !== EX && p2.group === N) {
                var p = p2.multiplier;
                if(this.group === N && !p.isInteger()) {
                    this.convert(P);
                }

                this.power = p1.equals(1) ? p.clone() : p1.multiply(p);

                if(this.group === P && isInt(this.power)) {
                    //bring it back to an N
                    this.value = Math.pow(this.value, this.power);
                    this.toLinear(); 
                    this.convert(N);
                }
            }
            else {
                if(this.group !== EX) {
                    p1 = new Symbol(p1);
                    this.convert(EX);
                }
                this.power = _.multiply(p1, p2);
            }

            return this;
        },
        setPower: function(p, retainSign) { 
            //leave out 1
            if(this.group === N && this.multiplier.equals(1)) return this;
            if(this.group === EX && !isSymbol(p)) {
                this.group = this.previousGroup; 
                delete this.previousGroup; 
                if(this.group === N) {
                    this.multiplier = new Frac(this.value);
                    this.value = CONST_HASH;
                }
                else
                    this.power = p;
            }
            else {
                var isIntP = false,
                    isSymbolic = false;
                if(isSymbol(p)) {
                    if(p.group === N) {
                        //p should be the multiplier instead
                        p = p.multiplier;

                    }
                    else {
                        isSymbolic = true;
                    }
                }
                var group = isSymbolic ? EX : !isIntP ? P : null;
                this.power = p; 
                if(this.group === N && group) this.convert(group, retainSign);
            }

            return this;
        },
        /**
         * Checks to see if symbol is located in the denominator
         * @returns {boolean}
         */
        isInverse: function() {
            if(this.group === EX) return (this.power.multiplier.lessThan(0));
            return this.power < 0;
        },
        /**
         * Make a duplicate of a symbol by copying a predefined list of items
         * to a new symbol
         * @param {Symbol} c 
         * @returns {Symbol}
         */
        clone: function(c) { 
            var clone = c || new Symbol(0),
                //list of properties excluding power as this may be a symbol and would also need to be a clone.
                properties = [
                    'value', 'group', 'length', 'previousGroup', 'imaginary', 'fname', 'args', 'isInfinity'],
                l = properties.length, i;
            if(this.symbols) {
                clone.symbols = {};
                for(var x in this.symbols) {
                    clone.symbols[x] = this.symbols[x].clone();
                }
            }

            for(i=0; i<l; i++) {
                if(this[properties[i]] !== undefined) {
                    clone[properties[i]] = this[properties[i]];
                }
            }

            clone.power = this.power.clone();
            clone.multiplier = this.multiplier.clone();

            return clone;
        },
        toUnitMultiplier: function(keepSign) {
            this.multiplier.num = new bigInt(this.multiplier.num.isNegative() && keepSign ? -1 : 1);
            this.multiplier.den = new bigInt(1);
            return this;
        },
        toLinear: function() {
            this.setPower(new Frac(1));
            return this;
        },
        each: function(fn, deep) {
            if(!this.symbols) {
                fn.call(this, this, this.value);
            }
            else {
                for(var x in this.symbols) {
                    var sym = this.symbols[x];
                    if(sym.group === PL && deep) {
                        for(var y in sym.symbols) {
                            fn.call(x, sym.symbols[y], y);
                        }
                    }
                    else
                        fn.call(this, sym, x);
                }
            }
        },
        /**
         * A numeric value to be returned for Javascript. It will try to 
         * return a number as far a possible but in case of a pure symbolic
         * symbol it will just return its text representation
         * @returns {String|Number}
         */
        valueOf: function() {
            if(this.group === N) 
                return this.multiplier.valueOf(); 
            else if(this.power === 0){ return 1; }
            else if(this.multiplier === 0) { return 0; }
            else { return text(this, 'decimals'); }
        },
        /**
         * Checks to see if a symbols has a particular variable within it.
         * Pass in true as second argument to include the power of exponentials
         * which aren't check by default.
         * @example var s = _.parse('x+y+z'); s.contains('y');
         * //returns true
         * @returns {boolean}
         */
        contains: function(variable, all) { 
            var g = this.group; 
            if(this.value === variable)
                return true;
            if(this.symbols) {
                for(var x in this.symbols) { 
                    if(this.symbols[x].contains(variable, all)) return true; 
                }
            }
            if(g === FN || this.previousGroup === FN) {
                for(var i=0; i<this.args.length; i++) { 
                    if(this.args[i].contains(variable, all)) return true; 
                }
            }
            
            if(g === EX) { 
                //exit only if it does
                if(all && this.power.contains(variable, all)) { return true; }
                if(this.value === variable)
                    return true;
                
            }
            
            return this.value === variable;
        },
        /**
         * Negates a symbols
         * @returns {boolean}
         */
        negate: function() { 
            this.multiplier.negate();
            if(this.group === CP || this.group === PL) this.distributeMultiplier();
            return this;
        },
        /**
         * Inverts a symbol
         * @returns {boolean}
         */
        invert: function(power_only, all) { 
            //invert the multiplier
            if(!power_only) this.multiplier = this.multiplier.invert();
            //invert the rest
            if(isSymbol(this.power)) {
                this.power.negate();
            }
            else if(this.group === CB && all) {
                this.each(function(x) {
                    return x.invert();
                });
            }
            else {
                if(this.power && this.group !== N) this.power.negate();
            }
            return this;
        },
        /**
         * Symbols of group CP or PL may have the multiplier being carried by 
         * the top level symbol at any given time e.g. 2*(x+y+z). This is 
         * convenient in many cases, however in some cases the multiplier needs
         * to be carried individually e.g. 2*x+2*y+2*z.
         * This method distributes the multiplier over the entire symbol
         * @returns {Symbol}
         */
        distributeMultiplier: function(all) { 
            var is_one = all ? this.power.absEquals(1) : this.power.equals(1);
            if(this.symbols && is_one && this.group !== CB && !this.multiplier.equals(1)) {
                for(var x in this.symbols) {
                    var s = this.symbols[x];
                    s.multiplier = s.multiplier.multiply(this.multiplier);
                    s.distributeMultiplier();
                }
                this.toUnitMultiplier();
            }

            return this;
        },
        /**
         * This method expands the exponent over the entire symbol just like
         * distributeMultiplier
         * @returns {Symbol}
         */
        distributeExponent: function() { 
            if(this.power !== 1) {
                var p = this.power;
                for(var x in this.symbols) {
                    var s = this.symbols[x];
                    if(s.group === EX) {
                        s.power = _.multiply(s.power, new Symbol(p));
                    }
                    else {
                        this.symbols[x].power  = this.symbols[x].power.multiply(p);
                    }
                }
                this.toLinear();
            }
            return this;
        },
        /**
         * This method will attempt to up-convert or down-convert one symbol
         * from one group to another. Not all symbols are convertible from one 
         * group to another however. In that case the symbol will remain 
         * unchanged.
         */
        convert: function(group, imaginary) { 
            if(group > FN) { 
                //make a clone of this symbol;
                var cp = this.clone();

                //attach a symbols object and upgrade the group
                this.symbols = {};

                if(group === CB) { 
                    //symbol of group CB hold symbols bound together through multiplication
                    //because of commutativity this multiplier can technically be anywhere within the group
                    //to keep track of it however it's easier to always have the top level carry it
                    cp.toUnitMultiplier();
                }
                else {
                    //reset the symbol
                    this.toUnitMultiplier();
                }

                if(this.group === FN) {
                    cp.args = this.args; 
                    delete this.args;
                    delete this.fname;
                }

                //the symbol may originate from the symbol i but this property no longer holds true
                //after copying
                if(this.isImgSymbol) delete this.isImgSymbol;

                this.toLinear();
                //attach a clone of this symbol to the symbols object using its proper key
                this.symbols[cp.keyForGroup(group)] = cp; 
                this.group = group;
                //objects by default don't have a length property. However, in order to keep track of the number
                //of sub-symbols we have to impliment our own.
                this.length = 1;    
            }
            else if(group === EX) { 
                //1^x is just one so check and make sure
                if(!(this.group === N && this.multiplier.equals(1))) {
                    if(this.group !== EX) this.previousGroup = this.group;
                    if(this.group === N) { 
                        this.value = this.multiplier.num.toString();
                        this.toUnitMultiplier();
                    }
                    //update the hash to reflect the accurate hash
                    else this.value = text(this, 'hash');
                    
                    this.group = EX;
                }
            }
            else if(group === N) { 
                var m = this.multiplier.toDecimal(); 
                if(this.symbols) this.symbols = undefined;
                new Symbol(this.group === P ? m*Math.pow(this.value, this.power) : m).clone(this);
            }
            else if(group === P && this.group === N) { 
                this.value = imaginary ? this.multiplier.num.toString() : Math.abs(this.multiplier.num.toString());
                this.toUnitMultiplier(!imaginary);
                this.group = P;
            }
            return this;
        },
        /**
         * This method is one of the principal methods to make it all possible.
         * It performs cleanup and prep operations whenever a symbols is 
         * inserted. If the symbols results in a 1 in a CB (multiplication) 
         * group for instance it will remove the redundant symbol. Similarly
         * in a symbol of group PL or CP (symbols glued by multiplication) it
         * will remove any dangling zeroes from the symbol. It will also 
         * up-convert or down-convert a symbol if it detects that it's 
         * incorrectly grouped. It should be noted that this method is not
         * called directly but rather by the 'attach' method for addition groups
         * and the 'combine' method for multipiclation groups.
         */
        insert: function(symbol, action) { 
            //this check can be removed but saves a lot of aggravation when trying to hunt down
            //a bug. If left, you will instantly know that the error can only be between 2 symbols.
            if(!isSymbol(symbol)) err('Object '+symbol+' is not of type Symbol!');
            if(this.symbols) { 
                var group = this.group;
                if(group > FN) { 
                    var key = symbol.keyForGroup(group); 
                    var existing = key in this.symbols ? this.symbols[key] : false; //check if there's already a symbol there
                    if(action === 'add') {
                        var hash = key;
                        if(existing) { 
                            //add them together using the parser
                            this.symbols[hash] = _.add(existing, symbol); 
                            //if the addition resulted in a zero multiplier remove it
                            if(this.symbols[hash].multiplier.equals(0)) {
                                delete this.symbols[hash];
                                this.length--;
                                
                                if(this.length === 0) {
                                    this.convert(N);
                                    this.multiplier = new Frac(0);
                                }
                            }
                        }
                        else { 
                            this.symbols[key] = symbol;
                            this.length++;
                        }  
                    }
                    else { 
                        //check if this is of group P and unwrap before inserting
                        if(symbol.group === P && isInt(symbol.power)) {
                            symbol.convert(N);
                        }
                        
                        //transfer the multiplier to the upper symbol but only if the symbol numeric
                        if(symbol.group !== EX) {
                            this.multiplier = this.multiplier.multiply(symbol.multiplier);
                            symbol.toUnitMultiplier();
                        }
                        else {
                            symbol.parens = symbol.multiplier.lessThan(0);
                            this.multiplier = this.multiplier.multiply(symbol.multiplier.clone().abs());
                            symbol.toUnitMultiplier(true);
                        }
                            
                        if(existing) {  
                            //remove because the symbol may have changed
                            symbol = _.multiply(remove(this.symbols, key), symbol);
                            if(symbol.isConstant()) {
                                 this.multiplier = this.multiplier.multiply(symbol.multiplier);
                                 symbol = new Symbol(1); //the dirty work gets done down the line when it detects 1
                            }

                            this.length--;
                            //clean up
                        }
                        
                        //don't insert the symbol if it's 1
                        if(!symbol.isOne(true)) {
                            this.symbols[key] = symbol;
                            this.length++;
                        }
                        else if(symbol.multiplier.lessThan(0)) {
                             this.negate(); //put back the sign
                        }
                    }
                    
                    //clean up
                    if(this.length === 0) this.convert(N);
                    //update the hash
                    if(this.group === CP || this.group === CB) {
                        this.updateHash();
                    }
                }
            }

            return this;
        },  
        //the insert method for addition
        attach: function(symbol) {
            if(isArray(symbol)) {
                for(var i=0; i<symbol.length; i++) this.insert(symbol[i], 'add');
                return this;
            }
            return this.insert(symbol, 'add');
        },
        //the insert method for multiplication
        combine: function(symbol) {
            if(isArray(symbol)) {
                for(var i=0; i<symbol.length; i++) this.insert(symbol[i], 'multiply');
                return this;
            }
            return this.insert(symbol, 'multiply');
        },
        /**
         * This method should be called after any major "surgery" on a symbol.
         * It updates the hash of the symbol for example if the fname of a 
         * function has changed it will update the hash of the symbol.
         */
        updateHash: function() {
            if(this.group === N) return;
            
            if(this.group === FN) {
                var contents = '',
                    args = this.args,
                    is_parens = this.fname === PARENTHESIS;
                for(var i=0; i<args.length; i++) contents += (i===0 ? '' : ',')+text(args[i]);
                var fn_name = is_parens ? '' : this.fname;
                this.value = fn_name+(is_parens ? contents : inBrackets(contents));
            }
            else if(!(this.group === S || this.group === PL)) {
                this.value = text(this, 'hash');
            }
        },
        /**
         * this function defines how every group in stored within a group of 
         * higher order think of it as the switchboard for the library. It 
         * defines the hashes for symbols. 
         */
        keyForGroup: function(group) {
            var g = this.group;
            var key; 
            
            if(g === N) {
                key = this.value;
            }
            else if(g === S || g === P) {
                if(group === PL) key = this.power.toDecimal();
                else key = this.value;
            }
            else if(g === FN) { 
                if(group === PL) key = this.power.toDecimal();
                else key = text(this, 'hash');
            }
            else if(g === PL) { 
                //if the order is reversed then we'll assume multiplication
                //TODO: possible future dilemma
                if(group === CB) key = text(this, 'hash');
                else if(group === CP) { 
                    if(this.power.equals(1)) key = this.value;
                    else key = inBrackets(text(this, 'hash'))+Settings.POWER_OPERATOR+this.power.toDecimal();
                }
                else if(group === PL) key = this.power.toString();
                else key = this.value;
                return key;
            }
            else if(g === CP) {
                if(group === CP) key = text(this, 'hash');
                if(group === PL) key = this.power.toDecimal();
                else key = this.value;
            }
            else if(g === CB) {
                if(group === PL) key = this.power.toDecimal();
                else key = text(this, 'hash');
            }
            else if(g === EX) { 
                if(group === PL) key = text(this.power);
                else key = text(this, 'hash');
            }
            
            return key;
        },
        /** 
         * Symbols are typically stored in an object which works fine for most
         * cases but presents a problem when the order of the symbols makes
         * a difference. This function simply collects all the symbols and 
         * returns them as an array. If a function is supplied then that 
         * function is called on every symbol contained within the object.
         * @returns {Array}
         */
        collectSymbols: function(fn, opt, sort_fn, expand_symbol) { 
            var collected = [];
            if(!this.symbols) collected.push(this);
            else {
                for(var x in this.symbols) {
                    var symbol = this.symbols[x];
                    if(expand_symbol && (symbol.group === PL || symbol.group === CP)) {
                        collected = collected.concat(symbol.collectSymbols());
                    }
                    else collected.push( fn ? fn(symbol, opt) : symbol );
                }
            }
            if(sort_fn === null) sort_fn = undefined; //WTF Firefox? Seriously?
            
            return collected.sort(sort_fn);//sort hopefully gives us some sort of consistency
        },
        /**
         * Returns the latex representation of the symbol
         * @returns {String}
         */
        latex: function(option) {
            return LaTeX.latex(this, option);
        },
        /**
         * Returns the text representation of a symbol
         * @returns {String}
         */
        text: function(option) {
            return text(this, option);
        },
        /**
         * Checks if the function evaluates to 1. e.g. x^0 or 1 :)
         */
        isOne: function(abs) {
            var f = abs ? 'absEquals' : 'equals';
            if(this.group === N) return this.multiplier[f](1);
            else return this.power.equals(0);
        },
        isComposite: function() {
            var g = this.group,
                pg = this.previousGroup;
            return g === CP || g === PL || pg === PL || pg === CP;
        },
        isCombination: function() {
            var g = this.group,
                pg = this.previousGroup;
            return g === CB || pg === CB;
        },
        lessThan: function(n) {
            return this.multiplier.lessThan(n);
        },
        greaterThan: function(n) {
            return this.multiplier.greaterThan(n);
        },
        /**
         * Get's the denominator of the symbol if the symbol is of class CB (multiplication)
         * with other classes the symbol is either the denominator or not. 
         * Take x^-1+x^-2. If the symbol was to be mixed such as x+x^-2 then the symbol doesn't have have an exclusive
         * denominator and has to be found by looking at the actual symbols themselves.
         */
        getDenom: function(include_multiplier) { 
            var retval;
            if(this.power.lessThan(0)) 
                retval = this.clone();
            else if(this.group === CB) {
                retval = new Symbol(1);
                for(var x in this.symbols) 
                    if(this.symbols[x].power < 0) 
                        retval = _.multiply(retval, this.symbols[x].clone());
            }
            else
                retval = new Symbol(this.multiplier.den);
            
            if(include_multiplier)
                retval = _.multiply(retval.invert(), new Symbol(this.multiplier.den));
            
            return retval;
        },
        getNum: function(include_multiplier) {
            var retval;
            if(this.power.lessThan(0)) 
                retval = new Symbol(this.multiplier.num);
            else if(this.group === CB) {
                var newSymbol = new Symbol(1);
                for(var x in this.symbols) 
                    if(this.symbols[x].power > 0)
                        newSymbol = _.multiply(newSymbol, this.symbols[x].clone());
                retval = newSymbol;
            }
            else 
                retval = this.clone();
            
            if(include_multiplier)
                retval = _.multiply(retval, new Symbol(this.multiplier.num));
            
            return retval;
        },
        toString: function() {
            return this.text();
        }
    };
    
    function primeFactors(num) {
        if(isPrime(num)) return [num];
        var l = num, i=1, factors = [], 
            epsilon = 2.2204460492503130808472633361816E-16;
        while(i<l) {
            var quotient = num/i; 
            var whole = Math.floor(quotient);
            var remainder = quotient-whole;
            if(remainder <= epsilon && i>1) {
                if(PRIMES.indexOf(i) !== -1) factors.push(i);
                l = whole;
            }
            i++;
        }
        return factors.sort(function(a, b){return a-b;});
    };
 
    
    /**
     * This class defines the operators in nerdamer. The thinking is that with using these parameters
     * we should be able to define more operators such as the modulus operator or a boolean operator.
     * Although this initially works at the moment, it fails in some instances due to minor flaws in design which
     * will be addressed in future releases.
     * @param {char} val - The symbol of the operator
     * @param {String} fn - The function it maps to
     * @param {Integer} precedence - The precedence of the operator
     * @param {boolean} left_assoc - Is the operator left or right associative
     * @param {boolean} is_prefix - Is the operator a prefix operator
     * @param {boolean} is_postfix - Is the operator a postfix operator
     * @param {boolean} operation - The prefix or postfix operation the operator preforms if its either
     * @returns {Operator}
     */
    function Operator(val, fn, precedence, left_assoc, is_prefix, is_postfix, operation) {
        this.val = val;
        this.fn = fn;
        this.precedence = precedence;
        this.left_assoc = left_assoc;
        this.is_prefix = is_prefix;
        this.is_postfix = is_postfix || false;
        this.operation = operation;
        this.is_operator = true;
    }
    
    Operator.prototype.toString = function() {
        return this.val;
    };
    
    function Bracket(val, bracket_id, is_open, fn, typ) {
        this.val = val;
        this.bracket_id = bracket_id;
        this.open = !!is_open;
        this.fn = fn;
        this.type = typ;
    }
    
    Bracket.prototype.toString = function() {
        return this.val;
    };
    
    function Prefix(operator) {
        this.operation = operator.operation;
        this.val = operator.val;
        this.is_prefix_operator = true;
    }
    
    Prefix.prototype.toString = function() {
        return '`'+this.val;
    };
    
    //custom errors
    //thrown if trying to divide by zero
    function DivisionByZero(msg){
        this.message = msg || "";
    }
    DivisionByZero.prototype = Object.create(Error.prototype);
    //thrown in parser 
    function ParseError(msg){
        this.message = msg || "";
    }
    ParseError.prototype = Object.create(Error.prototype);
    //thrown for undefined errors
    function UndefinedError(msg){
        this.message = msg || "";
    }
    UndefinedError.prototype = Object.create(Error.prototype);
    //thrown for maximum iteration error
    function MaximumIterationsReached(msg){
        this.message = msg || "";
    }
    MaximumIterationsReached.prototype = Object.create(Error.prototype);
    
    //Uses modified Shunting-yard algorithm. http://en.wikipedia.org/wiki/Shunting-yard_algorithm
    function Parser(){
        //we want the underscore to point to this parser not the global nerdamer parser.
        var _ = this, 
            bin = {},
            constants = this.constants = {
                PI: Math.PI,
                E:  Math.E
            },
            subs = {
                e:  Math.E,
                pi: Math.PI
            };
            
        var trig = this.Trig = {
            //container for trigonometric function
            cos: function(symbol) {
                if(symbol.equals('pi') && symbol.multiplier.den.equals(2))
                    return new Symbol(0);
                
                if(Settings.PARSE2NUMBER) { 
                    if(symbol.equals(new Symbol(Math.PI/2)))
                        return new Symbol(0);
                    if(symbol.isConstant()) 
                        return new Symbol(Math.cos(symbol.valueOf()));
                    if(symbol.isImaginary()) 
                        return evaluate(_.parse(format('(e^(i*({0}))+e^(-i*({0})))/2', symbol)));
                }
                if(symbol.equals(0))
                    return new Symbol(1);
                
                var retval, 
                    c = false,
                    q = getQuadrant(symbol.multiplier.toDecimal()),
                    m = symbol.multiplier.abs();
                symbol.multiplier = m;

                if(symbol.isPi() && symbol.isLinear()) { 
                    //return for 1 or -1 for multiples of pi
                    if(isInt(m)) {
                        retval  = new Symbol(even(m) ? 1 : -1);
                    } 
                    else {
                        var n = Number(m.num), d = Number(m.den);
                        if(d === 2) retval = new Symbol(0);
                        else if(d === 3) {
                            retval = _.parse('1/2'); c = true;
                        }
                        else if(d === 4) {
                            retval = _.parse('1/sqrt(2)'); c = true;
                        }
                        else if(d === 6) {
                            retval = _.parse('sqrt(3)/2'); c = true;
                        }
                        else retval = _.symfunction('cos', [symbol]);
                    }
                }

                if(c && (q === 2 || q === 3)) retval.negate();

                if(!retval) retval = _.symfunction('cos', [symbol]);

                return retval;
            },
            sin: function(symbol) { 
                if(Settings.PARSE2NUMBER) {
                    if(symbol.isConstant()) 
                        return new Symbol(Math.sin(symbol.valueOf()));
                    if(symbol.isImaginary()) 
                        return evaluate(_.parse(format('(e^(i*({0}))-e^(-i*({0})))/(2*i)', symbol)));
                }
                
                if(symbol.equals(0))
                    return new Symbol(0);
                
                var retval, 
                    c = false,
                    q = getQuadrant(symbol.multiplier.toDecimal()),
                    sign = symbol.multiplier.sign(),
                    m = symbol.multiplier.abs();
                symbol.multiplier = m;
                if(symbol.equals('pi'))
                    retval = new Symbol(0);
                else if(symbol.isPi() && symbol.isLinear()) { 
                    //return for 0 for multiples of pi
                    if(isInt(m)) {
                        retval  = new Symbol(0);
                    } 
                    else {
                        var n = m.num, d = m.den;
                        if(d == 2) {
                            retval = new Symbol(1); c = true;
                        }
                        else if(d == 3) {
                            retval = _.parse('sqrt(3)/2'); c = true
                        }
                        else if(d == 4) {
                            retval = _.parse('1/sqrt(2)'); c = true;
                        }
                        else if(d == 6) {
                            retval = _.parse('1/2'); c = true;
                        }
                        else retval = _.symfunction('sin', [symbol]);
                    }
                }

                if(!retval) retval = _.multiply(new Symbol(sign), _.symfunction('sin', [symbol]));

                if(c && (q === 3 || q === 4)) retval.negate();

                return retval;
            },
            tan: function(symbol) {
                if(Settings.PARSE2NUMBER) {
                    if(symbol.isConstant())
                        return new Symbol(Math.tan(symbol.valueOf()));
                    if(symbol.isImaginary()) 
                        return evaluate(_.parse(format('sin({0})/cos({0})', symbol)));
                }
                var retval, 
                    c = false,
                    q = getQuadrant(symbol.multiplier.toDecimal()),
                    m = symbol.multiplier;

                symbol.multiplier = m;

                if(symbol.isPi() && symbol.isLinear()) { 
                    //return 0 for all multiples of pi
                    if(isInt(m)) {
                        retval  = new Symbol(0);
                    } 
                    else {
                        var n = m.num, d = m.den;
                        if(d == 2) 
                            throw new UndefinedError('tan is undefined for '+symbol.toString());
                        else if(d == 3) {
                            retval = _.parse('sqrt(3)'); c = true;
                        }
                        else if(d == 4) {
                            retval = new Symbol(1); c = true;
                        }
                        else if(d == 6) {
                            retval = _.parse('1/sqrt(3)'); c = true;
                        }
                        else retval = _.symfunction('tan', [symbol]);
                    }
                }

                if(!retval) retval = _.symfunction('tan', [symbol]);

                if(c && (q === 2 || q === 4)) retval.negate();

                return retval;
            },
            sec: function(symbol) {
                //let's be lazy
                if(Settings.PARSE2NUMBER && symbol.isConstant()) {
                    return new Symbol(Math2.sec(symbol.valueOf()));
                }

                var retval, 
                    c = false,
                    q = getQuadrant(symbol.multiplier.toDecimal()),
                    m = symbol.multiplier.abs();
                symbol.multiplier = m;

                if(symbol.isPi() && symbol.isLinear()) { 
                    //return for 1 or -1 for multiples of pi
                    if(isInt(m)) {
                        retval  = new Symbol(even(m) ? 1 : -1);
                    } 
                    else {
                        var n = m.num, d = m.den;
                        if(d == 2) 
                            throw new UndefinedError('sec is undefined for '+symbol.toString());
                        else if(d == 3) {
                            retval = new Symbol(2); c = true;
                        }
                        else if(d == 4) {
                            retval = _.parse('sqrt(2)'); c = true;
                        }
                        else if(d == 6) {
                            retval = _.parse('2/sqrt(3)'); c = true;
                        }
                        else retval = _.symfunction('sec', [symbol]);
                    }
                }

                if(c && (q === 2 || q === 3)) retval.negate();

                if(!retval) retval = _.symfunction('sec', [symbol]);

                return retval;
            },
            csc: function(symbol) {
                if(Settings.PARSE2NUMBER && symbol.isConstant()) {
                    return new Symbol(Math2.csc(symbol.valueOf()));
                }
                var retval, 
                    c = false,
                    q = getQuadrant(symbol.multiplier.toDecimal()),
                    m = symbol.multiplier.abs();

                symbol.multiplier = m;

                if(symbol.isPi() && symbol.isLinear()) { 
                    //return for 0 for multiples of pi
                    if(isInt(m)) {
                        throw new UndefinedError('csc is undefined for '+symbol.toString());
                    } 
                    else {
                        var n = m.num, d = m.den;
                        if(d == 2) {
                            retval = new Symbol(1); c = true;
                        }
                        else if(d == 3) {
                            retval = _.parse('2/sqrt(3)'); c = true
                        }
                        else if(d == 4) {
                            retval = _.parse('sqrt(2)'); c = true;
                        }
                        else if(d == 6) {
                            retval = new Symbol(2); c = true;
                        }
                        else retval = _.symfunction('csc', [symbol]);
                    }
                }

                if(!retval) retval = _.symfunction('csc', [symbol]);

                if(c && (q === 3 || q === 4)) retval.negate();

                return retval;
            },
            cot: function(symbol) {
                if(Settings.PARSE2NUMBER && symbol.isConstant()) {
                    return new Symbol(Math2.cot(symbol.valueOf()));
                }
                var retval, 
                    c = false,
                    q = getQuadrant(symbol.multiplier.toDecimal()),
                    m = symbol.multiplier;

                symbol.multiplier = m;

                if(symbol.isPi() && symbol.isLinear()) { 
                    //return 0 for all multiples of pi
                    if(isInt(m)) {
                        throw new UndefinedError('cot is undefined for '+symbol.toString());
                    } 
                    else {
                        var n = m.num, d = m.den;
                        if(d == 2) retval = new Symbol(0);
                        else if(d == 3) {
                            retval = _.parse('1/sqrt(3)'); c = true;
                        }
                        else if(d == 4) {
                            retval = new Symbol(1); c = true;
                        }
                        else if(d == 6) {
                            retval = _.parse('sqrt(3)'); c = true;
                        }
                        else retval = _.symfunction('cot', [symbol]);
                    }
                }

                if(!retval) retval = _.symfunction('cot', [symbol]);

                if(c && (q === 2 || q === 4)) retval.negate();

                return retval;
            },
            acos: function(symbol) {
                if(symbol.isConstant() && Settings.PARSE2NUMBER)
                    return new Symbol(Math.acos(symbol));
                return _.symfunction('acos', arguments);
            },
            asin: function(symbol) {
                if(symbol.isConstant() && Settings.PARSE2NUMBER)
                    return new Symbol(Math.asin(symbol));
                return _.symfunction('asin', arguments);
            },
            atan: function(symbol) {
                var retval;
                if(symbol.isConstant() && Settings.PARSE2NUMBER)
                    retval = new Symbol(Math.atan(symbol));
                else if(symbol.equals(-1))
                    retval = _.parse('-pi/4');
                else 
                    retval = _.symfunction('atan', arguments);
                return retval;
            },
            asec: function(symbol) {
                return trig.acos(symbol.invert());
            },
            acsc: function(symbol) {
                return trig.asin(symbol.invert());
            },
            acot: function(symbol) {
                var retval;
                if(Settings.PARSE2NUMBER) {
                    var k = _.parse('pi/2');
                    if(symbol.equals(0))
                        retval = k;
                    else {
                        if(symbol.lessThan(0))
                            k.negate();
                        retval = _.subtract(k, trig.atan(symbol));
                    }
                }
                else 
                    retval = _.symfunction('acot', arguments);
                return retval;    
            },
            atan2: function(a, b) {
                if(a.equals(0) && b.equals(0))
<<<<<<< HEAD
                    throw new UndefinedError('atan2 is undefined for 0, 0');
                
                if(Settings.PARSE2NUMBER && a.isConstant() && b.isConstant()) {
                    return new Symbol(Math.atan2(a, b));
=======
                    throw new Error('atan2 is undefined for 0, 0');
                if(Settings.PARSE2NUMBER && a.isConstant() && b.isConstant()) {
                    return Math.atan2(a, b);
>>>>>>> 79c90333
                }
                return _.symfunction('atan2', arguments);
            }
        };
            
        var trigh = this.Trigh = {
            //container for hyperbolic trig function
            cosh: function(symbol) {
                var retval;
                if(Settings.PARSE2NUMBER)
                    retval = _.parse(format('(e^({0})+1/e^({0}))/2', symbol));
                else 
                    retval = _.symfunction('cosh', arguments);
                return retval;
            },
            sinh: function(symbol) {
                var retval;
                if(Settings.PARSE2NUMBER)
                    retval = _.parse(format('(e^({0})-1/e^({0}))/2', symbol));
                else 
                    retval = _.symfunction('sinh', arguments);
                return retval;
            },
            tanh: function(symbol) {
                var retval;
                if(Settings.PARSE2NUMBER) {
                    retval = _.parse(format('sinh({0})/cosh({0})', symbol));
                }
                else 
                    retval = _.symfunction('tanh', arguments);
                return retval;
            },
            sech: function(symbol) {
                var retval;
                if(Settings.PARSE2NUMBER)
                    retval = _.parse(format('1/cosh({0})', symbol));
                else 
                    retval = _.symfunction('sech', arguments);
                return retval;
            },
            csch: function(symbol) {
                var retval;
                if(Settings.PARSE2NUMBER)
                    retval = _.parse(format('1/sinh({0})', symbol));
                else 
                    retval = _.symfunction('csch', arguments);
                return retval;
            },
            coth: function(symbol) {
                var retval;
                if(Settings.PARSE2NUMBER)
                    retval = _.parse(format('1/tanh({0})', symbol));
                else 
                    retval = _.symfunction('coth', arguments);
                return retval;
            },
            acosh: function(symbol) {
                var retval;
                if(Settings.PARSE2NUMBER)
                    retval = evaluate(_.parse(format('log(({0})+sqrt(({0})^2-1))', symbol.toString())));
                else 
                    retval = _.symfunction('acosh', arguments);
                return retval;
            },
            asinh: function(symbol) {
                var retval;
                if(Settings.PARSE2NUMBER)
                    retval = evaluate(_.parse(format('log(({0})+sqrt(({0})^2+1))', symbol.toString())));
                else 
                    retval = _.symfunction('asinh', arguments);
                return retval;
            },
            atanh: function(symbol) {
                var retval;
                if(Settings.PARSE2NUMBER)
                    retval = evaluate(_.parse(format('(1/2)*log((1+({0}))/(1-({0})))', symbol.toString())));
                else 
                    retval = _.symfunction('atanh', arguments);
                return retval;
            },
            asech: function(symbol) {
                var retval;
                if(Settings.PARSE2NUMBER)
                    retval = evaluate(log(_.add(symbol.clone().invert(), sqrt(_.subtract(_.pow(symbol, new Symbol(-2)), new Symbol(1))))));
                else 
                    retval = _.symfunction('asech', arguments);
                return retval;
            },
            acsch: function(symbol) {
                var retval;
                if(Settings.PARSE2NUMBER)
                    retval = evaluate(_.parse(format('log((1+sqrt(1+({0})^2))/({0}))', symbol.toString())));
                else 
                    retval = _.symfunction('acsch', arguments);
                return retval;
            },
            acoth: function(symbol) {
                var retval;
                if(Settings.PARSE2NUMBER) {
                    if(symbol.equals(1))
                        retval = Symbol.infinity();
                    else
                        retval = evaluate(
                                _.divide(
                                    log(_.divide(_.add(symbol.clone(), new Symbol(1)), _.subtract(symbol.clone(), new Symbol(1)))), 
                            new Symbol(2)));
                }
                else 
                    retval = _.symfunction('acoth', arguments);
                return retval;
            }
        };
        
        //list all the supported operators
        var operators = this.operators = {
                '^' : new Operator('^', 'pow', 6, false, false),
                '**' : new Operator('**', 'pow', 6, false, false),
                '!!' : new Operator('!!', 'dfactorial',5, false, false, true, function(e) {
                    return _.symfunction(DOUBLEFACTORIAL, [e]); //wrap it in a factorial function
                }),
                '!' : new Operator('!', 'factorial', 5, false, false, true, function(e) {
                    return _.symfunction(FACTORIAL, [e]); //wrap it in a factorial function
                }),  
                //done with crazy fix
                '*' : new Operator('*', 'multiply', 4, true, false),
                '/' : new Operator('/', 'divide', 4, true, false),
                '%' : new Operator('%', 'percent', 4, true, false, true, function(e) {
                    return _.percent(e);
                }),
                '%+' : new Operator('%+', 'percent_add', 2, true, false),
                '%-' : new Operator('%-', 'percent_subtract', 3, true, false),
                '+' : new Operator('+', 'add', 3, true, true, false, function(e) {
                    return e;
                }),
                '-' : new Operator('-', 'subtract', 3, true, true, false, function(e) {
                    return e.negate();
                }),
                //begin crazy fix ... :( TODO!!! revisit
                '!+' : new Operator('!+', 'factadd', 3, true, true, false),
                '!!+' : new Operator('!!+', 'dfactadd', 3, true, true, false),
                '!-' : new Operator('!-', 'factsub', 3, true, true, false),
                '!!-' : new Operator('!!-', 'dfactsub', 3, true, true, false),
                '=' : new Operator('=', 'equals', 2, false, false),
                '==' : new Operator('==', 'eq', 1, false, false),
                '<' : new Operator('<', 'lt', 1, false, false),
                '<=' : new Operator('<=', 'lte', 1, false, false),
                '>' : new Operator('>', 'gt', 1, false, false),
                '>=' : new Operator('>=', 'gte', 1, false, false),
                ',' : new Operator(',', 'comma', 0, true, false)
            },
            //list of supported brackets
            brackets = {
                '(': new Bracket('(', 0, true, null, 'round'),
                ')': new Bracket(')', 0, false, null, 'round'),
                '[': new Bracket('[', 1, true, function() {
                    var f = new Symbol('vector');
                    f.is_function = true;
                    return f;
                }, 'square'),
                ']': new Bracket(']', 1, false, null, 'square')
            },
            // Supported functions.
            // Format: function_name: [mapped_function, number_of_parameters]
            functions = this.functions = {
                'cos'               : [ trig.cos, 1],
                'sin'               : [ trig.sin, 1],
                'tan'               : [ trig.tan, 1],
                'sec'               : [ trig.sec, 1],
                'csc'               : [ trig.csc, 1],
                'cot'               : [ trig.cot, 1],
                'acos'              : [ trig.acos, 1],
                'asin'              : [ trig.asin, 1],
                'atan'              : [ trig.atan, 1],
                'asec'              : [ trig.asec, 1],
                'acsc'              : [ trig.acsc, 1],
                'acot'              : [ trig.acot, 1],
                'atan2'             : [ trig.atan2, 2],
                'acoth'             : [ trigh.acoth, 1],
                'asech'             : [ trigh.asech, 1],
                'acsch'             : [ trigh.acsch, 1],
                'sinh'              : [ trigh.sinh, 1],
                'cosh'              : [ trigh.cosh, 1],
                'tanh'              : [ trigh.tanh, 1],
                'asinh'             : [ trigh.asinh, 1],
                'sech'              : [ trigh.sech, 1],
                'csch'              : [ trigh.csch, 1],
                'coth'              : [ trigh.coth, 1],
                'acosh'             : [ trigh.acosh, 1],
                'atanh'             : [ trigh.atanh, 1],
                'log10'             : [ , 1],
                'exp'               : [ , 1],
                'min'               : [ min ,-1],
                'max'               : [ max,-1],
                'erf'               : [ , 1],
                'floor'             : [ , 1],
                'ceil'              : [ , 1],
                'trunc'             : [ , 1],
                'Si'                : [ , 1],
                'step'              : [ , 1],
                'rect'              : [ , 1],
                'sinc'              : [ , 1],
                'tri'               : [ , 1],
                'sign'              : [ sign, 1],
                'Ci'                : [ , 1],
                'Ei'                : [ , 1],
                'Shi'               : [ , 1],
                'Chi'               : [ , 1],
                'fib'               : [ , 1],
                'fact'              : [factorial, 1],
                'factorial'         : [factorial, 1],
                'dfactorial'        : [ , 1],
                'gamma_incomplete'  : [ , [1, 2]],
                'round'             : [ round, [1, 2]],
                'mod'               : [ mod, 2],
                'pfactor'           : [ pfactor , 1],
                'vector'            : [ vector, -1],
                'matrix'            : [ matrix, -1],
                'imatrix'           : [ imatrix, -1],
                'parens'            : [ parens, -1],
                'sqrt'              : [ sqrt, 1],
                'nthroot'           : [ nthroot, 2],
                'log'               : [ log , [1, 2]],
                'expand'            : [ expand , 1],
                'abs'               : [ abs , 1],
                'invert'            : [ invert, 1],
                'determinant'       : [ determinant, 1],
                'size'              : [ size, 1],
                'transpose'         : [ transpose, 1],
                'dot'               : [ dot, 2],
                'cross'             : [ cross, 2],
                'vecget'            : [ vecget, 2],
                'vecset'            : [ vecset, 3],
                'matget'            : [ matget, 3],
                'matset'            : [ matset, 4],
                'matgetrow'         : [ matgetrow, 2],
                'matsetrow'         : [ matsetrow, 3],
                'matgetcol'         : [ matgetcol, 2],
                'matsetcol'         : [ matsetcol, 3],
                'IF'                : [ IF, 3],
                //imaginary support
                'realpart'          : [ realpart, 1],
                'imagpart'          : [ imagpart, 1],
                'conjugate'         : [ conjugate, 1],
                'arg'               : [ arg, 1],
                'polarform'         : [ polarform, 1],
                'rectform'          : [ rectform, 1],
                'sort'              : [ sort, [1, 2]],
            };

        this.error = err;
        
        //this function is used to comb through the function modules and find a function given its name
        var findFunction = function(fname) {
            var fmodules = Settings.FUNCTION_MODULES,
                l = fmodules.length;
            for(var i=0; i<l; i++) {
                var fmodule = fmodules[i];
                if(fname in fmodule)
                    return fmodule[fname];
            }
            err('The function '+fname+' is undefined!');
        };
        
        var allNumbers = function(args) {
            for(var i=0; i<args.length; i++)
                if(args[i].group !== N)
                    return false;
            return true;
        };
        
        var allConstants = function(args) {
            for(var i=0; i<args.length; i++) {
                if(args[i].isPi() || args[i].isE())
                    continue;
                if(!args[i].isConstant(true))
                    return false;
            }
                    
            return true;
        };
        
        /**
         * This method gives the ability to override operators with new methods.
         * @param {String} which
         * @param {Function} with_what
         */
        this.override = function(which, with_what) {
            if(!bin[which]) bin[which] = [];
            bin[which].push(this[which]);
            this[which] = with_what;
        };
        
        /**
         * Restores a previously overridden operator
         * @param {String} what
         */
        this.restore = function(what) {
            if(this[what]) this[what] = bin[what].pop();
        };
        
        /**
         * This method is supposed to behave similarly to the override method but it does not override
         * the existing function rather it only extends it
         * @param {String} what
         * @param {Function} with_what
         * @param {boolean} force_call
         */
        this.extend = function(what, with_what, force_call) {
            var _ = this,
                extended = this[what];
            if(typeof extended === 'function' && typeof with_what === 'function') {
                var f = this[what];
                this[what] = function(a, b) {
                    if(isSymbol(a) && isSymbol(b) && !force_call) return f.call(_, a, b);
                    else return with_what.call(_, a, b, f);
                };
            }
        };
        
        /**
         * Generates library's representation of a function. It's a fancy way of saying a symbol with 
         * a few extras. The most important thing is that that it gives a fname and 
         * an args property to the symbols in addition to changing its group to FN
         * @param {String} fn_name
         * @param {Array} params
         * @returns {Symbol}
         */
        this.symfunction = function(fn_name, params) { 
            //call the proper function and return the result;
            var f = new Symbol(fn_name);
            f.group = FN;
            if(typeof params === 'object')
                params = [].slice.call(params);//ensure an array
            f.args = params;
            f.fname = fn_name === PARENTHESIS ? '' : fn_name;
            f.updateHash();
            return f;
        };
        
        /**
         * An internal function call for the Parser. This will either trigger a real 
         * function call if it can do so or just return a symbolic representation of the 
         * function using symfunction.
         * @param {String} fn_name
         * @param {Array} args
         * @returns {Symbol}
         */
        this.callfunction = function(fn_name, args, allowed_args) { 
            var fn_settings = functions[fn_name];
            
            if(!fn_settings) 
                err('Nerdamer currently does not support the function '+fn_name);
            
            var num_allowed_args = fn_settings[1] || allowed_args, //get the number of allowed arguments
                fn = fn_settings[0], //get the mapped function
                retval;
            //We want to be able to call apply on the arguments or create a symfunction. Both require
            //an array so make sure to wrap the argument in an array.
            if(!(args instanceof Array)) 
                args = args !== undefined ?  [args] : [];

            if(num_allowed_args !== -1) {
                var is_array = isArray(num_allowed_args),
                    min_args = is_array ? num_allowed_args[0] : num_allowed_args,
                    max_args = is_array ? num_allowed_args[1] : num_allowed_args,
                    num_args = args.length;
            
                var error_msg = fn_name+' requires a {0} of {1} arguments. {2} provided!';
                
                if(num_args < min_args) err(format(error_msg, 'minimum', min_args, num_args));
                if(num_args > max_args) err(format(error_msg, 'maximum', max_args, num_args));
            }

            /*
             * The following are very important to the how nerdamer constructs functions!
             * Assumption 1 - if fn is undefined then handling of the function is purely numeric. This
             *     enables us to reuse Math, Math2, ..., any function from Settings.FUNCTIONS_MODULES entry
             * Assumption 2 - if fn is defined then that function takes care of EVERYTHING including symbolics
             * Assumption 3 - if the user calls symbolics on a function that returns a numeric value then
             *     they are expecting a symbolic output.
             */
            if(!fn) { 
                //Remember assumption 1. No function defined so it MUST be numeric in nature
                fn = findFunction(fn_name); 
                if(Settings.PARSE2NUMBER && allNumbers(args)) 
                    retval = bigConvert(fn.apply(fn, args));
                else
                    retval = _.symfunction(fn_name, args);
            }
            else { 
                //Remember assumption 2. The function is defined so it MUST handle all aspects including numeric values
                retval = fn.apply(fn_settings[2], args);
            }

            return retval;
        };
        /**
         * Build a regex based on the operators currently loaded. These operators are to be ignored when 
         * substituting spaces for multiplication
         */
        this.operator_filter_regex = (function() {
            //we only want the operators which are singular since those are the ones
            //that nerdamer uses anyway
            var ostr = '^\\'+Object.keys(operators).filter(function(x) {
                if(x.length === 1)
                    return x;
            }).join('\\');
            //create a regex which captures all spaces between characters except those
            //have an operator on one end
            return new RegExp('(['+ostr+'])\\s+(['+ostr+'])');
        })();
        
        /*
         * This method parses the tree
         * @param {String[]} rpn
         * @returns {Symbol}
         */
        this.parseTree = function(rpn, subs) { 
            var q = []; // The container for parsed values
            var l = rpn.length;
            // begin parsing
            for(var i=0; i<l; i++) {
                var e = rpn[i];
                if(e.is_prefix_operator || e.is_postfix) { 
                    q.push(e.operation(q.pop()));
                    continue;
                }
                if(e.is_operator) {
                    var b = q.pop(),
                        a = q.pop();
                    if(isArray(b)) //misread function
                        _.error('Unrecognized function "'+a.value+'"');
                    if(typeof a === 'undefined' && !e.is_postfix)
                        _.error(e+' is not a valid postfix opertor');
                    q.push(this[e.fn](a, b));
                }
                else if(e.value in functions) { 
                    q.push(_.callfunction(e.value, q.pop()));
                }
                else { 
                    // Blank denotes a beginning of a scope with a prefix operator so all we have to do is 
                    // convert it to a zero
                    if(e === '') {
                        q.push(new Symbol(0));
                    }
                    else {
                        var unsubbed = e;
                        // make substitutions
                        //first sub in aliases
                        if(e in Settings.ALIASES)
                            e = _.parse(Settings.ALIASES[e]);
                        //constants take higher priority
                        if(e in constants)
                            e = new Symbol(constants[e]);
                        //next subs
                        else if(e in subs) {
                            e = subs[e].clone();
                        }
                        else if(e in VARS) {
                            e = VARS[e].clone();
                        }
                        e.unsubbed = unsubbed;
                        q.push(e);
                    }
                }
            }
            
            return q[0] || new Symbol(0);
        };
        
        /**
         * This is the method that triggers the parsing of the string. It generates a parse tree but processes 
         * it right away. The operator functions are called when their respective operators are reached. For instance
         * + with cause this.add to be called with the left and right hand values. It works by walking along each 
         * character of the string and placing the operators on the stack and values on the output. When an operator
         * having a lower order than the last is reached then the stack is processed from the last operator on the 
         * stack.
         * @param {String} expression_string
         * @param {Object} substitutions
         * @returns {Symbol}
         */
        this.parse = function(expression_string, substitutions, tree) { 
            //prepare the substitutions
            if(substitutions) {
                for(var x in substitutions)
                    substitutions[x] = _.parse(substitutions[x]);
                subs = substitutions;
            }
            else
                subs = {};

            //link e and pi
            if(Settings.PARSE2NUMBER) {
                subs.e = new Symbol(Math.E);
                subs.pi = new Symbol(Math.PI);
            }

            /*
             * Since variables cannot start with a number, the assumption is made that when this occurs the
             * user intents for this to be a coefficient. The multiplication symbol in then added. The same goes for 
             * a side-by-side close and open parenthesis
             */
            var e = String(expression_string), match;
            
            //add support for spaces between variables
            while(true) { 
                match = this.operator_filter_regex.exec(e);
                if(!match)
                    break;
                try {
                    var a = match[1],
                        b = match[2];
                    validateName(a);
                    validateName(b);
                    e = e.replace(match[0], a+'*'+b);
                }
                catch(e) {
                    break;
                }
            }

            e = e.split(' ').join('')//strip empty spaces
            //replace scientific numbers
            .replace(/\d+\.*\d*e\+?\-?\d+/gi, function(x) {
                return scientificToDecimal(x);
            })
            //allow omission of multiplication after coefficients
            .replace(/([\+\-\/\*]*[0-9]+)([a-z_αAβBγΓδΔϵEζZηHθΘιIκKλΛμMνNξΞoOπΠρPσΣτTυϒϕΦχXψΨωΩ]+[\+\-\/\*]*)/gi, function() {
                var str = arguments[4],
                    group1 = arguments[1],
                    group2 = arguments[2],
                    start = arguments[3],
                    first = str.charAt(start),
                    before = '',
                    d = '*';
                if(!first.match(/[\+\-\/\*]/)) before = str.charAt(start-1);
                if(before.match(/[a-z]/i)) d = '';
                return group1+d+group2;
            })
            .replace(/([a-z0-9_]+)/gi, function(match, a) {
                if(Settings.USE_MULTICHARACTER_VARS === false && !(a in functions)) {
                    if(!isNaN(a))
                        return a;
                    return a.split('').join('*');
                }
                return a;
            })
            //allow omission of multiplication sign between brackets
            .replace( /\)\(/g, ')*(' ) || '0';
            //replace x(x+a) with x*(x+a)
            while(true) {
                var e_org = e; //store the original
                e = e.replace(/([a-z0-9_]+)(\()|(\))([a-z0-9]+)/gi, function(match, a, b, c, d) {
                    var g1 = a || c,
                        g2 = b || d;
                    if(g1 in functions) //create a passthrough for functions
                        return g1+g2;
                    return g1+'*'+g2;
                });
                //if the original equals the replace we're done
                if(e_org === e) 
                    break;
            }
<<<<<<< HEAD
            
=======

>>>>>>> 79c90333
            var l = e.length, //the length of the string
                output = [], //the output array. This is what's returned
                stack = [], //the operator stack
                last_pos = 0, //the location of last operator encountered
                open_brackets = [0, 0], //a counter for the open brackets
                prefix_cache = [],
                new_scope = true; //signal if we're in a new scope or not
            // This method gets and inserts the token on output as the name implies
            var get_and_insert_token = function(to_pos) {
                if(to_pos !== last_pos) { 
                    token = new Symbol(e.substring(last_pos, to_pos)); 
                    output.push(token);
                    //once we find out first token we are no longer in a new scope so flip
                    //the flag
                    new_scope = false; 
                }
            };  
            
            var verify_prefix_operator = function(operator) {
                if(!operator.is_prefix)
                    err(operator+' is not a valid prefix operator');
            };
            
            var resolve_prefix = function(prefix1, prefix2) {
                if(!prefix2)
                    return prefix1;
                if(prefix1.val === prefix2.val)
                    return new Prefix(operators['+']);
                return new Prefix(operators['-']);
            };
            
            var insert_prefix = function(prefix) {
                var sl = stack.length;
                if(sl && stack[sl-1].is_prefix_operator) 
                    stack.push(resolve_prefix(prefix, stack.pop()));
                stack.push(prefix);   
            };
            
            var collapse_prefix_cache = function(to_output) {
                if(prefix_cache.length) {
                    var prefix = prefix_cache.pop();
                    while(prefix_cache.length)
                        prefix = resolve_prefix(prefix, prefix_cache.pop());
                    if(to_output)
                        output.push(prefix);
                    else
                        stack.push(prefix);
                }
            };
            
            /*
             * We define the operator as anything that performs any form of operation. A bracket as any object that defines
             * a scope and a token as anything in between two operators. This enables us to have variables of more than one letter.
             * This function is a modified version of the Shunting-Yard algorithm to enable variable names, and compound operators.
             * operators are defined in the operator object. We walk the string and check every character. If an operator is encountered
             * then we mark it's location. We find the next operator and get the token between. 
             */
            var token, operator, start = 0, i=0;
            // start the generation of the tree
            for(var i=start; i<l; i++) {
                //the character
                var ch = e.charAt(i); 
                if(ch in operators) { 
                    // We previously defined the token to be the anything between two operators and since we an operator
                    //we can grab the token
                    get_and_insert_token(i); 
                    //mark the current position
                    var c = i; 
                    /*
                     * In order to support compound operators we assume that the following might be operator as well. We keep walking the string
                     * until we encounter a character which is no longer an operator. We define that entire sub-string an operator
                     */
                    while(e.charAt(i+1) in operators)
                        i++;

                    var end_operator = i+1;
                    //the probable operator will be the difference between c and i;
                    var pr_operator = e.substring(c, end_operator); 
                    /* 
                     * We now have to see if this operator is actually an operator or a combination of an operator and prefix operators 
                     * e.g. 3*-+-8 or x^-3. To determine this we knock off an operator one at a time until we find the matching operator.
                     * For instance if we have an operator -= and we get -=-- we knock of a minus from the back until we reach -= which will 
                     * register as a defined operator since we defined it as such
                     */
                    while(!(pr_operator in operators)) { 
                        var l2 = pr_operator.length,
                            end = l2-1,
                            prefix = operators[pr_operator.charAt(end)];
                        pr_operator = pr_operator.substring(0, end);
                        //make sure it's not a postfix operator that we're dealing with
                        try {
                            //verify that it's not a prefix operator
                            verify_prefix_operator(prefix);
                            //add the prefix to the stack
                            prefix_cache.push(new Prefix(prefix)); 
                        }
                        catch(e) {
                            //check if we're dealing with postfix operators. 
                            //Rule: compound postfix operators must be a composition of postfix operators
                            var prl = pr_operator.length, o;
                            for(var j=0; j<prl; j++) {
                                o = operators[pr_operator.charAt(j)];
                                if(!o|| o && !o.is_postfix)
                                    err(e.message);
                            }

                            //at this point we know that we have only postfix operators but they are parsed left to right
                            var rem = '';
                            do {
                                if(pr_operator === '')
                                    break; //we're done since the entire operator has been consumed
                                if(pr_operator in operators) {
                                    output.push(operators[pr_operator]);
                                    pr_operator = rem;
                                    rem = '';
                                }
                                else {
                                    var end = pr_operator.length-1;
                                    rem += pr_operator.charAt(end);
                                    pr_operator = pr_operator.substring(0, end);
                                } 
                            }
                            while(true)
                            //the actual operator is now the one we assumed to be a prefix earlier. I need to really
                            //pick better variable names :-/
                            pr_operator = prefix.val;
                            break;
                        }
                    }
                    // we now have the operator
                    operator = operators[pr_operator];
                    
                    // we mark where we find the last operator so we know where the next token begins
                    last_pos = end_operator; 
                    while(true) { 
                        var sl = stack.length,
                            los = stack[sl-1];
                        //skip prefix 
                        while(los !== undefined && los.is_prefix_operator)  {
                            los = stack[--sl-1];
                        }
                            
                        if(sl === 0 || !(operator.left_assoc && operator.precedence <= los.precedence 
                            || !operator.left_assoc && operator.precedence < los.precedence))
                            break; //nothing to do
                        output.push(stack.pop());
                    }

                    // If we're in a new scope then we're dealing with a prefix operator
                    if(new_scope) { 
                        /*
                         * There is literally no way to differentiate between a malformed expression and a properly formed one if there is no gap left 
                         * at the beginning of the scope. This is best illustrated. Take the expression 3+7- in RPN it becomes 3,7,+,-
                         * Take the expression -3+7 in RPN this become 3,7,+,- as well. The difference is that we tag the minus as
                         * a prefix in the properly formed expression. Problem solved! But wait. Imagine we have no gaps at the beginning
                         * of the scope let's say -(3+7). With no gaps this again becomes 3,7,+,- with no way to differentiate
                         * between -3+7 and -(3+7) unless the second one is written as 3,7,+, ,- where the gap denotes the end of the scope
                         */ 
                        verify_prefix_operator(operator);
                        var prefix = new Prefix(operator); 
                        //collapse the prefix cache
                        while(prefix_cache.length)
                            prefix = resolve_prefix(prefix, prefix_cache.pop());
                        insert_prefix(prefix);
                    }
                    else { 
                        //if there's already a prefix on the stack then bring it down
                        var sl = stack.length;
                        if(sl && stack[sl-1].is_prefix_operator && operator.left_assoc) 
                            //it's safe to move the prefix to output since it's at the beginning of a scope
                            output.push(stack.pop());

                        stack.push(operator);
                        //resolve the prefixes
                        collapse_prefix_cache();
                    }
                        
                }
                else if(ch in brackets) {
                    var bracket = brackets[ch]; 
                    if(bracket.open) { 
                        //mark a bracket as being opened
                        open_brackets[bracket.bracket_id]++;
                        //check if we're dealing with a function
                        if(last_pos !== i) {
                            var f = new Symbol(e.substring(last_pos, i));
                            // assume it's a function. Since a string is just an object, why not use it
                            f.is_function = true;
                            stack.push(f);
                        }   
                        if(bracket.fn)
                            stack.push(bracket.fn());
                        // We're in a new scope so signal so
                        new_scope = true;
                        stack.push(bracket);
                        //get all the prefixes at the beginning of the scope
                        last_pos = i+1; //move past the bracket
                    }
                    else {
                        //close the open bracket
                        open_brackets[bracket.bracket_id]--;
                        // We proceed to pop the entire stack to output this this signals the end of a scope. The first thing is to get the 
                        // the prefixes and then the token at the end of this scope.
                        // get the token
                        get_and_insert_token(i);
                        // And then keep popping the stack until we reach a bracket
                        while(true) {
                            var entry = stack.pop();
                            if(entry === undefined)
                                err("Missing open bracket for bracket '"+bracket+"'!");
                            //we found the matching bracket so our search is over
                            if(entry.bracket_id === bracket.bracket_id)
                                break; // We discard the closing bracket
                            else 
                                output.push(entry);
                        }
                        
                        var sl = stack.length;
                        //move the function to output
                        if(sl && stack[sl-1].is_function)
                            output.push(stack.pop());
                        
                        last_pos = i+1; //move past the bracket
                    }
                }
            }
            
            //get the last token at the end of the string
            get_and_insert_token(l);
            //collapse the stack to output
            while(stack.length)
                output.push(stack.pop());

            //check parity
            for(var i=0; i<open_brackets.length; i++) 
                if(open_brackets[i] > 0) {
                    var brkt;
                    for(bracket in brackets)
                        if(brackets[bracket].bracket_id === i && !brackets[bracket].open)
                            brkt = brackets[bracket];
                    err('Missing close bracket. Expected "'+brkt+'"!');
                }
                   
            if(tree)
                return output;
            
            return this.parseTree(output, subs);

        };
        
        /**
         * Reads a string into an array of Symbols and operators
         * @param {Symbol} symbol
         * @returns {Array}
         */
        this.toObject = function(expression_string) {
            var output = [[]], //the first one is the parent
                e = expression_string.split(' ').join(''), //remove spaces
                func_stack = [],
                lp = 0,
                target = output[0],
                token;
            var push = function(token) {
                if(token !== '')
                    target.push(new Symbol(token));
            };
            //start the conversion
            for(var i=0, l=e.length; i<l; i++) {
                var ch = e.charAt(i);
                if(ch in operators) {
                    token = e.substring(lp, i);
                    push(token);
                    target.push(ch);
                    lp = i+1;
                }
                else if(ch in brackets) { 
                    var bracket = brackets[ch];
                    if(bracket.open) {
                        //we may be dealing with a function so make 
                        func_stack.push(e.substring(lp, i));
                        target = []; //start a new scope
                        output.push(target); //add it to the chain
                        lp = i+1;    
                    }
                    else {
                        //we have a close bracket
                        token = e.substring(lp, i); //grab the token
                        push(token);
                        var o = output.pop(), //close the scope
                            f = func_stack.pop(), //grab the matching function
                            r;
                        //is it a function?
                        if(f in functions) 
                            r = _.symfunction(f, o); 
                        else if(f === '') {
                            r = o;
                            r.type = bracket.type;
                        }
                        else 
                            r = f;
                        //point to the correct target
                        target = output[output.length-1];
                        target.push(r);
                        lp = i+1; 
                    }
                }
            }
            
            push(e.substring(lp, i)); //insert the last token

            return output[0];
        };
        
        var getDx = function(arr) {
            var dx = [], e;
            for(var i=0, l=arr.length; i<l; i++) {
                e = arr.pop();
                if(e === ',')
                    return dx;
                dx.push(e);
            }
        };

        var chunkAtCommas = function(arr){
            var j, k = 0, chunks = [[]];
            for (var j = 0, l=arr.length; j<l; j++){
                if (arr[j] === ',') {
                    k++;
                    chunks[k] = [];
                } else {
                    chunks[k].push(arr[j]);
                }
            }
            return chunks;
        }
        
        var rem_brackets = function(str) {
            return str.replace(/^\\left\((.+)\\right\)$/g, function(str, a) {
                if(a) return a;
                return str;
            });
        };
        
        this.toTeX = function(expression_or_obj) { 
            var obj = typeof expression_or_obj === 'string' ? this.toObject(expression_or_obj) : expression_or_obj,
                TeX = [];
            
            if(isArray(obj)) { 
                var nobj = [], a, b, c;
                //first handle ^
                for(var i=0; i<obj.length; i++) {
                    a = obj[i];
                    
                    if(obj[i+1] === '^') {
                        b = obj[i+2];
                        nobj.push(LaTeX.braces(this.toTeX([a]))+'^'+LaTeX.braces(this.toTeX([b])));
                        i+=2;
                    }
                    else
                        nobj.push(a);
                }
                obj = nobj;
            }

            
            for(var i=0, l=obj.length; i<l; i++) {
                var e = obj[i];
                //convert * to cdot
                if(e === '*')
                    e = '\\cdot';
                
                if(isSymbol(e)) {
                    if(e.group === FN) {
                        var fname = e.fname, f;

                        if(fname === SQRT) 
                            f = '\\sqrt'+LaTeX.braces(this.toTeX(e.args));
                        else if(fname === ABS) 
                            f = LaTeX.brackets(this.toTeX(e.args), 'abs');
                        else if(fname === PARENTHESIS) 
                            f = LaTeX.brackets(this.toTeX(e.args), 'parens');
                        else if (fname === 'log10')
                            f = '\\log_{10}\\left( ' + this.toTeX(e.args) + '\\right)';
                        else if(fname === 'integrate') {
                            /* Retrive [Expression, x] */
                            var chunks = chunkAtCommas(e.args);
                            /* Build TeX */
                            var expr = LaTeX.braces(this.toTeX(chunks[0])),
                                dx = this.toTeX(chunks[1]);
                            f = '\\int ' + expr + '\\, d' + dx;
                        }
                        else if (fname === 'defint') {
                            var chunks = chunkAtCommas(e.args),
                                expr = LaTeX.braces(this.toTeX(chunks[0])),
                                dx = this.toTeX(chunks[1]),
                                lb = this.toTeX(chunks[2]),
                                ub = this.toTeX(chunks[3]);
                            f = '\\int\\limits_{'+lb+'}^{'+ub+'} '+expr+'\\, d'+dx;

                        }
                        else if(fname === 'diff') {
                            var chunks = chunkAtCommas(e.args);
                            var dx = '', expr = LaTeX.braces(this.toTeX(chunks[0]));
                            /* Handle cases: one argument provided, we need to guess the variable, and assume n = 1 */
                            if (chunks.length == 1){
                                var vars = [];
                                for (j = 0; j < chunks[0].length; j++){
                                    if (chunks[0][j].group === 3) {
                                        vars.push(chunks[0][j].value);
                                    }
                                }
                                vars = vars.sort();
                                dx = vars.length > 0 ? ('\\frac{d}{d ' + vars[0] + '}') : '\\frac{d}{d x}';
                            }
                            /* If two arguments, we have expression and variable, we assume n = 1 */ 
                            else if (chunks.length == 2){
                                dx = '\\frac{d}{d ' + chunks[1] + '}';
                            }
                            /* If we have more than 2 arguments, we assume we've got everything */
                            else {
                                dx = '\\frac{d^{' + chunks[2] + '}}{d ' + this.toTeX(chunks[1]) + '^{' + chunks[2] + '}}';
                            }

                            f = dx + '\\left(' + expr + '\\right)';

                        }
                        else if (fname === 'sum' || fname === 'product') {
                            // Split e.args into 4 parts based on locations of , symbols.
                            var argSplit = [[], [], [], []], j = 0, i;
                            for (i = 0; i < e.args.length; i++){
                                if (e.args[i] === ','){
                                    j++;
                                    continue;
                                } 
                                argSplit[j].push(e.args[i]);
                            }
                            // Then build TeX string.
                            f = (fname==='sum'?'\\sum_':'\\prod_')+LaTeX.braces(this.toTeX(argSplit[1])+' = '+this.toTeX(argSplit[2]));
                            f += '^'+LaTeX.braces(this.toTeX(argSplit[3])) + LaTeX.braces(this.toTeX(argSplit[0]));
                        }
                        else if(fname === FACTORIAL || fname === DOUBLEFACTORIAL) 
                            f = this.toTeX(e.args) + (fname === FACTORIAL ? '!' : '!!');
                        else  {
                            f = '\\mathrm'+LaTeX.braces(fname.replace(/_/g, '\\_')) + LaTeX.brackets(this.toTeX(e.args), 'parens');
                        }
                            
                        TeX.push(f);
                    } 
                    else
                        TeX.push(LaTeX.latex(e));
                }
                else if(isArray(e)) { 
                    TeX.push(LaTeX.brackets(this.toTeX(e)));
                }
                else {
                    if(e === '/') 
                        TeX.push(LaTeX.frac(rem_brackets(TeX.pop()), rem_brackets(this.toTeX([obj[++i]]))));
                    else
                        TeX.push(e);
                }
            }
            return TeX.join(' ');
        };

        /////////// ********** FUNCTIONS ********** ///////////
        /* Although parens is not a "real" function it is important in some cases when the 
         * symbol must carry parenthesis. Once set you don't have to worry about it anymore
         * as the parser will get rid of it at the first opportunity
         */
        function parens(symbol) {
            if(Settings.PARSE2NUMBER) {
                return symbol;
            }
            return _.symfunction('parens', [symbol]);
        }
        
        function abs(symbol) { 
            if(symbol.multiplier.lessThan(0)) symbol.multiplier.negate();
            if(symbol.isImaginary()) {
                var re = symbol.realpart();
                var im = symbol.imagpart();
                if(re.isConstant() && im.isConstant())
                    return sqrt(_.add(_.pow(re, new Symbol(2)), _.pow(im, new Symbol(2))));
            }
            else if(isNumericSymbol(symbol) || even(symbol.power)) {
                return symbol;
            }
            if(symbol.isComposite()) {
                var ms = [];
                symbol.each(function(x) {
                    ms.push(x.multiplier);
                });
                var gcd = Math2.QGCD.apply(null, ms);
                if(gcd.lessThan(0)) {
                    symbol.multiplier = symbol.multiplier.multiply(new Frac(-1));
                    symbol.distributeMultiplier();
                }
            }
            return _.symfunction(ABS, [symbol]);
        }
        /**
         * The factorial functions
         * @param {Symbol} symbol
         * @return {Symbol)
         */
        function factorial(symbol) {
            var retval;
            if(Settings.PARSE2NUMBER && symbol.isConstant()) {
                if(isInt(symbol)) 
                    retval = Math2.bigfactorial(symbol);
                else
                    retval = Math2.gamma(symbol.multiplier.toDecimal()+1);
                
                return bigConvert(retval);
            }
            return _.symfunction(FACTORIAL, [symbol]);
        };
        /**
         * The mod function
         * @param {Symbol} symbol1
         * @param {Symbol} symbol2
         * @returns {Symbol}
         */
        function mod(symbol1, symbol2) {
            if(symbol1.isConstant() && symbol2.isConstant()) {
                var retval = new Symbol(1);
                retval.multiplier = retval.multiplier.multiply(symbol1.multiplier.mod(symbol2.multiplier));
                return retval;
            }
            //try to see if division has remainder of zero
            var r = _.divide(symbol1.clone(), symbol2.clone());
            if(isInt(r))
                return new Symbol(0);
            return _.symfunction('mod', [symbol1, symbol2]);
        }
        /**
         * A branghing function
         * @param {Boolean} condition
         * @param {Symbol} a
         * @param {Symbol} b
         * @returns {Symbol}
         */
        function IF(condition, a, b) { 
            if(typeof condition !== 'boolean')
                if(isNumericSymbol(condition))
                    condition = !!Number(condition);
            if(condition) 
                return a;
            return b;
        }
        /**
         * The square root function
         * @param {Symbol} symbol
         * @returns {Symbol}
         */
        function sqrt(symbol) { 
            if(symbol.fname === '' && symbol.power.equals(1))
                symbol = symbol.args[0];
            
            if(Settings.PARSE2NUMBER && symbol.isConstant() && !symbol.multiplier.lessThan(0)) 
                return new Symbol(Math.sqrt(symbol.multiplier.toDecimal()));
            
            var img, retval, 
                isConstant = symbol.isConstant();
        
            if(symbol.group === CB && symbol.isLinear()) {
                var m = sqrt(Symbol(symbol.multiplier));
                for(var s in symbol.symbols) {
                    var x = symbol.symbols[s];
                    m = _.multiply(m, sqrt(x));
                }

                retval = m;
            }
            //if the symbol is already sqrt then it's that symbol^(1/4) and we can unwrap it
            else if(symbol.fname === SQRT) { 
                var s = symbol.args[0];
                s.setPower(symbol.power.multiply(new Frac(0.25)));
                retval = s;
            }
            //if the symbol is a fraction then we don't keep can unwrap it. For instance
            //no need to keep sqrt(x^(1/3))
            else if(!symbol.power.isInteger()) { 
                symbol.setPower(symbol.power.multiply(new Frac(0.5)));
                retval = symbol;
            }
            else { 
                //if the symbols is imagary then we place in the imaginary part. We'll return it 
                //as a product
                if(isConstant && symbol.multiplier.lessThan(0)) {
                    img = Symbol.imaginary();
                    symbol.multiplier = symbol.multiplier.abs();
                }

                var q = symbol.multiplier.toDecimal(),
                    qa = Math.abs(q),
                    t = Math.sqrt(qa);

                var m;
                //it's a perfect square so take the square
                if(isInt(t)) { 
                    m = new Symbol(t);
                }
                else if(isInt(q)) { 
                    var factors = Math2.ifactor(q);
                    var tw = 1;
                    for(var x in factors) {
                        var n = factors[x],
                            nn = (n - (n%2)); //get out the whole numbers
                        if(nn) { //if there is a whole number ...
                            var w = Math.pow(x, nn);
                            tw *= Math.pow(x, nn/2); //add to total wholes
                            q /= w; //reduce the number by the wholes
                        }
                    }
                    m = _.multiply(_.symfunction(SQRT, [new Symbol(q)]), new Symbol(tw));
                }
                else {
                    var n = symbol.multiplier.num.toString(),
                        d = symbol.multiplier.den.toString(),
                        sqrtN = Math.sqrt(n),
                        sqrtD = Math.sqrt(d);
                
                    m = _.multiply(
                            n === '1' ? new Symbol(1) : isInt(sqrtN) ? new Symbol(sqrtN) : _.symfunction(SQRT, [new Symbol(n)]), 
                            d === '1' ? new Symbol(1) : isInt(sqrtD) ? new Symbol(sqrtD).invert() : _.symfunction(SQRT, [new Symbol(d)]).invert()
                    );
                }

                
                //strip the multiplier since we already took the sqrt
                symbol = symbol.toUnitMultiplier(true);
                //if the symbol is one just return one and not the sqrt function
                if(symbol.isOne()) {
                    retval = symbol;
                }
                else if(even(symbol.power.toString())) { 
                    //just raise it to the 1/2
                    retval = _.pow(symbol.clone(), new Symbol(0.5));
                }
                else { 
                    retval = _.symfunction(SQRT, [symbol]);
                }

                if(m) retval = _.multiply(m, retval);

                if(img) retval = _.multiply(img, retval);
            }

            return retval;
        }
        
        /**
         * 
         * @param {Symbol} num - the number being raised
         * @param {Symbol} p - the exponent
         * @param {type} prec - the precision wanted
         * @param {bool} asbig - true if a bigDecimal is wanted
         * @returns {Symbol}
         */
        //TODO: this method needs serious optimization
        function nthroot(num, p, prec, asbig) {
            prec = prec || 25;
            if(!isSymbol(p))
                p = _.parse(p);
            if(isInt(num) && p.isConstant()) {
                var sign = num.sign(),
                    x;
                num = abs(num); //remove the sign
                var idx = num+'-'+p;
                if(idx in Settings.CACHE.roots) {
                    x = new bigInt(Settings.CACHE.roots[idx]);
                    if(!even(p))
                        x = x.multiply(sign);
                }
                else {
                    if(num < 18446744073709551616) //2^64
                        x = Frac.create(Math.pow(num, p));
                    else
                        x = Math2.nthroot(num, p);
                }
                    
                if(asbig)
                    return x;
                return x.toDecimal(prec);
            }
            
            return _.symfunction('nthroot', arguments);
        }
          
        this.nthroot = nthroot;
        
        function pfactor(symbol) { 
            //Fix issue #298
            if(symbol.equals(Math.PI))
                return new Symbol(Math.PI);
            //evaluate the symbol to merge constants
            symbol = evaluate(symbol.clone());
            
            
            if(symbol.isConstant()) {
                var retval = new Symbol(1);
                var m = symbol.toString();
                if(isInt(m)) { 
                    var factors = Math2.ifactor(m);
                    for(var factor in factors) {
                        var p = factors[factor];
                        retval = _.multiply(retval, _.symfunction('parens', [new Symbol(factor).setPower(new Frac(p))]));
                    }
                }
                else {
                    var n = pfactor(new Symbol(symbol.multiplier.num));
                    var d = pfactor(new Symbol(symbol.multiplier.den));
                    retval = _.multiply(_.symfunction('parens', [n]), _.symfunction('parens', [d]).invert());
                }
            }
            else 
                retval = _.symfunction('pfactor', arguments);
            return retval;
        }
        
        /**
         * Get's the real part of a complex number. Return number if real
         * @param {Symbol} symbol
         * @returns {Symbol}
         */
        function realpart(symbol) {
            return symbol.realpart();
        }
        
        /**
         * Get's the imaginary part of a complex number
         * @param {Symbol} symbol
         * @returns {Symbol}
         */
        function imagpart(symbol) {
            return symbol.imagpart();
        }
        
        /**
         * Computes the conjugate of a complex number
         * @param {Symbol} symbol
         * @returns {Symbol}
         */
        function conjugate(symbol) {
            var re = symbol.realpart();
            var im = symbol.imagpart();
            return _.add(re, _.multiply(im.negate(), Symbol.imaginary()));
        }
        
        /**
         * Returns the arugment of a complex number
         * @param {Symbol} symbol
         * @returns {Symbol}
         */
        function arg(symbol) {
            var re = symbol.realpart(); 
            var im = symbol.imagpart(); 
            if(re.isConstant() && im.isConstant())
                return Math.atan2(im, re);
            return _.symfunction('atan2', [im, re]);
        }
        
        /**
         * Returns the polarform of a complex number
         * @param {Symbol} symbol
         * @returns {Symbol}
         */
        function polarform(symbol) {
            var re = symbol.realpart(); 
            var im = symbol.imagpart(); 
            var k = sqrt(_.add(_.pow(re, new Symbol(2)), _.pow(im, new Symbol(2))));
            var e = _.parse(format('e^({0}*atan(({1})/({2})))', Settings.IMAGINARY, im, re));
            return _.multiply(k, e);
        }
        
        /**
         * Returns the rectangular form of a complex number
         * @param {Symbol} symbol
         * @returns {Symbol}
         */
        function rectform(symbol) {
            
        }

        function symMinMax(f, args) {
            args.map(function(x) {
                x.numVal = evaluate(x).multiplier;
            });
            var l, a, b, a_val, b_val;
            while(true) {
                l = args.length;
                if(l < 2) return args[0];
                a = args.pop();
                b = args[l-2];
                if(f === 'min' ? a.numVal < b.numVal : a.numVal > b.numVal) {
                    args.pop();
                    args.push(a);
                }
            } 
        }
        
        /**
         * Returns maximum of a set of numbers
         * @returns {Symbol}
         */
        function max() {
            var args = [].slice.call(arguments);
            if(allSame(args))
                return args[0];
            if(allNumbers(args))
                return new Symbol(Math.max.apply(null, args));
            if(Settings.SYMBOLIC_MIN_MAX && allConstants(args)) 
                return symMinMax('max', args);
            return _.symfunction('max', args);
        }
        
        /**
         * Returns minimum of a set of numbers
         * @returns {Symbol}
         */
        function min() {
            var args = [].slice.call(arguments);
            if(allSame(args))
                return args[0];
            if(allNumbers(args))
                return new Symbol(Math.min.apply(null, args));
            if(Settings.SYMBOLIC_MIN_MAX && allConstants(args)) 
                return symMinMax('min', args);
            return _.symfunction('min', args);
        }
        
        /**
         * Returns the sign of a number
         * @param {Symbol} x
         * @returns {Symbol}
         */
        function sign(x) {
            if(x.isConstant(true))
                return new Symbol(Math.sign(evaluate(x)));
            return _.symfunction('sign', arguments);
        }
        
        function sort(symbol, opt) {
            opt = opt ? opt.toString() : 'asc';
            var getval = function(e) {
                if(e.group === FN) {
                    if(e.fname === '')
                        return getval(e.args[0]);
                    return e.fname;
                }
                
                return e.value;
            };
            var symbols = symbol.collectSymbols();
            return new Vector(symbols.sort(function(a, b) {
                var aval = getval(a),
                    bval = getval(b);
                if(opt === 'desc')
                    return bval - aval;
                return aval - bval;
            }));
        }
        
        /**
         * The log function
         * @param {Symbol} symbol
         * @param {Symbol} base
         * @returns {Symbol}
         */
        function log(symbol, base) { 
            var retval;

            //log(0) is undefined so complain
            if(symbol.equals(0)) {
                throw new UndefinedError('log(0) is undefined!');
            }
            
            //deal with imaginary values
            if(symbol.isImaginary()) {
                var a = format('log(sqrt(({0})^2+({1})^2))-({2})*atan2(({1}),({0}))', symbol.imagpart(), symbol.realpart(), Settings.IMAGINARY),
                    b = format('({0})*PI/2', Settings.IMAGINARY);

                return _.add(_.parse(a), _.parse(b));
            }
            
            if(symbol.isConstant() && typeof base !== 'undefined' && base.isConstant()) {
                /*
                var log_sym = Math2.bigLog(symbol.multiplier);
                var log_base = Math2.bigLog(base.multiplier);
                retval = new Symbol(log_sym.divide());
                */
                var log_sym = Math.log(symbol);
                var log_base = Math.log(base);
                retval = new Symbol(log_sym/log_base);
            }
                
            else if(symbol.group === EX && symbol.power.multiplier.lessThan(0) || symbol.power.toString() === '-1') {
                symbol.power.negate(); 
                //move the negative outside but keep the positive inside :)
                retval = log(symbol).negate();
            } 
            else if(symbol.value === 'e' && symbol.multiplier.equals(1)) {
                var p = symbol.power;
                retval = isSymbol(p) ? p : new Symbol(p); 
            }
            else if(symbol.group === FN && symbol.fname === 'exp') {
                var s = symbol.args[0];
                if(symbol.multiplier.equals(1)) retval = _.multiply(s, new Symbol(symbol.power));
                else retval = _.symfunction('log',[symbol]);
            }
            else if(Settings.PARSE2NUMBER && isNumericSymbol(symbol)) {
                var img_part;
                if(symbol.multiplier.lessThan(0)) {
                    symbol.negate();
                    img_part = _.multiply(new Symbol(Math.PI), new Symbol('i'));
                }
                retval = new Symbol(Math.log(symbol.multiplier.toDecimal()));
                if(img_part) retval = _.add(retval, img_part);
            }
            else { 
                var s;
                if(!symbol.power.equals(1)) {
                    s = symbol.group === EX ? symbol.power : new Symbol(symbol.power);
                    symbol.toLinear(); 
                }
                //log(a,a) = 1 since the base is allowed to be changed. 
                //This was pointed out by Happypig375 in issue #280
                if(arguments.length > 1 && allSame(arguments))
                    retval = new Symbol(1);
                else
                    retval = _.symfunction('log', arguments); 
                
                if(s) retval = _.multiply(s, retval);
            }
            return retval;
        }

        /**
         * Round a number up to s decimal places
         * @param {Number} x
         * @param {int} s - the number of decimal places
         * @returns {undefined}
         */
        function round(x, s) {
            var sIsConstant = s && s.isConstant() || typeof s === 'undefined';
            if(x.isConstant() && sIsConstant) {
                var v, e, exp, retval;
                v = x;
                //round the coefficient of then number but not the actual decimal value
                //we know this because a negative number was passed
                if(s && s.lessThan(0)) {
                    s = abs(s);
                    //convert the number to exponential form
                    e = Number(x).toExponential().toString().split('e');
                    //point v to the coefficient of then number
                    v = e[0];
                    //set the expontent
                    exp = e[1];
                }
                //round the number to the requested precision
                retval = new Symbol(Utils.round(v, Number(s||0)));
                //if there's a exponent then put it back
                return _.multiply(retval, _.pow(new Symbol(10), new Symbol(exp || 0)))
            }
                
            
            return _.symfunction('round', arguments); 
        }
        
        /**
         * Gets the quadrant of the trig function
         * @param {Frac} m
         * @returns {Int}
         */
        function getQuadrant(m) {
            var v = m % 2, quadrant;
            
            if(v < 0) v = 2+v; //put it in terms of pi
            
            if(v >= 0 && v <= 0.5) quadrant = 1;
            else if(v > 0.5 && v <= 1) quadrant = 2;
            else if(v > 1 && v <= 1.5) quadrant = 3;
            else quadrant = 4;
            return quadrant;
        }

        /*
         * Serves as a bridge between numbers and bigNumbers
         * @param {Frac|Number} n
         * @returns {Symbol} 
         */
        function bigConvert(n) { 
            if(!isFinite(n)){
                var sign = Math.sign(n);
                var r = new Symbol(String(Math.abs(n)));
                r.multiplier = r.multiplier.multiply(new Frac(sign));
                return r;
            }
            if(isSymbol(n))
                return n;
            if(typeof n === 'number') {
                try {
                    n = Frac.simple(n);
                }
                catch(e) {
                    n = new Frac(n);
                }
            }
                
            var symbol = new Symbol(0);
            symbol.multiplier = n;
            return symbol;
        };
        
        function clean(symbol) {
            // handle functions with numeric values
            // handle denominator within denominator
            // handle trig simplifications
            var g = symbol.group, retval;
            //Now let's get to work
            if(g === CP) {
                var num = symbol.getNum(),
                    den = symbol.getDenom() || new Symbol(1),
                    p = Number(symbol.power),
                    factor = new Symbol(1);
                if(Math.abs(p) === 1) {
                    den.each(function(x) {
                        if(x.group === CB) {
                            factor = _.multiply(factor, clean(x.getDenom()));
                        }
                        else if(x.power.lessThan(0)) {
                            factor = _.multiply(factor, clean(x.clone().toUnitMultiplier()));
                        }
                    });

                    var new_den = new Symbol(0);
                    //now divide out the factor and add to new den
                    den.each(function(x) {
                        new_den = _.add(_.divide(x, factor.clone()), new_den);
                    });
                    
                    factor.invert(); //invert so it can be added to the top
                    var new_num;
                    if(num.isComposite()) { 
                        new_num = new Symbol(0);
                        num.each(function(x){
                            new_num = _.add(_.multiply(clean(x), factor.clone()), new_num);
                        });
                    }
                    else
                        new_num = _.multiply(factor, num);
                    
                    retval = _.divide(new_num, new_den);
                }
            }
            else if(g === CB) { 
                retval = new Symbol(1);
                symbol.each(function(x) { 
                    retval = _.multiply(retval, _.clean(x));
                });
            }
            else if(g === FN) {
                if(symbol.args.length === 1 && symbol.args[0].isConstant())
                    retval = block('PARSE2NUMBER', function() {
                        return _.parse(symbol);
                    }, true);
            }
            
            if(!retval)
                retval = symbol;
            
            return retval;
        }
        
        /**
         * Expands a symbol
         * @param symbol
         */
        function expand(symbol) { 
            if(!symbol.symbols) return symbol; //nothing to do
            var original = symbol.clone(); 
            try {
                var p = symbol.power,
                    m = symbol.multiplier,
                    pn = Number(p);
                
                if(!symbol.symbols) 
                    return symbol;

                //expand all the symbols
                for(var s in symbol.symbols) {
                    var x = symbol.symbols[s];
                    symbol.symbols[s] = expand(x);
                }
                symbol = _.parse(symbol);

                if(isInt(p) && pn > 0 && symbol.isComposite()) { 
                    //leave original untouched
                    symbol = symbol.toLinear().toUnitMultiplier();
                    var result = symbol.clone();

                    for(var i=0; i<pn-1; i++) {
                        var t = new Symbol(0); 
                        for(var s in symbol.symbols) {
                            var x = symbol.symbols[s];
                            for(var s2 in result.symbols) {
                                var y = result.symbols[s2];
                                var r = _.expand(_.multiply(x.clone(), y.clone())),
                                    rp = Number(r.power);
                                if(r.group === CB && rp !== 1 || r.group === PL && rp !== 1) r = expand(r);
                                t = _.add(t, r);
                            }
                        }
                        result = t;
                    }

                    //put back the multiplier
                    if(!m.equals(1)) {
                        for(var s in result.symbols) {
                            var x = result.symbols[s];
                            x.multiplier = x.multiplier.multiply(m);
                            if(x.isComposite())
                                x.distributeMultiplier();
                            symbol.symbols[s] = x;
                        }
                    }

                    return result;
                }
                else if(symbol.group === CB) { 
                    //check if the symbol has composites
                    var hascomposites = false, sp = symbol.power;
                    for(var x in symbol.symbols) {
                        var sub = symbol.symbols[x];
                        if(sub.isComposite()) {
                            hascomposites = true;
                            break;
                        }

                        if(isSymbol(sub.power) || isSymbol(sp)) {
                            sub.power = _.multiply(sub.power, Symbol(sp));
                            sub.group = EX;
                        }
                        else sub.power = sub.power.multiply(sp);
                    }
                    
                    symbol.toLinear();

                    //I'm going to be super lazy here and take the easy way out. TODO: do this without re-parsing
                    symbol = _.parse(symbol.text());

                    if(!hascomposites) 
                        return symbol; //nothing to do here

                    var result = new Symbol(0);
                    var composites = [],
                        non_composites = new Symbol(symbol.multiplier);

                    //sort them out
                    for(var s in symbol.symbols) {
                        var x = symbol.symbols[s];
                        if(x.group === EX)
                            continue;
                        if(x.isComposite()) {
                            var p = x.power, isDenom = false;;
                            if(isInt(p)) {
                                if(p < 0) {
                                    x.power.negate();
                                    isDenom = true;
                                }
                            }

                            if(isDenom) {
                                x.power.negate();
                                non_composites = _.multiply(non_composites, x);
                            }
                            else composites.push(x);
                        }
                        else non_composites = _.multiply(non_composites, x);
                    }
                    //multiply out the remainder
                    var l = composites.length;
                        //grab the first symbol since we'll loop over that one to begin
                    result = composites[0];
                    for(var i=1; i<l; i++) {
                        var t = new Symbol(0);
                        var s = composites[i];
                        for(var s1 in result.symbols) {
                            var x = result.symbols[s1];
                            for(var s2 in s.symbols) {
                                var y = s.symbols[s2];
                                var temp = _.multiply(x.clone(),y.clone());
                                t = _.add(t, temp);
                            }
                        }
                        result = t;
                    }

                    var finalResult = new Symbol(0);
                    //put back the multiplier
                    for(var s in result.symbols) {
                        var x = result.symbols[s];
                        finalResult = _.add(finalResult, expand(_.multiply(non_composites, x)));
                    }

                    symbol = finalResult;
                }
            }
            catch(e){ return original; }
            
            return symbol;
        }
        
        function imatrix(n) {
            return Matrix.identity(n);
        }
        
        function vecget(vector, index) {
            return vector.elements[index];
        }
        
        function vecset(vector, index, value) {
            vector.elements[index] = value;
            return vector;
        }
        
        function matget(matrix, i, j) {
            return matrix.elements[i][j];
        }
        
        function matgetrow(matrix, i) {
            return new Matrix(matrix.elements[i]);
        }
        
        function matsetrow(matrix, i, x) {
            if(matrix.elements[i].length !== x.elements.length)
                throw new Error('Matrix row must match row dimensions!');
            var M = matrix.clone();
            M.elements[i] = x.clone().elements;
            return M;
        }
        
        function matgetcol(matrix, col_index) {
            col_index = Number(col_index);
            var M = Matrix.fromArray([]);
            matrix.each(function(x, i, j) {
                if(j === col_index) {
                    M.elements.push([x.clone()]);
                }
            });
            return M;
        }
        
        function matsetcol(matrix, j, col) {
            j = Number(j);
            if(matrix.rows() !== col.elements.length)
                throw new Error('Matrix columns must match number of columns!');
            col.each(function(x, i) {
               matrix.set(i-1, j, x.elements[0].clone());
            });
            return matrix;
        }
        
        
        function matset(matrix, i, j, value) {
            matrix.elements[i][j] = value;
            return matrix;
        }
        
        //link this back to the parser
        this.expand = expand;
        this.clean = clean;
        
        //the constructor for vectors
        function vector() {
            return new Vector([].slice.call(arguments));
        }
        
        //the constructor for matrices
        function matrix() {
            return Matrix.fromArray(arguments);
        }
        
        function determinant(symbol) {
            if(isMatrix(symbol)) {
                return symbol.determinant();
            }
            return symbol;
        }
        
        function size(symbol) {
            if(isMatrix(symbol))
                return [new Symbol(symbol.cols()), new Symbol(symbol.rows())];
            err('size expects a matrix or a vector');
        }
        
        function dot(vec1, vec2) {
            if(isVector(vec1) && isVector(vec2)) return vec1.dot(vec2);
            err('function dot expects 2 vectors');
        }
        
        function cross(vec1, vec2) {
            if(isVector(vec1) && isVector(vec2)) return vec1.cross(vec2);
            err('function cross expects 2 vectors');
        }
        
        function transpose(mat) {
            if(isMatrix(mat)) return mat.transpose();
            err('function transpose expects a matrix');
        }
        
        function invert(mat) {
            if(isMatrix(mat)) return mat.invert();
            err('invert expects a matrix');
        }
        
        function testSQRT(symbol) { 
            //wrap the symbol in sqrt. This eliminates one more check down the line.
            if(!isSymbol(symbol.power) && symbol.power.absEquals(0.5)) { 
                var sign = symbol.power.sign();
                //don't devide the power directly. Notice the use of toString. This makes it possible
                //to use a bigNumber library in the future
                return sqrt(symbol.group === P ? new Symbol(symbol.value) : symbol.toLinear()).setPower(new Frac(sign));
            }
            return symbol;
        }
        
        //try to reduce a symbol by pulling its power
        function testPow(symbol) { 
            if(symbol.group === P) {
                var v = symbol.group === N ? symbol.multiplier.toDecimal() : symbol.value,
                    fct = primeFactors(v)[0],
                    n = new Frac(Math.log(v)/Math.log(fct)),
                    p = n.multiply(symbol.power); 
                //we don't want a more complex number than before 
                if(p.den > symbol.power.den) return symbol;

                if(isInt(p)) symbol = Symbol(Math.pow(fct, p));
                else symbol = new Symbol(fct).setPower(p);
            }

            return symbol;
        }

        //extended functions. Because functions like log aren't directly 
        //stored in an object, it's difficult to find out about them unless you know of them 
        //outside of the library. This serves as registry. That's all.
        this.ext = {
            log: log,
            sqrt: sqrt,
            abs: abs,
            vector: vector,
            matrix: matrix,
            parens: parens,
            determinant: determinant,
            dot: dot,
            invert: invert,
            transpose: transpose
        };
        
        //The loader for functions which are not part of Math2
        this.mapped_function = function() { 
            var subs = {},
                params = this.params;
            for(var i=0; i<params.length; i++) 
                subs[params[i]] = arguments[i];
            
            return _.parse(this.body, subs);
        };
        
        /**
         * Adds two symbols
         * @param {Symbol} a
         * @param {Symbol} b
         * @returns {Symbol}
         */
        this.add = function(a, b) {  
            var aIsSymbol = isSymbol(a),
                bIsSymbol = isSymbol(b);
            //we're dealing with two symbols
            if(aIsSymbol && bIsSymbol) { 
                //handle Infinity
                //https://www.encyclopediaofmath.org/index.php/Infinity
                if(a.isInfinity || b.isInfinity) {
                    var aneg = a.multiplier.lessThan(0),
                        bneg = b.multiplier.lessThan(0);
                
                    if(a.isInfinity && b.isInfinity && aneg !== bneg) {
                        throw new UndefinedError('('+a+')+('+b+') is not defined!');
                    }
                    
                    var inf = Symbol.infinity();
                    if(bneg)
                        inf.negate();
                    return inf;
                }
                
                if(a.isComposite() && a.isLinear() && b.isComposite() && b.isLinear()) { 
                    a.distributeMultiplier();
                    b.distributeMultiplier();
                }
                //no need to waste time on zeroes
                if(a.multiplier.equals(0)) return b;
                if(b.multiplier.equals(0)) return a;

                if(a.isConstant() && b.isConstant() && Settings.PARSE2NUMBER) {
                    return new Symbol(a.multiplier.add(b.multiplier).valueOf());
                }

                var g1 = a.group,
                    g2 = b.group,
                    ap = a.power.toString(),
                    bp = b.power.toString();
                
                //always keep the greater group on the left. 
                if(g1 < g2 || (g1 === g2 && ap > bp && bp > 0)) return this.add(b, a);
                
                /*note to self: Please don't forget about this dilemma ever again. In this model PL and CB goes crazy
                 * because it doesn't know which one to prioritize. */
                //correction to PL dilemma
                if(g1 === CB && g2 === PL && a.value === b.value) { 
                    //swap
                    var t = a; a = b; b = t;
                    g1 = a.group; g2 = b.group; ap = a.power.toString(); bp = b.power.toString();
                }

                var powEQ = ap === bp,
                    v1 = a.value,
                    v2 = b.value,
                    aIsComposite = a.isComposite(),
                    bIsComposite = b.isComposite(),
                    h1, h2, result;

                if(aIsComposite) h1 = text(a, 'hash');
                if(bIsComposite) h2 = text(b, 'hash');
                
                if(g1 === CP && g2 === CP && b.isLinear() && !a.isLinear() && h1 !== h2) {
                    return this.add(a, b);
                }   

                //PL & PL should compare hashes and not values e.g. compare x+x^2 with x+x^3 and not x with x
                if(g1 === PL && g2 === PL) { 
                    v1 = h1; v2 = h2;
                }

                var PN = g1 === P && g2 === N,
                    PNEQ = a.value === b.multiplier.toString(),
                    valEQ = (v1 === v2 || h1 === h2 && !h1 === undefined || (PN && PNEQ));

                //equal values, equal powers
                if(valEQ && powEQ && g1 ===  g2) { 
                    //make sure to convert N to something P can work with
                    if(PN) b = b.convert(P);//CL

                    //handle PL
                    if(g1 === PL && (g2 === S || g2 === P)) { 
                        a.distributeMultiplier();
                        result = a.attach(b);
                    }
                    else {
                        result = a;//CL
                        if(a.multiplier.isOne() && b.multiplier.isOne() && g1 === CP && a.isLinear() && b.isLinear()) {
                            for(var s in b.symbols) {
                                var x = b.symbols[s];
                                result.attach(x);
                            }
                        }
                        else result.multiplier = result.multiplier.add(b.multiplier);
                    }
                }
                //equal values uneven powers
                else if(valEQ && g1 !== PL) { 
                    result = Symbol.shell(PL).attach([a, b]);
                    //update the hash
                    result.value = g1 === PL ? h1 : v1;
                }
                else if(aIsComposite && a.isLinear()) { 
                    var canIterate = g1 === g2,
                        bothPL = g1 === PL && g2 === PL; 

                    //we can only iterate group PL if they values match
                    if(bothPL) canIterate = a.value === b.value;
                    //distribute the multiplier over the entire symbol
                    a.distributeMultiplier();

                    if(b.isComposite() && b.isLinear() && canIterate) {
                        b.distributeMultiplier();
                        //CL
                        for(var s in b.symbols) {
                            var x = b.symbols[s];
                            a.attach(x);
                        }
                        result = a; 
                    }
                    //handle cases like 2*(x+x^2)^2+2*(x+x^2)^3+4*(x+x^2)^2
                    else if(bothPL && a.value !== h2 || g1 === PL && !valEQ) {
                        result = Symbol.shell(CP).attach([a, b]);
                        result.updateHash();

                    }
                    else { 
                        result = a.attach(b);
                    }
                }
                else { 
                    if(g1 === FN && a.fname === SQRT && g2 !== EX && b.power.equals(0.5)) { 
                        var m = b.multiplier.clone();
                        b = sqrt(b.toUnitMultiplier().toLinear());
                        b.multiplier = m;
                    }
                    //fix for issue #3 and #159
                    if(a.length === 2 && b.length === 2 && even(a.power) && even(b.power)) {
                        result = _.add(expand(a), expand(b));
                    }
                    else {
                        result = Symbol.shell(CP).attach([a, b]);
                        result.updateHash();
                    }  
                }

                if(result.multiplier.equals(0)) result = new Symbol(0);

                //make sure to remove unnecessary wraps
                if(result.length === 1) { 
                    var m = result.multiplier;
                    result = firstObject(result.symbols);
                    result.multiplier = result.multiplier.multiply(m);
                }

                return result;
            }
            else { 
                //keep symbols to the right 
                if(bIsSymbol && !aIsSymbol) { 
                    var t = a; a = b; b = t; //swap
                    t = bIsSymbol; bIsSymbol = aIsSymbol; aIsSymbol = t;
                }
                
                var bIsMatrix = isMatrix(b);
            
                if(aIsSymbol && bIsMatrix) {
                    b.eachElement(function(e) {
                       return _.add(a.clone(), e); 
                    });
                }
                else {
                    if(isMatrix(a) && bIsMatrix) { 
                        b = a.add(b);
                    }
                    else if(aIsSymbol && isVector(b)) {
                        b.each(function(x, i) {
                            i--;
                            b.elements[i] = _.add(a.clone(), b.elements[i]);
                        });
                    }
                    else { 
                        if(isVector(a) && isVector(b)) { 
                            b.each(function(x, i) {
                                i--;
                                b.elements[i] = _.add(a.elements[i], b.elements[i]);
                            });
                        }
                        else if(isVector(a) && isMatrix(b)) { 
                            //try to convert a to a matrix
                            return _.add(b, a);
                        }
                        else if(isMatrix(a) && isVector(b)) {
                            if(b.elements.length === a.rows()) {
                                var M = new Matrix(), l = a.cols();
                                b.each(function(e, i) {
                                    var row = [];
                                    for(var j=0; j<l; j++) { 
                                        row.push(_.add(a.elements[i-1][j].clone(), e.clone()));
                                    }
                                    M.elements.push(row);
                                });
                                return M;
                            }
                            else err('Dimensions must match!');
                        }
                    }
                }
                return b;
            }
                
        };
        
        /**
         * Gets called when the parser finds the - operator. Not the prefix operator. See this.add
         * @param {Symbol} symbol1
         * @param {Symbol} symbol2
         * @returns {Symbol}
         */
        this.subtract = function(a, b) { 
            var aIsSymbol = aIsSymbol = isSymbol(a), 
                bIsSymbol = isSymbol(b), t;
            
            if(aIsSymbol && bIsSymbol) {
                return this.add(a, b.negate());
            }
            else {
                if(bIsSymbol) {
                    t = b; b = a; a = t;
                    aIsSymbol = bIsSymbol;
                }
                if(aIsSymbol && isVector(b)) {
                    b = b.map(function(x) {
                        return _.subtract(x, a.clone());
                    });
                }
                else if(isVector(a) && isVector(b)) {
                    if(a.dimensions() === b.dimensions()) b = a.subtract(b);
                    else _.error('Unable to subtract vectors. Dimensions do not match.');
                }
                else if(isMatrix(a) && isVector(b)) {
                    if(b.elements.length === a.rows()) {
                        var M = new Matrix(), l = a.cols();
                        b.each(function(e, i) {
                            var row = [];
                            for(var j=0; j<l; j++) { 
                                row.push(_.subtract(a.elements[i-1][j].clone(), e.clone()));
                            }
                            M.elements.push(row);
                        });
                        return M;
                    }
                    else err('Dimensions must match!');
                }
                else if(isVector(a) && isMatrix(b)) {
                    var M = b.clone().negate();
                    return _.add(M, a);
                }
                else if(isMatrix(a) && isMatrix(b)) {
                    b = a.subtract(b);
                }
                return b;
            }
        };

        /**
         * Gets called when the parser finds the * operator. See this.add
         * @param {Symbol} a
         * @param {Symbol} b
         * @returns {Symbol}
         */
        this.multiply = function(a, b) { 
            var aIsSymbol = isSymbol(a),
                bIsSymbol = isSymbol(b);
        
            if(aIsSymbol && bIsSymbol) {
                //handle Infinty
                if(a.isInfinity || b.isInfinity) { 
                    if(a.equals(0) || b.equals(0))
                        throw new UndefinedError(a+'*'+b+' is undefined!');
                    if(b.power.lessThan(0))
                        throw new UndefinedError('Infinity/Infinity is not defined!');
                    var sign = a.multiplier.multiply(b.multiplier).sign(),
                        inf = Symbol.infinity();
                    if(a.isConstant() || b.isConstant() || (a.isInfinity && b.isInfinity)) {
                        if(sign < 0)
                            inf.negate();
                        return inf;
                    }
                }
                //the quickies
                if(a.isConstant() && b.isConstant() && Settings.PARSE2NUMBER) {
                    return new Symbol(a.multiplier.multiply(b.multiplier).valueOf());
                }

                //don't waste time
                if(a.isOne()) return b.clone();
                if(b.isOne()) return a.clone();

                if(a.multiplier.equals(0) || b.multiplier.equals(0)) return new Symbol(0);

                if(b.group > a.group && !(b.group === CP)) return this.multiply(b, a);
                //correction for PL/CB dilemma
                if(a.group === CB && b.group === PL && a.value === b.value) { 
                    var t = a; a = b; b = t;//swap
                }

                var g1 = a.group,
                    g2 = b.group,
                    bnum = b.multiplier.num,
                    bden = b.multiplier.den;

                if(g1 === FN && a.fname === SQRT && !b.isConstant() && a.args[0].value === b.value) {
                    //unwrap sqrt
                    var a_pow = a.power;
                    a = a.args[0].clone();
                    a.setPower(new Frac(0.5).multiply(a_pow));
                    g1 = a.group;
                };
                
                var v1 = a.value,
                    v2 = b.value,
                    sign = new Frac(a.multiplier.lessThan(0) ? -1 : 1),
                    //since P is just a morphed version of N we need to see if they relate
                    ONN = (g1 === P && g2 === N && b.multiplier.equals(a.value)),
                    //don't multiply the multiplier of b since that's equal to the value of a
                    m = ONN ? new Frac(1).multiply(a.multiplier).abs() : a.multiplier.multiply(b.multiplier).abs(),
                    result = a.clone().toUnitMultiplier();
                b = b.clone().toUnitMultiplier(true);
                
                //if both are PL then their hashes have to match
                if(v1 === v2 && g1 === PL && g1 === g2) {
                    v1 = a.text('hash');
                    v2 = b.text('hash');
                }

                //same issue with (x^2+1)^x*(x^2+1)
                //EX needs an exception when multiplying because it needs to recognize
                //that (x+x^2)^x has the same hash as (x+x^2). The latter is kept as x
                if(g2 === EX && b.previousGroup === PL && g1 === PL) {
                    v1 = text(a, 'hash', EX);
                }
                

                if((v1 === v2 || ONN) && !(g1 === PL && (g2 === S || g2 === P || g2 === FN)) && !(g1 === PL && g2 === CB)) {                     
                    var p1 = a.power,
                        p2 = b.power,
                        isSymbolP1 = isSymbol(p1),
                        isSymbolP2 = isSymbol(p2),
                        toEX = (isSymbolP1 || isSymbolP2);
                    //TODO: this needs cleaning up
                    if(g1 === PL && g2 !== PL && b.previousGroup !== PL && p1.equals(1)) {
                        result = new Symbol(0);
                        a.each(function(x) {
                            result = _.add(result, _.multiply(x, b.clone()));
                        }, true);
                    }
                    else {
                        //add the powers
                        result.power = toEX ? _.add(
                            !(isSymbol(p1)) ? new Symbol(p1) : p1, 
                            !(isSymbol(p2)) ? new Symbol(p2) : p2
                        ): (g1 === N /*don't add powers for N*/? p1 : p1.add(p2));

                        //eliminate zero power values and convert them to numbers
                        if(result.power.equals(0)) result = result.convert(N);

                        //properly convert to EX
                        if(toEX) result.convert(EX);

                        //take care of imaginaries
                        if(a.imaginary && b.imaginary) { 
                            var isEven = even(result.power % 2);
                            if(isEven) {
                                result = new Symbol(1);
                                m.negate();
                            }
                        }

                        //cleanup: this causes the LaTeX generator to get confused as to how to render the symbol
                        if(result.group !== EX && result.previousGroup) result.previousGroup = undefined;
                        //the sign for b is floating around. Remember we are assuming that the odd variable will carry
                        //the sign but this isn't true if they're equals symbols
                        result.multiplier = result.multiplier.multiply(b.multiplier);
                    }
                }
                else if(g1 === CB && a.isLinear()){ 
                    if(g2 === CB) b.distributeExponent();
                    if(g2 === CB && b.isLinear()) { 
                        for(var s in b.symbols) {
                            var x = b.symbols[s];
                            result = result.combine(x);
                        }
                        result.multiplier = result.multiplier.multiply(b.multiplier);
                    }
                    else { 
                        result.combine(b);
                    }
                }
                else {
                    //the multiplier was already handled so nothing left to do
                    if(g1 !== N) { 
                        if(g1 === CB) {
                            result.distributeExponent();
                            result.combine(b);
                        }
                        else if(!b.isOne()) {
                            var bm = b.multiplier.clone();
                            b.toUnitMultiplier();
                            result = Symbol.shell(CB).combine([result, b]);
                            //transfer the multiplier to the outside
                            result.multiplier = result.multiplier.multiply(bm);
                        }
                    }     
                    else { 
                        result = b.clone().toUnitMultiplier();
                    }
                }

                if(result.group === P) { 
                    var logV = Math.log(result.value),
                        n1 = Math.log(bnum)/logV,
                        n2 = Math.log(bden)/logV,
                        ndiv = m.num/bnum,
                        ddiv = m.den/bden;
                    //we don't want to divide by zero no do we? Strange things happen.
                    if(n1 !== 0 && isInt(n1) && isInt(ndiv)) {
                        result.power = result.power.add(new Frac(n1));
                        m.num /= bnum; //BigInt? Keep that in mind for the future.
                    }
                    if(n2 !== 0 && isInt(n2) && isInt(ddiv)) {
                        result.power = result.power.subtract(new Frac(n2));
                        m.den /= bden; //BigInt? Keep that in mind for the future.
                    }
                }

                //unpack CB if length is only one
                if(result.length === 1) { 
                    var t = result.multiplier;
                    //transfer the multiplier
                    result = firstObject(result.symbols);
                    result.multiplier = result.multiplier.multiply(t);
                }

                //reduce square root
                var ps = result.power.toString(); 
                if(even(ps) && result.fname === SQRT) { 
                    var p = result.power;
                    result = result.args[0]; 
                    result = _.multiply(new Symbol(m), _.pow(result, new Symbol(p.divide(new Frac(2)))));
                }
                else {
                    result.multiplier = result.multiplier.multiply(m).multiply(sign);
                }


                //back convert group P to a simpler group N if possible
                if(result.group === P && isInt(result.power.toDecimal())) result = result.convert(N);

                return result;
            }
            else {
                //****** Matrices & Vector *****//
                if(bIsSymbol && !aIsSymbol) { //keep symbols to the right 
                    t = a; a = b; b = t; //swap
                    t = bIsSymbol; bIsSymbol = aIsSymbol; aIsSymbol = t;
                }

                var isMatrixB = isMatrix(b), isMatrixA = isMatrix(a);
                if(aIsSymbol && isMatrixB) {
                    b.eachElement(function(e) {
                       return _.multiply(a.clone(), e); 
                    });
                }
                else {
                    if(isMatrixA && isMatrixB) { 
                        b = a.multiply(b);
                    }
                    else if(aIsSymbol && isVector(b)) {
                        b.each(function(x, i) {
                            i--;
                            b.elements[i] = _.multiply(a.clone(), b.elements[i]);
                        });
                    }
                    else {
                        if(isVector(a) && isVector(b)) {
                            b.each(function(x, i) {
                                i--;
                                b.elements[i] = _.multiply(a.elements[i], b.elements[i]);
                            });
                        }
                        else if(isVector(a) && isMatrix(b)) {
                            //try to convert a to a matrix
                            return this.multiply(b, a);
                        }
                        else if(isMatrix(a) && isVector(b)) { 
                            if(b.elements.length === a.rows()) {
                                var M = new Matrix(), l = a.cols();
                                b.each(function(e, i) {
                                    var row = [];
                                    for(var j=0; j<l; j++) { 
                                        row.push(_.multiply(a.elements[i-1][j].clone(), e.clone()));
                                    }
                                    M.elements.push(row);
                                });
                                return M;
                            }
                            else err('Dimensions must match!');
                        }
                    }
                }

                return b;
            }
        };
        
        /**
         * Gets called when the parser finds the / operator. See this.add
         * @param {Symbol} a
         * @param {Symbol} b
         * @returns {Symbol}
         */
        this.divide = function(a, b) { 
            var aIsSymbol = isSymbol(a),
                bIsSymbol = isSymbol(b);
        
            if(aIsSymbol && bIsSymbol) {
                var result;
                if(b.equals(0)) 
                    throw new DivisionByZero('Division by zero not allowed!');
                
                if(a.isConstant() && b.isConstant()) {
                    result = a.clone();
                    result.multiplier = result.multiplier.divide(b.multiplier);
                }
                else {
                    b.invert();
                    result = _.multiply(a, b);
                }
                return result;
            }
            else {
                //******* Vectors & Matrices *********//
                var isVectorA = isVector(a), isVectorB = isVector(b);
                if(aIsSymbol && isVectorB) {
                    b = b.map(function(x){
                        return _.divide(a.clone(),x);
                    });
                }
                else if(isVectorA && bIsSymbol) {
                    b = a.map(function(x) {
                        return _.divide(x, b.clone());
                    });
                }
                else if(isVectorA && isVectorB) {
                    if(a.dimensions() === b.dimensions()) {
                        b = b.map(function(x, i) {
                            return _.divide(a.elements[--i], x);
                        });
                    }
                    else _.error('Cannot divide vectors. Dimensions do not match!');
                }
                else {
                    var isMatrixA = isMatrix(a), isMatrixB = isMatrix(b);
                    if(isMatrixA && bIsSymbol) {
                        a.eachElement(function(x) {
                            return _.divide(x, b.clone());
                        });
                        b = a;
                    }
                    else if(isMatrixA && isMatrixB) {
                        if(a.rows() === b.rows() && a.cols() === b.cols()) {
                            a.eachElement(function(x, i, j) {
                                return _.divide(x, b.elements[i][j]);
                            });
                        }
                        else {
                            _.error('Dimensions do not match!');
                        }
                    }
                    else if(isMatrixA && isVectorB) {
                        if(a.cols() === b.dimensions()) {
                            a.eachElement(function(x, i, j) {
                                return _.divide(x, b.elements[i].clone());
                            });
                            b = a;
                        }
                        else {
                            _.error('Unable to divide matrix by vector.');
                        }
                    }
                }
                return b;
            }
        };

        /**
         * Gets called when the parser finds the ^ operator. See this.add
         * @param {Symbol} a
         * @param {Symbol} b
         * @returns {Symbol}
         */
        this.pow = function(a, b) { 
            var aIsSymbol = isSymbol(a),
                bIsSymbol = isSymbol(b);
            if(aIsSymbol && bIsSymbol) {  
                //handle infinity
                if(a.isInfinity || b.isInfinity) {
                    if(a.isInfinity && b.isInfinity)
                        throw new UndefinedError('('+a+')^('+b+') is undefined!');
                    
                    if(a.isConstant() && b.isInfinity) { 
                        if(a.equals(0)) {
                            if(b.lessThan(0))
                                throw new UndefinedError('0^Infinity is undefined!');
                            return new Symbol(0);
                        }
                        if(a.equals(1))
                            throw new UndefinedError('1^'+b.toString()+' is undefined!');
                        //a^-oo
                        if(b.lessThan(0))
                            return new Symbol(0);
                        //a^oo
                        if(!a.lessThan(0))
                            return Symbol.infinity();
                    }
                        
                    if(a.isInfinity && b.isConstant()) { 
                        if(b.equals(0))
                            throw new UndefinedError(a+'^0 is undefined!');
                        if(b.lessThan(0))
                            return new Symbol(0);
                        return _.multiply(Symbol.infinity(), _.pow(new Symbol(a.sign()), b.clone()));
                    }
                }
                    
                var aIsZero = a.equals(0);
                if(aIsZero && b.equals(0)) err('0^0 is undefined!');
                //return 0 right away if possible
                if(aIsZero && b.isConstant() && b.multiplier.greaterThan(0))
                    return new Symbol(0);
                
                var bIsConstant = b.isConstant(),
                    aIsConstant = a.isConstant(), 
                    bIsInt = b.isInteger(),
                    m = a.multiplier,
                    result = a.clone();
                if(aIsConstant && bIsConstant && a.equals(0) && b.lessThan(0))
                    throw new UndefinedError('Division by zero is not allowed!');
                //take care of the symbolic part
                result.toUnitMultiplier();
                //simpifly sqrt
                if(result.group === FN && result.fname === SQRT && !bIsConstant) { 
                    var s = result.args[0];
                    s.multiplyPower(new Symbol(0.5));
                    s.multiplier.multiply(result.multiplier);
                    s.multiplyPower(b);
                    result = s; 
                }
                else { 
                    var sign = m.sign();
                    //handle cases such as (-a^3)^(1/4)
                    if(evenFraction(b) && sign < 0) {
                        //swaperoo
                        //first put the sign back on the symbol
                        result.negate();
                        //wrap it in brackets
                        result = _.symfunction(PARENTHESIS, [result]);
                        //move the sign back the exterior and let nerdamer handle the rest
                        result.negate();
                    }
                    result.multiplyPower(b);
                }

                if(aIsConstant && bIsConstant && Settings.PARSE2NUMBER) { 
                    var c;
                    //remove the sign
                    if(sign < 0) {
                        a.negate();
                        if(b.multiplier.den.equals(2)) 
                            //we know that the numerator has to be odd and therefore it's i
                            c = new Symbol(Settings.IMAGINARY);
                        else if(isInt(b.multiplier)) {
                            if(even(b.multiplier))
                                c = new Symbol(1);
                            else 
                                c = new Symbol(-1);
                        }
                        else if(!even(b.multiplier.den)) {
                            sign = Math.pow(sign, b.multiplier.num);
                            c = new Symbol(Math.pow(a, b)*sign);
                        }
                        else {
                            c = _.pow(_.symfunction(PARENTHESIS, [new Symbol(sign)]), b.clone());
                        }
                            
                    }

                    result = new Symbol(Math.pow(a.multiplier.toDecimal(), b.multiplier.toDecimal()));
                    //result = new Symbol(Math2.bigpow(a.multiplier, b.multiplier));
                    //put the back sign
                    if(c)
                        result = _.multiply(result, c);
                }
                else if(bIsInt && !m.equals(1)) { 
                    var p = b.multiplier.toDecimal();
                    var sgn = Math.sign(p);
                    p = Math.abs(p);
                    var multiplier = new Frac(1); 
                    multiplier.num = m.num.pow(p);
                    multiplier.den = m.den.pow(p);
                    if(sgn < 0)
                        multiplier.invert();
                    //multiplying is justified since after mulltiplyPower if it was of group P it will now be of group N
                    result.multiplier = result.multiplier.multiply(multiplier);
                }
                else { 
                    var sign = a.sign();
                    if(b.isConstant() && a.isConstant() && !b.multiplier.den.equals(1) && sign < 0 ) { 
                        //we know the sign is negative so if the denominator for b == 2 then it's i
                        if(b.multiplier.den.equals(2)) {
                            var i = new Symbol(Settings.IMAGINARY);
                            a.negate();//remove the sign
                            //if the power is negative then i is negative
                            if(b.lessThan(0)) {
                                i.negate();
                                b.negate();//remove the sign from the power
                            }
                            //pull the power normally and put back the imaginary
                            result = _.multiply(_.pow(a, b), i);
                        }
                        else { 
                            var aa = a.clone();
                            aa.multiplier.negate();
                            result = _.pow(_.symfunction(PARENTHESIS, [new Symbol(-1)]), b.clone()); 
                            var _a = _.pow(new Symbol(aa.multiplier.num), b.clone());
                            var _b = _.pow(new Symbol(aa.multiplier.den), b.clone());
                            var r = _.divide(_a, _b);
                            result = _.multiply(result, r);
                        }  
                    }
                    else { 
                        //b is a symbol
                        var neg_num = a.group === N && sign < 0,
                            num = testSQRT(new Symbol(neg_num ? m.num : Math.abs(m.num)).setPower(b.clone())),
                            den = testSQRT(new Symbol(m.den).setPower(b.clone()).invert());  
                    
                        //eliminate imaginary if possible
                        if(a.imaginary) { 
                            if(bIsInt) {
                                var s, p, n;
                                s = Math.sign(b);
                                p = abs(b);
                                n = p%4;
                                result = new Symbol(even(n) ? -1 : Settings.IMAGINARY);
                                if(n === 0 || s < 0 && (n === 1) || s > 0 && (n === 3)) {
                                    result.negate();
                                }
                            }
                            else {
                                //assume i = sqrt(-1) -> (-1)^(1/2)
                                var nr = b.multiplier.multiply(Frac.quick(1, 2)),
                                    //the denominator denotes the power so raise to it. It will turn positive it round
                                    tn = Math.pow(-1, nr.num);
                                result = even(nr.den) ? new Symbol(-1).setPower(nr, true) : new Symbol(tn);
                            }
                        } 
                        //ensure that the sign is carried by the symbol and not the multiplier
                        //this enables us to check down the line if the multiplier can indeed be transferred
                        if(sign < 0 && !neg_num) result.negate();
                        
                        //retain the absolute value
                        if(bIsConstant && a.group !== EX) { 
                            var evenr = even(b.multiplier.den),
                                evenp = even(a.power),
                                n = result.power.toDecimal(),
                                evennp = even(n);
                            if(evenr && evenp && !evennp) {
                                if(n === 1 ) result = _.symfunction(ABS, [result]);
                                else if(!isInt(n)) {
                                    var p = result.power;
                                    result = _.symfunction(ABS, [result.toLinear()]).setPower(p);
                                }
                                else {
                                    result = _.multiply(_.symfunction(ABS, [result.clone().toLinear()]), 
                                        result.clone().setPower(new Frac(n-1)));
                                }
                                //quick workaround. Revisit
                                if(Settings.POSITIVE_MULTIPLIERS && result.fname === ABS)
                                    result = result.args[0];
                            }
                        }   
                    }   
                }

                result = testSQRT(result);
                //don't multiply until we've tested the remaining symbol
                if(num && den)
                    result = _.multiply(result, testPow(_.multiply(num, den)));

                //reduce square root
                if(result.fname === SQRT) { 
                    var isEX = result.group === EX;
                    var t = isEX ? result.power.multiplier.toString() : result.power.toString();
                    if(even(t)) { 
                        var pt = isEX ? _.divide(result.power, new Symbol(2)) : new Symbol(result.power.divide(new Frac(2))),
                            m = result.multiplier;
                        result = _.pow(result.args[0], pt);
                        result.multiplier = result.multiplier.multiply(m);
                    }
                }
                //detect Euler's identity
                else if(result.isE() && result.group === EX && result.power.contains('pi') 
                        && result.power.contains(Settings.IMAGINARY)) {
                    //we have a match
                    var m1 = result.multiplier,
                        m2 = result.power.multiplier; 
                    result = new Symbol(even(m2) ? m1 : m1.negate());
                }
                return result;
            }
            else {
                if(isVector(a) && bIsSymbol) {
                    a = a.map(function(x) {
                        return _.pow(x, b.clone());
                    });
                }
                else if(isMatrix(a) && bIsSymbol) {
                    a.eachElement(function(x) {
                        return _.pow(x, b.clone());
                    });
                }
                return a;
            }
        };
        
        //gets called when the parser finds the , operator. 
        this.comma = function(a, b) { 
            var aIsArray = (a instanceof Array),
                bIsArray = (b instanceof Array),
                aHasSubArray = (aIsArray && a[0] instanceof Array);

            if ( (aIsArray && aHasSubArray) || (aIsArray && !bIsArray) ) a.push(b);
            else a = [a,b];
            return a;
        };
        
        //the equality setter
        this.equals = function(a, b) {
            //equality can only be set for group S so complain it's not
            if(a.group !== S && !a.isLinear())
                err('Cannot set equality for '+a.toString());
            VARS[a.value] = b.clone();
            return b;
        };
        
        //modulus
        this.mod_or_percent = function(a, b) {
            if(a && b)
                return mod(a, b);
            return _.percent(b);
        };
        
        //percent
        this.percent = function(a) {
            return _.divide(a, new Symbol(100));
        };
        
        this.percent_add = function(a, b) {
            return _.add(_.percent(a), b);
        };
        
        this.percent_subtract = function(a, b) {
            return _.subtract(_.percent(a), b);
        };
        //function to quickly convert bools to Symbols
        var bool2Symbol = function(x) {
            return new Symbol(x === true ? 1 : 0);
        };
        //check for equality
        this.eq = function(a, b) {
            return bool2Symbol(a.equals(b));
        };
        //checks for greater than
        this.gt = function(a, b) {
            return bool2Symbol(a.gt(b));
        };
        //checks for greater than equal
        this.gte = function(a, b) {
            return bool2Symbol(a.gte(b));
        };
        //checks for less than
        this.lt = function(a, b) {
            return bool2Symbol(a.lt(b));
        };
        //checks for less than equal
        this.lte = function(a, b) {
            return bool2Symbol(a.lte(b));
        };
        //wraps the factorial
        this.factorial = function(a) {
            return this.symfunction(FACTORIAL, [a]);
        };
        //wraps the double factorial
        this.dfactorial = function(a) {
            return this.symfunction(DOUBLEFACTORIAL, [a]);
        };
        //wacky fix for factorial with prefixes
        this.factadd = function(a, b) {
            return _.add(this.symfunction(FACTORIAL, [a]), b);
        };
        this.dfactadd = function(a, b) {
            return _.add(this.symfunction(DOUBLEFACTORIAL, [a]), b);
        };
        this.factsub = function(a, b) {
            return _.subtract(this.symfunction(FACTORIAL, [a]), b);
        };
        this.dfactsub = function(a, b) {
            return _.subtract(this.symfunction(DOUBLEFACTORIAL, [a]), b);
        };
    };
    
    /* "STATIC" */
    //converts a number to a fraction. 
    var Fraction = {
        /**
         * Converts a decimal to a fraction
         * @param {number} value
         * @param {object} opts
         * @returns {Array} - an array containing the denominator and the numerator
         */
        convert: function( value, opts ) { 
            var frac;
            if( value === 0 ) {
                frac = [ 0, 1];
            }
            else {
                if( value < 1e-6 || value > 1e20) {
                    var qc = this.quickConversion( Number(value) );
                    if( qc[1] <= 1e20 ) { 
                        var abs = Math.abs( value );
                        var sign = value/abs;
                        frac = this.fullConversion( abs.toFixed( (qc[1]+'').length-1 ));
                        frac[0] = frac[0]*sign;
                    }
                    else {
                        frac = qc;
                    }
                }
                else {
                    frac = this.fullConversion( value );
                }
            }
            return frac;
        },
        /**
         * If the fraction is too small or too large this gets called instead of fullConversion method
         * @param {number} dec
         * @returns {Array} - an array containing the denominator and the numerator
         */
        quickConversion: function(dec) {
            var x = (dec.toExponential()+'').split('e');
            var d = x[0].split('.')[1];// get the number of places after the decimal
            var l = d ? d.length : 0; // maybe the coefficient is an integer;
            //call Math.round to avoid rounding error
            return [Math.round(Math.pow(10,l)*x[0]), Math.pow(10, Math.abs(x[1])+l)];
        },
        /**
         * Returns a good approximation of a fraction. This method gets called by convert
         * http://mathforum.org/library/drmath/view/61772.html
         * Decimal To Fraction Conversion - A Simpler Version
         * Dr Peterson
         * @param {number} dec
         * @returns {Array} - an array containing the denominator and the numerator
         */
        fullConversion: function( dec ) {
            var done = false;
            //you can adjust the epsilon to a larger number if you don't need very high precision
            var n1 = 0, d1 = 1, n2 = 1, d2 = 0, n = 0, q = dec, epsilon = 1e-16;
            while(!done) {
                n++;
                if( n > 10000 ){
                    done = true;
                }
                var a = Math.floor(q);
                var num = n1 + a * n2;
                var den = d1 + a * d2;
                var e = (q - a);
                if( e < epsilon) {
                    done = true;
                }
                q = 1/e;
                n1 = n2; d1 = d2; n2 = num; d2 = den;
                if(Math.abs(num/den-dec) < epsilon || n > 30) {
                    done = true;
                }
            }
            return [num, den];
        }
    };

    //Depends on Fraction
    //The latex generator
    var LaTeX = {
        space: '~',
        dot: ' \\cdot ',
        //grab a list of supported functions but remove the excluded ones found in exclFN
        
        latex: function(symbol, option) { 
            //it might be an array
            if(symbol.clone)
                symbol = symbol.clone(); //leave original as-is
            
            if(isArray(symbol)) {
                var LaTeXArray = [];
                for(var i=0; i<symbol.length; i++) {
                    var sym = symbol[i];
                    //This way I can generate LaTeX on an array of strings.
                    if(!isSymbol(sym))
                        sym = _.parse(sym);
                    LaTeXArray.push(this.latex(sym));
                }
                return this.brackets(LaTeXArray.join(', '), 'square');
            }
            
            if(isMatrix(symbol)) {
                var TeX = '\\begin{pmatrix}\n';
                for(var i=0; i<symbol.elements.length; i++) {
                    var rowTeX = [],
                        e = symbol.elements[i];
                    for(var j=0; j<e.length; j++) {
                        rowTeX.push(this.latex(e[j]));
                    }
                    TeX += rowTeX.join(' & ');
                    if (i<symbol.elements.length-1){    
                        TeX+='\\\\\n';
                    }
                }
                TeX += '\\end{pmatrix}';
                return TeX;
            }

            if (isVector(symbol)) {
                var TeX = '\\left[';
                for (var i = 0; i < symbol.elements.length; i++){
                    TeX += this.latex(symbol.elements[i]) + ' ' + (i!==symbol.elements.length-1 ? ',\\,' : '');
                }
                TeX += '\\right]';
                return TeX;
            }

            symbol = symbol.clone();
            var decimal = option === 'decimal',
                power = symbol.power,
                invert = isNegative(power),
                negative = symbol.multiplier.lessThan(0);

            if(symbol.group === P && decimal) {
                return String(symbol.multiplier.toDecimal()*Math.pow(symbol.value, symbol.power.toDecimal()));
            }
            else {
                symbol.multiplier = symbol.multiplier.abs();

                    //if the user wants the result in decimal format then return it as such by placing it at the top part
                var m_array;

                if(decimal) {
                    var m = String(symbol.multiplier.toDecimal());
                    if(m == '1' && !decimal) m = '';
                    m_array = [m, ''];
                }
                else {
                    m_array = [symbol.multiplier.num, symbol.multiplier.den];
                }
                    //get the value as a two part array
                var v_array = this.value(symbol, invert, option, negative),
                    p;    
                //make it all positive since we know whether to push the power to the numerator or denominator already.
                if(invert) power.negate();
                //the power is simple since it requires no additional formatting. We can get it to a
                //string right away. pass in true to neglect unit powers
                if(decimal)  { 
                    p = isSymbol(power) ? LaTeX.latex(power, option) : String(power.toDecimal());
                    if(p == '1') p = '';
                }
                //get the latex representation
                else if(isSymbol(power)) p = this.latex(power, option);
                //get it as a fraction
                else p = this.formatFrac(power, true);
                //use this array to specify if the power is getting attached to the top or the bottom
                var p_array = ['', ''],
                    //stick it to the top or the bottom. If it's negative then the power gets placed on the bottom
                    index = invert ? 1 : 0;
                p_array[index] = p;

                //special case group P and decimal
                var retval = (negative ? '-': '')+this.set(m_array, v_array, p_array, symbol.group === CB);

                return retval.replace(/\+\-/gi, '-');
            }
                
        },
        //greek mapping
        greek: {
            alpha:      '\\alpha',
            beta:       '\\beta',
            gamma:      '\\gamma',
            delta:      '\\delta',
            epsilon:    '\\epsilon',
            zeta:       '\\zeta',
            eta:        '\\eta',
            theta:      '\\theta',
            iota:       '\\iota',
            kappa:      '\\kappa',
            lambda:     '\\lambda',
            mu:         '\\mu',
            nu:         '\\nu',
            xi:         '\\xi',
            omnikron:   '\\omnikron',
            pi:         '\\pi',
            rho:        '\\rho',
            sigma:      '\\sigma',
            tau:        '\\tau',
            upsilon:    '\\upsilon',
            phi:        '\\phi',
            chi:        '\\chi',
            psi:        '\\psi',
            omega:      '\\omega',
            Gamma:      '\\Gamma',
            Delta:      '\\Delta',
            Epsilon:    '\\Epsilon',
            Theta:      '\\Theta',
            Lambda:     '\\Lambda',
            Xi:         '\\Xi',
            Pi:         '\\Pi',
            Sigma:      '\\Sigma',
            Phi:        '\\Phi',
            Psi:        '\\Psi',
            Omega:      '\\Omega'
        },
        //get the raw value of the symbol as an array
        value: function(symbol, inverted, option, negative) { 
            var group = symbol.group,
                previousGroup = symbol.previousGroup,
                v = ['', ''],
                index =  inverted ? 1 : 0; 
            /*if(group === N) //do nothing since we want to return top & bottom blank; */
            if(group === S || group === P || previousGroup === S || previousGroup === P || previousGroup === N) { 
                var value = symbol.value; 
                if(value.replace) 
                    value = value.replace(/(.+)_$/, function(match, g1) {
                        return g1+'\\_'
                    });
                //split it so we can check for instances of alpha as well as alpha_b
                var t_varray = String(value).split('_'); 
                var greek = this.greek[t_varray[0]];
                if(greek) {
                    t_varray[0] = greek;
                    value = t_varray.join('_');
                }
                v[index] = value;
            }
            else if(group === FN || previousGroup === FN) { 
                var name,
                    input = [],
                    fname = symbol.fname;
                //collect the arguments
                for(var i=0; i<symbol.args.length; i++) {
                    var arg = symbol.args[i], item;
                    if(typeof arg === 'string')
                        item = arg;
                    else
                        item = this.latex(arg, option);
                    input.push(item);
                }

                if(fname === SQRT) {
                    v[index] = '\\sqrt'+this.braces(input.join(','));
                }
                else if(fname === ABS) {
                    v[index] = this.brackets(input.join(','), 'abs');
                }
                else if(fname === PARENTHESIS) { 
                    v[index] = this.brackets(input.join(','), 'parens');
                }
                else if(fname === 'defint') {
                    v[index] = '\\int_'+this.braces(input[1])+'^'+this.braces(input[2])+this.braces(input[0])+this.braces('d'+input[3]);
                }
                else if(fname === 'integrate') {
                    v[index] = '\\int'+this.braces(input[0])+this.braces('d'+input[1]);
                }
                else if(fname === FACTORIAL || fname === DOUBLEFACTORIAL) {
                    var arg = symbol.args[0];
                    if(arg.power.equals(1) && (arg.isComposite() || arg.isCombination())) {
                        input[0] = this.brackets(input[0]);
                    }
                    v[index] = input[0]+(fname === FACTORIAL ? '!' : '!!');
                }
                else if(fname === 'floor') {
                    v[index] = '\\left \\lfloor'+this.braces(input[0])+'\\right \\rfloor';
                }
                else if(fname === 'ceil') {
                    v[index] = '\\left \\lceil'+this.braces(input[0])+'\\right \\rceil';
                }
                //capture log(a, b)
                else if(fname === 'log' && input.length > 1) {
                    v[index] = '\\mathrm'+this.braces('log')+'_'+this.braces(input[1])+this.brackets(input[0]);
                }
                //capture log(a, b)
                else if(fname === 'log10') {
                    v[index] = '\\mathrm'+this.braces('log')+'_'+this.braces(10)+this.brackets(input[0]);
                }
                else { 
                    var name = fname!=='' ? '\\mathrm'+this.braces(fname.replace(/_/g, '\\_')) : '';
                    v[index] = name+this.brackets(input.join(','), 'parens');
                }  
            }
            else if(symbol.isComposite()) { 
                var collected = symbol.collectSymbols().sort(
                        group === CP || previousGroup === CP ? 
                        function(a, b) { return b.group - a.group;}:
                        function(a, b) { 
                            var x = isSymbol(a.power) ? -1 : a.power;
                            var y = isSymbol(b.power) ? -1 : b.power;
                            return y-x;
                        }
                    ),
                    symbols = [],
                    l = collected.length;
                for(var i=0; i<l; i++) {
                    symbols.push(LaTeX.latex(collected[i], option));
                }
                var value = symbols.join('+'); 

                v[index] = !(symbol.isLinear() && symbol.multiplier.equals(1)) || negative ? this.brackets(value, 'parens') : value;
            }
            else if(group === CB || previousGroup === EX || previousGroup === CB) { 
                if(group === CB)
                    symbol.distributeExponent();
                //this almost feels a little like cheating but I need to know if I should be wrapping the symbol
                //in brackets or not. We'll do this by checking the value of the numerator and then comparing it 
                //to whether the symbol value is "simple" or not.
                var denominator = [],
                    numerator = [];
                //generate a profile
                var den_map = [], num_map = [], num_c = 0, den_c = 0;
                var setBrackets = function(container, map, counter) {
                    if(counter > 1 && map.length > 0) {
                        var l = map.length;
                        for(var i=0; i<l; i++) {
                            var idx = map[i], item = container[idx];
                            if(!(/^\\left\(.+\\right\)\^\{.+\}$/g.test(item) || /^\\left\(.+\\right\)$/g.test(item))) {
                                container[idx] = LaTeX.brackets(item, 'parens');
                            }
                        }
                    }  
                    return container;
                };
                
                //generate latex for each of them
                symbol.each(function(x) { 
                    var isDenom = isNegative(x.power),
                        laTex;
                    
                    if(isDenom) { 
                        laTex = LaTeX.latex(x.invert(), option);
                        den_c++;
                        if(x.isComposite()) {
                            if(symbol.multiplier.den != 1 && Math.abs(x.power) == 1) laTex = LaTeX.brackets(laTex, 'parens');
                            den_map.push(denominator.length); //make a note of where the composite was found 
                        }
                        
                        denominator.push(laTex);
                    }
                    else {
                        laTex = LaTeX.latex(x, option);
                        num_c++;
                        if(x.isComposite()) {
                            if(symbol.multiplier.num != 1 && Math.abs(x.power) == 1) laTex = LaTeX.brackets(laTex, 'parens');
                            num_map.push(numerator.length);   //make a note of where the composite was found 
                        }
                        numerator.push(laTex);
                    }
                });

                //apply brackets
                setBrackets(numerator, num_map, num_c);
                v[0] = numerator.join(this.dot); //collapse the numerator into one string

                setBrackets(denominator, den_map, den_c);
                v[1] = denominator.join(this.dot); 
            }

            return v;
        },
        set: function(m, v, p, combine_power) { 
            var isBracketed = function(v) {
                return /^\\left\(.+\\right\)$/.test(v);
            };
            //format the power if it exists
            if(p) p = this.formatP(p);
            //group CB will have to be wrapped since the power applies to both it's numerator and denominator
            if(combine_power) {
                //POSSIBLE BUG: If powers for group CB format wrong, investigate this since I might have overlooked something
                //the assumption is that in every case the denonimator should be empty when dealing with CB. I can't think
                //of a case where this isn't true
                var tp = p[0];
                p[0] = ''; //temporarily make p blank
            }

            //merge v and p. Not that v MUST be first since the order matters
            v = this.merge(v, p);
            var mn = m[0], md = m[1], vn = v[0], vd = v[1];
            //filters
            //if the top has a variable but the numerator is one drop it
            if(vn && mn == 1) mn = '';
            //if denominator is 1 drop it always
            if(md == 1) md = ''; 
            //prepare the top portion but check that it's not already bracketed. If it is then leave out the cdot
            var top = this.join(mn, vn, !isBracketed(vn) ? this.dot : '');

            //prepare the bottom portion but check that it's not already bracketed. If it is then leave out the cdot
            var bottom = this.join(md, vd, !isBracketed(vd) ? this.dot : '');
            //format the power if it exists
            //make it a fraction if both top and bottom exists
            if(top && bottom) {
                var frac = this.frac(top, bottom);
                if(combine_power && tp) frac = this.brackets(frac)+tp; 
                return frac;
            }
            //otherwise only the top exists so return that
            else return top;
        },
        merge: function(a, b) {
            var r = [];
            for(var i=0; i<2; i++) r[i] = a[i]+b[i];
            return r;
        },
        //joins together two strings if both exist
        join: function(n, d, glue) {
            if(!n && !d) return '';
            if(n && !d) return n;
            if(d && !n) return d;
            return n+glue+d;
        },
        formatP: function(p_array) {
            for(var i=0; i<2; i++) {
                var p = p_array[i];
                if(p) p_array[i] = '^'+this.braces(p);
            }
            return p_array;    
        },
        /**
         * formats the fractions accordingly.
         * @param {Frac} f
         * @param {bool} make_1_blank - let's the function know to return blank for denominators == 1
         */ 
        formatFrac: function(f, is_pow) { 
            var n = f.num.toString(), 
                d = f.den.toString(); 
            //no need to have x^1
            if(is_pow && n === '1' && d === '1') return '';
            //no need to have x/1
            if(d === '1') return n;
            return this.frac(n, d);
        },
        frac: function(n, d) {
            return '\\frac'+this.braces(n)+this.braces(d);
        },
        braces: function(e) {
            return '{'+e+'}';
        },
        brackets: function(e, typ) {
            typ = typ || 'parens';
            var bracketTypes = {
                parens: ['(', ')'],
                square: ['[', ']'],
                brace:  ['{', '}'],
                abs:    ['|', '|'],
                angle:  ['\\langle', '\\rangle']
            };
            var bracket = bracketTypes[typ];
            return '\\left'+bracket[0]+e+'\\right'+bracket[1];
        }
    };
    
    function Vector(v) { 
        if(isVector(v)) this.elements = v.items.slice(0);
        else if(isArray(v)) this.elements = v.slice(0);
        else this.elements = [].slice.call(arguments);
    }
    
    Vector.arrayPrefill = function(n, val) {
        var a = [];
        val = val || 0;
        for(var i=0; i<n; i++) a[i] = val;
        return a;
    };
    
    Vector.fromArray = function(a) {
        var v = new Vector();
        v.elements = a;
        return v;
    };
    
    //Ported from Sylvester.js
    Vector.prototype = {
        custom: true,
        // Returns element i of the vector
        e: function(i) {
            return (i < 1 || i > this.elements.length) ? null : this.elements[i-1];
        },
        
        set: function(i, val) {
            this.elements[i] = new Symbol(val);
        },
        
        // Returns the number of elements the vector has
        dimensions: function() {
            return this.elements.length;
        },

        // Returns the modulus ('length') of the vector
        modulus: function() {
            return block('SAFE', function() {
                return _.pow((this.dot(this.clone())), new Symbol(0.5));
            }, undefined, this);
        },

        // Returns true iff the vector is equal to the argument
        eql: function(vector) {
            var n = this.elements.length;
            var V = vector.elements || vector;
            if (n !== V.length) { return false; }
            do {
                if (Math.abs(_.subtract(this.elements[n-1],V[n-1]).valueOf()) > PRECISION) { return false; }
            } while (--n);
            return true;
        },

        // Returns a clone of the vector
        clone: function() {
            var V = new Vector(),
                l = this.elements.length;
            for(var i=0; i<l; i++) {
                //Rule: all items within the vector must have a clone method.
                V.elements.push(this.elements[i].clone());
            }
            
            return V;
        },

        // Maps the vector to another vector according to the given function
        map: function(fn) {
            var elements = [];
            this.each(function(x, i) {
                elements.push(fn(x, i));
            });
            return new Vector(elements);
        },

        // Calls the iterator for each element of the vector in turn
        each: function(fn) { 
            var n = this.elements.length, k=n, i;
            do { 
                i = k-n;
                fn(this.elements[i], i+1);
            } while (--n);
        },

        // Returns a new vector created by normalizing the receiver
        toUnitVector: function() {
            return block('SAFE', function() {
                var r = this.modulus();
                if (r.valueOf() === 0) { return this.clone(); }
                return this.map(function(x) { return _.divide(x, r); });
            }, undefined, this);    
        },

        // Returns the angle between the vector and the argument (also a vector)
        angleFrom: function(vector) {
            return block('SAFE', function() {
                var V = vector.elements || vector;
                var n = this.elements.length;
                if (n !== V.length) { return null; }
                var dot = new Symbol(0), mod1 = new Symbol(0), mod2 = new Symbol(0);
                // Work things out in parallel to save time
                this.each(function(x, i) {
                    dot = _.add(dot, _.multiply(x, V[i-1]));
                    mod1 = _.add(mod1, _.multiply(x, x));//will not conflict in safe block
                    mod2 = _.add(mod2, _.multiply(V[i-1], V[i-1]));//will not conflict in safe block
                });
                mod1 = _.pow(mod1, new Symbol(0.5)); mod2 = _.pow(mod2, new Symbol(0.5));
                var product = _.multiply(mod1,mod2);
                if(product.valueOf() === 0) { return null; }
                var theta = _.divide(dot, product);
                var theta_val = theta.valueOf();
                if(theta_val < -1) { theta = -1; }
                if (theta_val > 1) { theta = 1; }
                return new Symbol(Math.acos(theta));
            }, undefined, this);
        },

        // Returns true iff the vector is parallel to the argument
        isParallelTo: function(vector) {
          var angle = this.angleFrom(vector).valueOf();
          return (angle === null) ? null : (angle <= PRECISION);
        },

        // Returns true iff the vector is antiparallel to the argument
        isAntiparallelTo: function(vector) {
          var angle = this.angleFrom(vector).valueOf();
          return (angle === null) ? null : (Math.abs(angle - Math.PI) <= Sylvester.precision);
        },

        // Returns true iff the vector is perpendicular to the argument
        isPerpendicularTo: function(vector) {
          var dot = this.dot(vector);
          return (dot === null) ? null : (Math.abs(dot) <= Sylvester.precision);
        },

        // Returns the result of adding the argument to the vector
        add: function(vector) {
            return block('SAFE', function(){
                var V = vector.elements || vector;
                if (this.elements.length !== V.length) { return null; }
                return this.map(function(x, i) { return _.add(x, V[i-1]); });
            }, undefined, this);
        },

        // Returns the result of subtracting the argument from the vector
        subtract: function(vector) { 
            return block('SAFE', function(){
                var V = vector.elements || vector;
                if (this.elements.length !== V.length) { return null; }
                return this.map(function(x, i) { return _.subtract(x, V[i-1]); });
            }, undefined, this);
        },

        // Returns the result of multiplying the elements of the vector by the argument
        multiply: function(k) {
            return this.map(function(x) { return x.clone()*k.clone(); });
        },

        x: function(k) { return this.multiply(k); },

        // Returns the scalar product of the vector with the argument
        // Both vectors must have equal dimensionality
        dot: function(vector) {
            return block('SAFE', function() {
                var V = vector.elements || vector;
                var product = new Symbol(0), n = this.elements.length;
                if (n !== V.length) { return null; }
                do { product = _.add(product, _.multiply(this.elements[n-1], V[n-1])); } while (--n);
                return product;
            }, undefined, this);  
        },

        // Returns the vector product of the vector with the argument
        // Both vectors must have dimensionality 3
        cross: function(vector) {
            var B = vector.elements || vector;
            if(this.elements.length !== 3 || B.length !== 3) { return null; }
            var A = this.elements;
            return block('SAFE', function() {
                return new Vector([
                    _.subtract(_.multiply(A[1], B[2]), _.multiply(A[2], B[1])),
                    _.subtract(_.multiply(A[2], B[0]), _.multiply(A[0], B[2])),
                    _.subtract(_.multiply(A[0], B[1]), _.multiply(A[1], B[0]))
                ]);
            }, undefined, this);  
        },

        // Returns the (absolute) largest element of the vector
        max: function() {
            var m = 0, n = this.elements.length, k = n, i;
            do { i = k - n;
                if(Math.abs(this.elements[i].valueOf()) > Math.abs(m.valueOf())) { m = this.elements[i]; }
            } while (--n);
            return m;
        },

        // Returns the index of the first match found
        indexOf: function(x) {
            var index = null, n = this.elements.length, k = n, i;
            do { 
                i = k-n;
                if(index === null && this.elements[i].valueOf() === x.valueOf()) {
                    index = i+1;
                }
            } while (--n);
            return index;
        },
        text: function(x) {
            return text(this);
        },
        toString: function() {
            return this.text();
        },
        latex: function(option) {
            var tex = [];
            for(var i=0;i<this.elements.length;i++) {
                tex.push(LaTeX.latex.call(LaTeX, this.elements[i], option));
            }
            return '['+tex.join(', ')+']';
        }
    };
    
    function Matrix() {
        var m = arguments,
            l = m.length, i, el = [];
        if(isMatrix(m)) { //if it's a matrix then make a clone
            for(i=0; i<l; i++) {
                el.push(m[i].slice(0));
            }
        }
        else {
            var row, lw, rl;
            for(i=0; i<l; i++) {
                row = m[i];
                if(isVector(row)) row = row.elements;
                if(!isArray(row)) row = [row];
                rl = row.length;
                if(lw && lw !== rl) err('Unable to create Matrix. Row dimensions do not match!');
                el.push(row);
                lw = rl;
            }
        }
        this.elements = el;
    }
    
    Matrix.identity = function(n) {
        var m = new Matrix();
        for(var i=0; i<n; i++) {
            m.elements.push([]);
            for(var j=0; j<n; j++) {
                m.set(i, j, i === j ? new Symbol(1) : new Symbol(0));
            }
        }
        return m;
    };

    Matrix.fromArray = function(arr) {
        function F(args) {
            return Matrix.apply(this, args);
        }
        F.prototype = Matrix.prototype;

        return new F(arr);
    };
    
    Matrix.zeroMatrix = function(rows, cols) {
        var m = new Matrix();
        for(var i=0; i<rows; i++) {
            m.elements.push(Vector.arrayPrefill(cols, new Symbol(0)));
        }
        return m;
    };
    
    Matrix.prototype = {
        //needs be true to let the parser know not to try to cast it to a symbol
        custom: true, 
        get: function(row, column) {
            if(!this.elements[row])
                return undefined;
            return this.elements[row][column];
        },
        set: function(row, column, value) { 
            if(!this.elements[row]) 
                this.elements[row] = [];
            this.elements[row][column] = isSymbol(value) ? value : new Symbol(value);
        },
        cols: function() {
            return this.elements[0].length;
        },
        rows: function() {
            return this.elements.length;
        },
        row: function(n) {
            if(!n || n > this.cols()) return [];
            return this.elements[n-1];
        },
        col: function(n) {
            var nr = this.rows(),
                col = []; 
            if(n > this.cols() || !n) return col;
            for(var i=0; i<nr; i++) {
                col.push(this.elements[i][n-1]);
            }
            return col;
        },
        eachElement: function(fn) {
            var nr = this.rows(),
                nc = this.cols(), i, j;
            for(i=0; i<nr; i++) {
                for(j=0; j<nc; j++) {
                    this.elements[i][j] = fn.call(this, this.elements[i][j], i, j);
                }
            }
        },
        //ported from Sylvester.js
        determinant: function() {
            if (!this.isSquare()) { return null; }
            var M = this.toRightTriangular();
            var det = M.elements[0][0], n = M.elements.length-1, k = n, i;
            do { 
                i = k-n+1;
                det = _.multiply(det,M.elements[i][i]);
            } while (--n);
            return det;
        },
        isSquare: function() {
            return this.elements.length === this.elements[0].length;
        },
        isSingular: function() {
            return this.isSquare() && this.determinant() === 0;
        },
        augment: function(m) {
            var r = this.rows(), rr = m.rows();
            if(r !== rr) err("Cannot augment matrix. Rows don't match.");
            for(var i=0; i<r; i++) {
                this.elements[i] = this.elements[i].concat(m.elements[i]);
            }
            
            return this;
        },
        clone: function() {
            var r = this.rows(), c = this.cols(),
                m = new Matrix();
            for(var i=0; i<r; i++) {
                m.elements[i] = [];
                for(var j=0; j<c; j++) { 
                    var symbol = this.elements[i][j]; 
                    m.elements[i][j] = isSymbol(symbol) ? symbol.clone() : symbol;
                }
            }
            return m;
        },
        //ported from Sylvester.js
        invert: function() {
            if(!this.isSquare()) err('Matrix is not square!');
            return block('SAFE', function() {
                var ni = this.elements.length, ki = ni, i, j;
                var imatrix = Matrix.identity(ni);
                var M = this.augment(imatrix).toRightTriangular(); 
                var np, kp = M.elements[0].length, p, els, divisor;
                var inverse_elements = [], new_element;
                // Matrix is non-singular so there will be no zeros on the diagonal
                // Cycle through rows from last to first
                do { 
                    i = ni-1;
                    // First, normalise diagonal elements to 1
                    els = []; np = kp;
                    inverse_elements[i] = [];
                    divisor = M.elements[i][i];
                    do { 
                        p = kp - np;
                        new_element = _.divide(M.elements[i][p], divisor.clone());
                        els.push(new_element);
                        // Shuffle of the current row of the right hand side into the results
                        // array as it will not be modified by later runs through this loop
                        if (p >= ki) { inverse_elements[i].push(new_element); }
                    } while (--np);
                    M.elements[i] = els;
                    // Then, subtract this row from those above it to
                    // give the identity matrix on the left hand side
                    for (j=0; j<i; j++) {
                      els = []; np = kp;
                      do { p = kp - np; 
                        els.push(_.subtract(M.elements[j][p].clone(),_.multiply(M.elements[i][p].clone(), M.elements[j][i].clone())));
                      } while (--np);
                      M.elements[j] = els;
                    }
                } while (--ni);
                return Matrix.fromArray(inverse_elements);
            }, undefined, this);
        },
        //ported from Sylvester.js
        toRightTriangular: function() {
            return block('SAFE', function(){
                var M = this.clone(), els, fel, nel, 
                    n = this.elements.length, k = n, i, np, kp = this.elements[0].length, p;
                do { 
                    i = k-n;
                    fel = M.elements[i][i]; 
                    if(fel.valueOf() === 0) {
                        for(var j=i+1; j<k; j++) {
                        nel = M.elements[j][i];
                        if (nel && nel.valueOf() !== 0) {
                            els = []; np = kp;
                            do { 
                                p = kp-np; 
                                els.push(_.add(M.elements[i][p].clone(), M.elements[j][p].clone()));
                            } while (--np);
                            M.elements[i] = els;
                            break;
                        }
                      }
                    }
                    var fel = M.elements[i][i]; 
                    if(fel.valueOf() !== 0) {
                        for (j=i+1; j<k; j++) { 
                            var multiplier = _.divide(M.elements[j][i].clone(),M.elements[i][i].clone()); 
                            els = []; np = kp;
                            do { p = kp - np;
                                // Elements with column numbers up to an including the number
                                // of the row that we're subtracting can safely be set straight to
                                // zero, since that's the point of this routine and it avoids having
                                // to loop over and correct rounding errors later
                                els.push(p <= i ? new Symbol(0) : 
                                        _.subtract(M.elements[j][p].clone(), _.multiply(M.elements[i][p].clone(), multiplier.clone())));
                            } while (--np);
                            M.elements[j] = els;
                        }
                    }
                } while (--n);

                return M;  
            }, undefined, this);     
        },
        transpose: function() {
            var rows = this.elements.length, cols = this.elements[0].length;
            var M = new Matrix(), ni = cols, i, nj, j;
            
            do { 
                i = cols - ni;
                M.elements[i] = [];
                nj = rows;
                do { j = rows - nj;
                    M.elements[i][j] = this.elements[j][i].clone();
                } while (--nj);
            } while (--ni);
            return M;
        },
        // Returns true if the matrix can multiply the argument from the left
        canMultiplyFromLeft: function(matrix) {
          var l = isMatrix(matrix) ? matrix.elements.length : matrix.length;
          // this.columns should equal matrix.rows
          return (this.elements[0].length === l);
        },
        sameSize: function(matrix) {
            return this.rows() === matrix.rows() && this.cols() === matrix.cols();
        },
        multiply: function(matrix) {    
            return block('SAFE', function(){
                var M = matrix.elements || matrix;
                if (!this.canMultiplyFromLeft(M)) { 
                    if(this.sameSize(matrix)) {
                        var MM = new Matrix();
                        var rows = this.rows();
                        for(var i=0; i<rows; i++) {
                            var e = _.multiply(new Vector(this.elements[i]), new Vector(matrix.elements[i]));
                            MM.elements[i] = e.elements;
                        }
                        return MM;
                    }
                    return null; 
                }
                var ni = this.elements.length, ki = ni, i, nj, kj = M[0].length, j;
                var cols = this.elements[0].length, elements = [], sum, nc, c;
                do { 
                    i = ki-ni;
                    elements[i] = [];
                    nj = kj;
                    do { 
                        j = kj - nj;
                        sum = new Symbol(0);
                        nc = cols;
                        do { 
                            c = cols-nc;
                            sum = _.add(sum, _.multiply(this.elements[i][c], M[c][j])) ;
                        } while (--nc);
                      elements[i][j] = sum;
                    } while (--nj);
                } while (--ni);
                return Matrix.fromArray(elements);
            }, undefined, this);
        },
        add: function(matrix) {
            var M = new Matrix();
            if(this.sameSize(matrix)) {
                this.eachElement(function(e, i, j) {
                    M.set(i, j, _.add(e.clone(), matrix.elements[i][j]));
                });
            }
            return M;
        },
        subtract: function(matrix) {
            var M = new Matrix();
            if(this.sameSize(matrix)) {
                this.eachElement(function(e, i, j) {
                    M.set(i, j, _.subtract(e.clone(), matrix.elements[i][j]));
                });
            }
            return M;
        },
        negate: function() {
            this.each(function(e) {
               return e.negate(); 
            });
            return this;
        },
        toVector: function() {
            if(this.rows () === 1 || this.cols() === 1) {
                var v = new Vector();
                v.elements = this.elements;
                return v;
            }
            return this;
        },
        toString: function(newline) {
            var l = this.rows(),
                s = [];
            newline = newline === undefined ? '\n' : newline;
            for(var i=0; i<l; i++) {
                s.push('['+this.elements[i].map(function(x) {
                    return x !== undefined ? x.toString() : '';
                }).join(',')+']');
            }
            return 'matrix'+inBrackets(s.join(','));
        },
        text: function() {
            return 'matrix('+this.toString('')+')';
        },
        latex: function(option) {
            var cols = this.cols(), elements = this.elements; 
            return format('\\begin{vmatrix}{0}\\end{vmatrix}', function() {
                var tex = []; 
                for(var row in elements) {
                    var row_tex = [];
                    for(var i=0; i<cols; i++) {
                        row_tex.push(LaTeX.latex.call(LaTeX, elements[row][i], option));
                    }
                    tex.push(row_tex.join(' & '));
                }
                return tex.join(' \\cr ');
            });
        }
    };
    
    //aliases
    Matrix.prototype.each = Matrix.prototype.eachElement;
    
    /* END CLASSES */

    /* FINALIZE */
    var finalize = function() {
        reserveNames(_.constants);
        reserveNames(_.functions);
        //generatePrimes(Settings.init_primes);//generate the firs 100 primes
    };
    
    var build = Utils.build = function(symbol, arg_array) { 
        symbol = block('PARSE2NUMBER', function() {
            return _.parse(symbol);
        }, true);
        var args = variables(symbol);
        var supplements = [];
        var ftext = function(symbol, xports) { 
            xports = xports || [];
            var c = [],
                group = symbol.group,
                prefix = '';

            var ftext_complex = function(group) {
                var d = group === CB ? '*' : '+',
                    cc = [];
                
                for(var x in symbol.symbols) {
                    var sym = symbol.symbols[x],
                        ft = ftext(sym, xports)[0];
                    //wrap it in brackets if it's group PL or CP
                    if(sym.isComposite())
                        ft = inBrackets(ft);
                    cc.push(ft);
                }
                var retval = cc.join(d);
                retval = retval && !symbol.multiplier.equals(1) ? inBrackets(retval) : retval;
                return retval;
            },

            ftext_function = function(bn) { 
                var retval;
                if(bn in Math) retval = 'Math.'+bn;
                else {
                    if(supplements.indexOf(bn) === -1) { //make sure you're not adding the function twice
                        //Math2 functions aren't part of the standard javascript
                        //Math library and must be exported.
                        xports.push('var '+bn+' = '+ Math2[bn].toString()+'; ');
                        supplements.push(bn);
                    }
                    retval = bn;
                }
                retval = retval+inBrackets(symbol.args.map(function(x) {
                    return ftext(x, xports)[0];
                }).join(','));

                return retval;
            };

            //the multiplier
            if(group === N) 
                c.push(symbol.multiplier.toDecimal());
            else if(symbol.multiplier.equals(-1)) 
                prefix = '-';
            else if(!symbol.multiplier.equals(1)) 
                c.push(symbol.multiplier.toDecimal());
            //the value
            var value;
            
            if(group === S || group === P) value = symbol.value;
            else if(group === FN) { 
                value = ftext_function(symbol.fname);
            }
            else if(group === EX) {
                var pg = symbol.previousGroup;
                if(pg === N || pg === S) value = symbol.value;
                else if(pg === FN) value = ftext_function(symbol.fname);
                else value = ftext_complex(symbol.previousGroup);
            }
            else {
                value = ftext_complex(symbol.group);
            }     

            if(symbol.group !== N && !symbol.power.equals(1)) {
                var pow = ftext(_.parse(symbol.power));
                xports.push(pow[1]);
                value = 'Math.pow'+inBrackets(value+','+pow[0]);
            }

            if(value) c.push(prefix+value);

            return [c.join('*'), xports.join('').replace(/\n+\s+/g, ' ')];
        };
        if(arg_array) { 
            for(var i=0; i<args.length; i++) {
                var arg = args[i];
                if(arg_array.indexOf(arg) === -1) err(arg+' not found in argument array');
            }
            args = arg_array;
        }
        var f_array = ftext(symbol);
        return new Function(args, f_array[1]+' return '+f_array[0]+';');
    };
    
    finalize(); //final preparations
    /* END FINALIZE */

    /* BUILD CORE */
    //This contains all the parts of nerdamer and enables nerdamer's internal functions
    //to be used.
    var C = {
        Operator: Operator,
        groups: Groups,
        Symbol: Symbol,
        Expression: Expression,
        Frac: Frac,
        Vector: Vector,
        Matrix: Matrix,
        Parser: Parser,
        Fraction: Fraction,
        Math2: Math2,
        LaTeX: LaTeX,
        Utils: Utils,
        PARSER: _,
        PARENTHESIS: PARENTHESIS, 
        Settings: Settings,
        err: err,
        bigInt: bigInt,
        exceptions: {
            DivisionByZero: DivisionByZero,
            ParseError: ParseError,
            UndefinedError: UndefinedError, 
            MaximumIterationsReached: MaximumIterationsReached
        }
    };

    //TODO: fix 
    if(!_.error)
        _.error = err;
    /* END BUILD CORE */

    
    /* EXPORTS */
    /**
     * 
     * @param {String} expression the expression to be evaluated
     * @param {Object} subs the object containing the variable values
     * @param {Integer} location a specific location in the equation list to 
     * insert the evaluated expression
     * @param {String} option additional options
     * @returns {Expression} 
     */
    
    var libExports = function(expression, subs, option, location) { 
        //is the user declaring a function?
        var fndec = /^([a-z_][a-z\d\_]*)\(([a-z_,\s]*)\):=(.+)$/gi.exec(expression);
        if(fndec) 
            return nerdamer.setFunction(fndec[1], fndec[2].split(','), fndec[3]);

        var variable, fn, args;
        //convert any expression passed in to a string
        if(expression instanceof Expression) expression = expression.toString();

        var multi_options = isArray(option),
            expand = 'expand',
            numer = multi_options ? option.indexOf('numer') !== -1 : option === 'numer';
        if((multi_options ? option.indexOf(expand) !== -1 : option === expand)) {
            expression = format('{0}({1})', expand, expression);
        }
        var e = block('PARSE2NUMBER', function(){ 
            return _.parse(expression, subs);
        }, numer || Settings.PARSE2NUMBER);
        
        if(location) { EXPRESSIONS[location-1] = e; }
        else { EXPRESSIONS.push(e);}
        
        if(variable) libExports.setVar(variable, e);
        if(fn) libExports.setFunction(fn, args, e);
        
        return new Expression(e);
    };
    
    libExports.rpn = function(expression) {
        return _.parse(expression, null, true);
    };
    
    libExports.convertToLaTeX = function(e) {
        return _.toTeX(e);
    };
    
    /**
     * Get the version of nerdamer or a loaded add-on
     * @param {String} add_on - The add-on being checked
     * @returns {String} returns the version of nerdamer
     */
    libExports.version = function(add_on) {
        if(add_on) {
            try {
                return C[add_on].version;
            }
            catch(e) {
                return "No module named "+add_on+" found!";
            }
        }
        return version;
    };
    
    /**
     * Get nerdamer generated warnings
     * @returns {String}
     */
    libExports.getWarnings = function() {
        return WARNINGS;
    };
    
    /**
     * 
     * @param {String} constant The name of the constant to be set
     * @param {mixed} value The value of the constant 
     * @returns {Object} Returns the nerdamer object
     */
    libExports.setConstant = function(constant, value) {
        validateName(constant); 
        if(!isReserved(constant)) {
            //fix for issue #127
            if(value === 'delete' || value === '') {
                delete _.constants[constant];
            }
            else {
                if(isNaN(value)) throw new Error('Constant must be a number!');
                _.constants[constant] =  value;
            }
        }    
        return this;
    };
    
    /**
     * Returns the value of a previously set constant
     * @param {type} constant
     * @returns {String}
     */
    libExports.getConstant = function(constant) {
        return String(_.constant[constant]);
    };
    
    /**
     * 
     * @param {String} name The name of the function
     * @param {Array} params_array A list containing the parameter name of the functions
     * @param {String} body The body of the function
     * @returns {Boolean} returns true if succeeded and falls on fail
     * @example nerdamer.setFunction('f',['x'], 'x^2+2');
     */
    libExports.setFunction = function(name, params_array, body) {
        validateName(name);
        if(!isReserved(name)) {
            params_array = params_array || variables(_.parse(body));
            _.functions[name] = [_.mapped_function, params_array.length, {
                    name: name,
                    params: params_array,
                    body: body
            }];
            return true;
        }
        return false;
    };
    
    /**
     * 
     * @returns {C} Exports the nerdamer core functions and objects
     */
    libExports.getCore = function() {
        return C;
    };

    libExports.getExpression = libExports.getEquation = Expression.getExpression;
    
    /**
     * 
     * @param {Boolean} asArray The returned names are returned as an array if this is set to true;
     * @returns {String|Array}
     */
    libExports.reserved = function(asArray) {
        if(asArray){ return RESERVED; }
        return RESERVED.join(', ');
    };
    
    /**
     * 
     * @param {Integer} equation_number the number of the equation to clear. 
     * If 'all' is supplied then all equations are cleared
     * @param {Boolean} keep_EXPRESSIONS_fixed use true if you don't want to keep EXPRESSIONS length fixed
     * @returns {Object} Returns the nerdamer object
     */
    libExports.clear = function( equation_number, keep_EXPRESSIONS_fixed ) { 
        if(equation_number === 'all') { EXPRESSIONS = []; }
        else if(equation_number === 'last') { EXPRESSIONS.pop(); }
        else if(equation_number === 'first') { EXPRESSIONS.shift(); }
        else { 
            var index = !equation_number ? EXPRESSIONS.length : equation_number-1; 
            keep_EXPRESSIONS_fixed === true ? EXPRESSIONS[index] = undefined : remove(EXPRESSIONS, index);
        }   
        return this;
    };
    
    /**
     * Alias for nerdamer.clear('all')
     */
    libExports.flush = function() {
        this.clear('all');
        return this;
    };
    
    /**
     * 
     * @param {Boolean} asObject
     * @param {Boolean} asLaTeX
     * @param {String|String[]} option 
     * @returns {Array}
     */
    libExports.expressions = function( asObject, asLaTeX, option ) {
        var result = asObject ? {} : [];
        for(var i=0; i<EXPRESSIONS.length; i++) {
            var eq = asLaTeX ? LaTeX.latex(EXPRESSIONS[i], option) : text(EXPRESSIONS[i], option);
            asObject ? result[i+1] = eq : result.push(eq);
        }
        return result;
    };
    
    //the method for registering modules
    libExports.register = function(obj) { 
        var core = this.getCore();
        
        if(isArray(obj)) {
            for(var i=0; i<obj.length; i++) {
                if(obj) this.register(obj[i]);
            }
        }
        else if(obj && Settings.exclude.indexOf(obj.name) === -1) {
            //make sure all the dependencies are available
            if(obj.dependencies) {
                for(var i=0; i<obj.dependencies.length; i++)
                    if(!core[obj.dependencies[i]]) 
                        throw new Error(format('{0} requires {1} to be loaded!', obj.name, obj.dependencies[i]));
            }
            //if no parent object is provided then the function does not have an address and cannot be called directly
            var parent_obj = obj.parent, 
                fn = obj.build.call(core); //call constructor to get function
            if(parent_obj) {
                if(!core[parent_obj]) core[obj.parent] = {};
                
                var ref_obj = parent_obj === 'nerdamer' ? this : core[parent_obj];
                //attach the function to the core
                ref_obj[obj.name] = fn;
            }
            if(obj.visible) _.functions[obj.name] = [fn, obj.numargs]; //make the function available
            
        } 
    };
    
    /**
     * @param {String} name variable name
     * @returns {boolean} validates if the profided string is a valid variable name
     */
    libExports.validateName = validateName;
    
    /**
     * @param {String} varname variable name
     * @returns {boolean} validates if the profided string is a valid variable name
     */
    libExports.validVarName = function(varname) {
        try {
            validateName(varname);
            return RESERVED.indexOf(varname) === -1;
        }
        catch(e){ return false; }
    };
    
    /**
     * 
     * @returns {Array} Array of functions currently supported by nerdamer
     */
    libExports.supported = function() {
        return keys(_.functions);
    };
    
    /**
     * 
     * @returns {Number} The number equations/expressions currently loaded
     */
    libExports.numEquations = libExports.numExpressions = function() {
        return EXPRESSIONS.length;
    };
    /* END EXPORTS */
    
    /**
     * 
     * @param {String} v variable to be set
     * @param {String} val value of variable. This can be a variable expression or number
     * @returns {Object} Returns the nerdamer object
     */
    libExports.setVar = function(v, val) {
        validateName(v);
        //check if it's not already a constant
        if(v in _.constants)
            err('Cannot set value for constant '+v);
        if(val === 'delete' || val === '') 
            delete VARS[v];
        else {
            VARS[v] = isSymbol(val) ? val : _.parse(val);
        }
        return this;
    };
    
    /**
     * Returns the value of a set variable
     * @param {type} v
     * @returns {varies}
     */
    libExports.getVar = function(v) {
        return VARS[v];
    };
    /**
     * Clear the variables from the VARS object
     * @returns {Object} Returns the nerdamer object
     */    
    libExports.clearVars = function() {
        VARS = {};
        return this;
    };
    
    /**
     * 
     * @param {Function} loader
     * @returns {nerdamer}
     */
    libExports.load = function(loader) {
        loader.call(this);
        return this;
    };
    
    /**
     * @param {String} output - output format. Can be 'object' (just returns the VARS object), 'text' or 'latex'. Default: 'text'
     * @param {String|String[]} option
     * @returns {Object} Returns an object with the variables
     */    
    libExports.getVars = function(output, option) {
        output = output || 'text';
        var variables = {};
        if (output === 'object') variables = VARS;
        else {
            for (var v in VARS) {
                if (output === 'latex') {
                    variables[v] = VARS[v].latex(option);
                } else if (output === 'text') {
                    variables[v] = VARS[v].text(option);
                }
            }
        }
        return variables;
    };
    
    /**
     * Set the value of a setting
     * @param {String} setting The setting to be changed
     * @param {boolean} value 
     */
    libExports.set = function(setting, value) {
        //current options:
        //PARSE2NUMBER, suppress_errors
        if(typeof setting === 'object')
            for(var x in setting) { 
                libExports.set(x, setting[x]);
            }
                
        var disallowed = ['SAFE'];
        if(disallowed.indexOf(setting) !== -1) err('Cannot modify setting: '+setting);
        Settings[setting] = value;
    };
    
    /**
     * Get the value of a setting
     * @param {type} setting
     * @returns {undefined}
     */
    libExports.get = function(setting) {
        return Settings[setting];
    };
    
    /**
     * This functions makes internal functions available externally
     * @param {bool} override Override the functions when calling api if it exists 
     */
    libExports.api = function(override) {
        //Map internal functions to external ones
        var linker = function(fname) {
            return function() {
                var args = [].slice.call(arguments);
                for(var i=0; i<args.length; i++)
                    args[i] = _.parse(args[i]);
                return new Expression(block('PARSE2NUMBER', function() {
                    return _.callfunction(fname, args);
                }));
            };
        };
        //perform the mapping
        for(var x in _.functions) 
            if(!(x in libExports) || override)
                libExports[x] = linker(x);
    };
    
    libExports.replaceFunction = function(name, fn, num_args) {
        var existing = _.functions[name];
        var new_num_args = typeof num_args === 'undefined' ? existing[1]: num_args;
        _.functions[name] = [fn.call(undefined, existing[0], C), new_num_args];
    };
    
    //helper function to set and operator
    //Operator('^', 'pow', 6, false, false),
    //function Operator(val, fn, precedence, left_assoc, is_prefix, is_postfix, operation) 
    libExports.setOperator = function(symbol, name, precendence, left_assoc, is_prefix, is_postfix, fn) {
        _.operators[symbol] = new Operator(symbol, name, precendence, left_assoc, is_prefix, is_postfix, fn);
        _.name = name; //make the parser aware of this  new function
        CUSTOM_OPERATORS[name] = symbol; //let nerdamer know how to display it
    };
    
    libExports.getOperator = function(symbol) {
        return _.operators[symbol];
    };
    
    libExports.api();

    return libExports; //Done
})({
    //https://github.com/peterolson/BigInteger.js
    bigInt: (function(){
        var bigInt = function(undefined){"use strict";var BASE=1e7,LOG_BASE=7,MAX_INT=9007199254740992,MAX_INT_ARR=smallToArray(MAX_INT),LOG_MAX_INT=Math.log(MAX_INT);function Integer(v,radix){if(typeof v==="undefined")return Integer[0];if(typeof radix!=="undefined")return+radix===10?parseValue(v):parseBase(v,radix);return parseValue(v)}function BigInteger(value,sign){this.value=value;this.sign=sign;this.isSmall=false}BigInteger.prototype=Object.create(Integer.prototype);function SmallInteger(value){this.value=value;this.sign=value<0;this.isSmall=true}SmallInteger.prototype=Object.create(Integer.prototype);function isPrecise(n){return-MAX_INT<n&&n<MAX_INT}function smallToArray(n){if(n<1e7)return[n];if(n<1e14)return[n%1e7,Math.floor(n/1e7)];return[n%1e7,Math.floor(n/1e7)%1e7,Math.floor(n/1e14)]}function arrayToSmall(arr){trim(arr);var length=arr.length;if(length<4&&compareAbs(arr,MAX_INT_ARR)<0){switch(length){case 0:return 0;case 1:return arr[0];case 2:return arr[0]+arr[1]*BASE;default:return arr[0]+(arr[1]+arr[2]*BASE)*BASE}}return arr}function trim(v){var i=v.length;while(v[--i]===0);v.length=i+1}function createArray(length){var x=new Array(length);var i=-1;while(++i<length){x[i]=0}return x}function truncate(n){if(n>0)return Math.floor(n);return Math.ceil(n)}function add(a,b){var l_a=a.length,l_b=b.length,r=new Array(l_a),carry=0,base=BASE,sum,i;for(i=0;i<l_b;i++){sum=a[i]+b[i]+carry;carry=sum>=base?1:0;r[i]=sum-carry*base}while(i<l_a){sum=a[i]+carry;carry=sum===base?1:0;r[i++]=sum-carry*base}if(carry>0)r.push(carry);return r}function addAny(a,b){if(a.length>=b.length)return add(a,b);return add(b,a)}function addSmall(a,carry){var l=a.length,r=new Array(l),base=BASE,sum,i;for(i=0;i<l;i++){sum=a[i]-base+carry;carry=Math.floor(sum/base);r[i]=sum-carry*base;carry+=1}while(carry>0){r[i++]=carry%base;carry=Math.floor(carry/base)}return r}BigInteger.prototype.add=function(v){var n=parseValue(v);if(this.sign!==n.sign){return this.subtract(n.negate())}var a=this.value,b=n.value;if(n.isSmall){return new BigInteger(addSmall(a,Math.abs(b)),this.sign)}return new BigInteger(addAny(a,b),this.sign)};BigInteger.prototype.plus=BigInteger.prototype.add;SmallInteger.prototype.add=function(v){var n=parseValue(v);var a=this.value;if(a<0!==n.sign){return this.subtract(n.negate())}var b=n.value;if(n.isSmall){if(isPrecise(a+b))return new SmallInteger(a+b);b=smallToArray(Math.abs(b))}return new BigInteger(addSmall(b,Math.abs(a)),a<0)};SmallInteger.prototype.plus=SmallInteger.prototype.add;function subtract(a,b){var a_l=a.length,b_l=b.length,r=new Array(a_l),borrow=0,base=BASE,i,difference;for(i=0;i<b_l;i++){difference=a[i]-borrow-b[i];if(difference<0){difference+=base;borrow=1}else borrow=0;r[i]=difference}for(i=b_l;i<a_l;i++){difference=a[i]-borrow;if(difference<0)difference+=base;else{r[i++]=difference;break}r[i]=difference}for(;i<a_l;i++){r[i]=a[i]}trim(r);return r}function subtractAny(a,b,sign){var value;if(compareAbs(a,b)>=0){value=subtract(a,b)}else{value=subtract(b,a);sign=!sign}value=arrayToSmall(value);if(typeof value==="number"){if(sign)value=-value;return new SmallInteger(value)}return new BigInteger(value,sign)}function subtractSmall(a,b,sign){var l=a.length,r=new Array(l),carry=-b,base=BASE,i,difference;for(i=0;i<l;i++){difference=a[i]+carry;carry=Math.floor(difference/base);difference%=base;r[i]=difference<0?difference+base:difference}r=arrayToSmall(r);if(typeof r==="number"){if(sign)r=-r;return new SmallInteger(r)}return new BigInteger(r,sign)}BigInteger.prototype.subtract=function(v){var n=parseValue(v);if(this.sign!==n.sign){return this.add(n.negate())}var a=this.value,b=n.value;if(n.isSmall)return subtractSmall(a,Math.abs(b),this.sign);return subtractAny(a,b,this.sign)};BigInteger.prototype.minus=BigInteger.prototype.subtract;SmallInteger.prototype.subtract=function(v){var n=parseValue(v);var a=this.value;if(a<0!==n.sign){return this.add(n.negate())}var b=n.value;if(n.isSmall){return new SmallInteger(a-b)}return subtractSmall(b,Math.abs(a),a>=0)};SmallInteger.prototype.minus=SmallInteger.prototype.subtract;BigInteger.prototype.negate=function(){return new BigInteger(this.value,!this.sign)};SmallInteger.prototype.negate=function(){var sign=this.sign;var small=new SmallInteger(-this.value);small.sign=!sign;return small};BigInteger.prototype.abs=function(){return new BigInteger(this.value,false)};SmallInteger.prototype.abs=function(){return new SmallInteger(Math.abs(this.value))};function multiplyLong(a,b){var a_l=a.length,b_l=b.length,l=a_l+b_l,r=createArray(l),base=BASE,product,carry,i,a_i,b_j;for(i=0;i<a_l;++i){a_i=a[i];for(var j=0;j<b_l;++j){b_j=b[j];product=a_i*b_j+r[i+j];carry=Math.floor(product/base);r[i+j]=product-carry*base;r[i+j+1]+=carry}}trim(r);return r}function multiplySmall(a,b){var l=a.length,r=new Array(l),base=BASE,carry=0,product,i;for(i=0;i<l;i++){product=a[i]*b+carry;carry=Math.floor(product/base);r[i]=product-carry*base}while(carry>0){r[i++]=carry%base;carry=Math.floor(carry/base)}return r}function shiftLeft(x,n){var r=[];while(n-- >0)r.push(0);return r.concat(x)}function multiplyKaratsuba(x,y){var n=Math.max(x.length,y.length);if(n<=30)return multiplyLong(x,y);n=Math.ceil(n/2);var b=x.slice(n),a=x.slice(0,n),d=y.slice(n),c=y.slice(0,n);var ac=multiplyKaratsuba(a,c),bd=multiplyKaratsuba(b,d),abcd=multiplyKaratsuba(addAny(a,b),addAny(c,d));var product=addAny(addAny(ac,shiftLeft(subtract(subtract(abcd,ac),bd),n)),shiftLeft(bd,2*n));trim(product);return product}function useKaratsuba(l1,l2){return-.012*l1-.012*l2+15e-6*l1*l2>0}BigInteger.prototype.multiply=function(v){var n=parseValue(v),a=this.value,b=n.value,sign=this.sign!==n.sign,abs;if(n.isSmall){if(b===0)return Integer[0];if(b===1)return this;if(b===-1)return this.negate();abs=Math.abs(b);if(abs<BASE){return new BigInteger(multiplySmall(a,abs),sign)}b=smallToArray(abs)}if(useKaratsuba(a.length,b.length))return new BigInteger(multiplyKaratsuba(a,b),sign);return new BigInteger(multiplyLong(a,b),sign)};BigInteger.prototype.times=BigInteger.prototype.multiply;function multiplySmallAndArray(a,b,sign){if(a<BASE){return new BigInteger(multiplySmall(b,a),sign)}return new BigInteger(multiplyLong(b,smallToArray(a)),sign)}SmallInteger.prototype._multiplyBySmall=function(a){if(isPrecise(a.value*this.value)){return new SmallInteger(a.value*this.value)}return multiplySmallAndArray(Math.abs(a.value),smallToArray(Math.abs(this.value)),this.sign!==a.sign)};BigInteger.prototype._multiplyBySmall=function(a){if(a.value===0)return Integer[0];if(a.value===1)return this;if(a.value===-1)return this.negate();return multiplySmallAndArray(Math.abs(a.value),this.value,this.sign!==a.sign)};SmallInteger.prototype.multiply=function(v){return parseValue(v)._multiplyBySmall(this)};SmallInteger.prototype.times=SmallInteger.prototype.multiply;function square(a){var l=a.length,r=createArray(l+l),base=BASE,product,carry,i,a_i,a_j;for(i=0;i<l;i++){a_i=a[i];for(var j=0;j<l;j++){a_j=a[j];product=a_i*a_j+r[i+j];carry=Math.floor(product/base);r[i+j]=product-carry*base;r[i+j+1]+=carry}}trim(r);return r}BigInteger.prototype.square=function(){return new BigInteger(square(this.value),false)};SmallInteger.prototype.square=function(){var value=this.value*this.value;if(isPrecise(value))return new SmallInteger(value);return new BigInteger(square(smallToArray(Math.abs(this.value))),false)};function divMod1(a,b){var a_l=a.length,b_l=b.length,base=BASE,result=createArray(b.length),divisorMostSignificantDigit=b[b_l-1],lambda=Math.ceil(base/(2*divisorMostSignificantDigit)),remainder=multiplySmall(a,lambda),divisor=multiplySmall(b,lambda),quotientDigit,shift,carry,borrow,i,l,q;if(remainder.length<=a_l)remainder.push(0);divisor.push(0);divisorMostSignificantDigit=divisor[b_l-1];for(shift=a_l-b_l;shift>=0;shift--){quotientDigit=base-1;if(remainder[shift+b_l]!==divisorMostSignificantDigit){quotientDigit=Math.floor((remainder[shift+b_l]*base+remainder[shift+b_l-1])/divisorMostSignificantDigit)}carry=0;borrow=0;l=divisor.length;for(i=0;i<l;i++){carry+=quotientDigit*divisor[i];q=Math.floor(carry/base);borrow+=remainder[shift+i]-(carry-q*base);carry=q;if(borrow<0){remainder[shift+i]=borrow+base;borrow=-1}else{remainder[shift+i]=borrow;borrow=0}}while(borrow!==0){quotientDigit-=1;carry=0;for(i=0;i<l;i++){carry+=remainder[shift+i]-base+divisor[i];if(carry<0){remainder[shift+i]=carry+base;carry=0}else{remainder[shift+i]=carry;carry=1}}borrow+=carry}result[shift]=quotientDigit}remainder=divModSmall(remainder,lambda)[0];return[arrayToSmall(result),arrayToSmall(remainder)]}function divMod2(a,b){var a_l=a.length,b_l=b.length,result=[],part=[],base=BASE,guess,xlen,highx,highy,check;while(a_l){part.unshift(a[--a_l]);trim(part);if(compareAbs(part,b)<0){result.push(0);continue}xlen=part.length;highx=part[xlen-1]*base+part[xlen-2];highy=b[b_l-1]*base+b[b_l-2];if(xlen>b_l){highx=(highx+1)*base}guess=Math.ceil(highx/highy);do{check=multiplySmall(b,guess);if(compareAbs(check,part)<=0)break;guess--}while(guess);result.push(guess);part=subtract(part,check)}result.reverse();return[arrayToSmall(result),arrayToSmall(part)]}function divModSmall(value,lambda){var length=value.length,quotient=createArray(length),base=BASE,i,q,remainder,divisor;remainder=0;for(i=length-1;i>=0;--i){divisor=remainder*base+value[i];q=truncate(divisor/lambda);remainder=divisor-q*lambda;quotient[i]=q|0}return[quotient,remainder|0]}function divModAny(self,v){var value,n=parseValue(v);var a=self.value,b=n.value;var quotient;if(b===0)throw new Error("Cannot divide by zero");if(self.isSmall){if(n.isSmall){return[new SmallInteger(truncate(a/b)),new SmallInteger(a%b)]}return[Integer[0],self]}if(n.isSmall){if(b===1)return[self,Integer[0]];if(b==-1)return[self.negate(),Integer[0]];var abs=Math.abs(b);if(abs<BASE){value=divModSmall(a,abs);quotient=arrayToSmall(value[0]);var remainder=value[1];if(self.sign)remainder=-remainder;if(typeof quotient==="number"){if(self.sign!==n.sign)quotient=-quotient;return[new SmallInteger(quotient),new SmallInteger(remainder)]}return[new BigInteger(quotient,self.sign!==n.sign),new SmallInteger(remainder)]}b=smallToArray(abs)}var comparison=compareAbs(a,b);if(comparison===-1)return[Integer[0],self];if(comparison===0)return[Integer[self.sign===n.sign?1:-1],Integer[0]];if(a.length+b.length<=200)value=divMod1(a,b);else value=divMod2(a,b);quotient=value[0];var qSign=self.sign!==n.sign,mod=value[1],mSign=self.sign;if(typeof quotient==="number"){if(qSign)quotient=-quotient;quotient=new SmallInteger(quotient)}else quotient=new BigInteger(quotient,qSign);if(typeof mod==="number"){if(mSign)mod=-mod;mod=new SmallInteger(mod)}else mod=new BigInteger(mod,mSign);return[quotient,mod]}BigInteger.prototype.divmod=function(v){var result=divModAny(this,v);return{quotient:result[0],remainder:result[1]}};SmallInteger.prototype.divmod=BigInteger.prototype.divmod;BigInteger.prototype.divide=function(v){return divModAny(this,v)[0]};SmallInteger.prototype.over=SmallInteger.prototype.divide=BigInteger.prototype.over=BigInteger.prototype.divide;BigInteger.prototype.mod=function(v){return divModAny(this,v)[1]};SmallInteger.prototype.remainder=SmallInteger.prototype.mod=BigInteger.prototype.remainder=BigInteger.prototype.mod;BigInteger.prototype.pow=function(v){var n=parseValue(v),a=this.value,b=n.value,value,x,y;if(b===0)return Integer[1];if(a===0)return Integer[0];if(a===1)return Integer[1];if(a===-1)return n.isEven()?Integer[1]:Integer[-1];if(n.sign){return Integer[0]}if(!n.isSmall)throw new Error("The exponent "+n.toString()+" is too large.");if(this.isSmall){if(isPrecise(value=Math.pow(a,b)))return new SmallInteger(truncate(value))}x=this;y=Integer[1];while(true){if(b&1===1){y=y.times(x);--b}if(b===0)break;b/=2;x=x.square()}return y};SmallInteger.prototype.pow=BigInteger.prototype.pow;BigInteger.prototype.modPow=function(exp,mod){exp=parseValue(exp);mod=parseValue(mod);if(mod.isZero())throw new Error("Cannot take modPow with modulus 0");var r=Integer[1],base=this.mod(mod);while(exp.isPositive()){if(base.isZero())return Integer[0];if(exp.isOdd())r=r.multiply(base).mod(mod);exp=exp.divide(2);base=base.square().mod(mod)}return r};SmallInteger.prototype.modPow=BigInteger.prototype.modPow;function compareAbs(a,b){if(a.length!==b.length){return a.length>b.length?1:-1}for(var i=a.length-1;i>=0;i--){if(a[i]!==b[i])return a[i]>b[i]?1:-1}return 0}BigInteger.prototype.compareAbs=function(v){var n=parseValue(v),a=this.value,b=n.value;if(n.isSmall)return 1;return compareAbs(a,b)};SmallInteger.prototype.compareAbs=function(v){var n=parseValue(v),a=Math.abs(this.value),b=n.value;if(n.isSmall){b=Math.abs(b);return a===b?0:a>b?1:-1}return-1};BigInteger.prototype.compare=function(v){if(v===Infinity){return-1}if(v===-Infinity){return 1}var n=parseValue(v),a=this.value,b=n.value;if(this.sign!==n.sign){return n.sign?1:-1}if(n.isSmall){return this.sign?-1:1}return compareAbs(a,b)*(this.sign?-1:1)};BigInteger.prototype.compareTo=BigInteger.prototype.compare;SmallInteger.prototype.compare=function(v){if(v===Infinity){return-1}if(v===-Infinity){return 1}var n=parseValue(v),a=this.value,b=n.value;if(n.isSmall){return a==b?0:a>b?1:-1}if(a<0!==n.sign){return a<0?-1:1}return a<0?1:-1};SmallInteger.prototype.compareTo=SmallInteger.prototype.compare;BigInteger.prototype.equals=function(v){return this.compare(v)===0};SmallInteger.prototype.eq=SmallInteger.prototype.equals=BigInteger.prototype.eq=BigInteger.prototype.equals;BigInteger.prototype.notEquals=function(v){return this.compare(v)!==0};SmallInteger.prototype.neq=SmallInteger.prototype.notEquals=BigInteger.prototype.neq=BigInteger.prototype.notEquals;BigInteger.prototype.greater=function(v){return this.compare(v)>0};SmallInteger.prototype.gt=SmallInteger.prototype.greater=BigInteger.prototype.gt=BigInteger.prototype.greater;BigInteger.prototype.lesser=function(v){return this.compare(v)<0};SmallInteger.prototype.lt=SmallInteger.prototype.lesser=BigInteger.prototype.lt=BigInteger.prototype.lesser;BigInteger.prototype.greaterOrEquals=function(v){return this.compare(v)>=0};SmallInteger.prototype.geq=SmallInteger.prototype.greaterOrEquals=BigInteger.prototype.geq=BigInteger.prototype.greaterOrEquals;BigInteger.prototype.lesserOrEquals=function(v){return this.compare(v)<=0};SmallInteger.prototype.leq=SmallInteger.prototype.lesserOrEquals=BigInteger.prototype.leq=BigInteger.prototype.lesserOrEquals;BigInteger.prototype.isEven=function(){return(this.value[0]&1)===0};SmallInteger.prototype.isEven=function(){return(this.value&1)===0};BigInteger.prototype.isOdd=function(){return(this.value[0]&1)===1};SmallInteger.prototype.isOdd=function(){return(this.value&1)===1};BigInteger.prototype.isPositive=function(){return!this.sign};SmallInteger.prototype.isPositive=function(){return this.value>0};BigInteger.prototype.isNegative=function(){return this.sign};SmallInteger.prototype.isNegative=function(){return this.value<0};BigInteger.prototype.isUnit=function(){return false};SmallInteger.prototype.isUnit=function(){return Math.abs(this.value)===1};BigInteger.prototype.isZero=function(){return false};SmallInteger.prototype.isZero=function(){return this.value===0};BigInteger.prototype.isDivisibleBy=function(v){var n=parseValue(v);var value=n.value;if(value===0)return false;if(value===1)return true;if(value===2)return this.isEven();return this.mod(n).equals(Integer[0])};SmallInteger.prototype.isDivisibleBy=BigInteger.prototype.isDivisibleBy;function isBasicPrime(v){var n=v.abs();if(n.isUnit())return false;if(n.equals(2)||n.equals(3)||n.equals(5))return true;if(n.isEven()||n.isDivisibleBy(3)||n.isDivisibleBy(5))return false;if(n.lesser(25))return true}BigInteger.prototype.isPrime=function(){var isPrime=isBasicPrime(this);if(isPrime!==undefined)return isPrime;var n=this.abs(),nPrev=n.prev();var a=[2,3,5,7,11,13,17,19],b=nPrev,d,t,i,x;while(b.isEven())b=b.divide(2);for(i=0;i<a.length;i++){x=bigInt(a[i]).modPow(b,n);if(x.equals(Integer[1])||x.equals(nPrev))continue;for(t=true,d=b;t&&d.lesser(nPrev);d=d.multiply(2)){x=x.square().mod(n);if(x.equals(nPrev))t=false}if(t)return false}return true};SmallInteger.prototype.isPrime=BigInteger.prototype.isPrime;BigInteger.prototype.isProbablePrime=function(iterations){var isPrime=isBasicPrime(this);if(isPrime!==undefined)return isPrime;var n=this.abs();var t=iterations===undefined?5:iterations;for(var i=0;i<t;i++){var a=bigInt.randBetween(2,n.minus(2));if(!a.modPow(n.prev(),n).isUnit())return false}return true};SmallInteger.prototype.isProbablePrime=BigInteger.prototype.isProbablePrime;BigInteger.prototype.modInv=function(n){var t=bigInt.zero,newT=bigInt.one,r=parseValue(n),newR=this.abs(),q,lastT,lastR;while(!newR.equals(bigInt.zero)){q=r.divide(newR);lastT=t;lastR=r;t=newT;r=newR;newT=lastT.subtract(q.multiply(newT));newR=lastR.subtract(q.multiply(newR))}if(!r.equals(1))throw new Error(this.toString()+" and "+n.toString()+" are not co-prime");if(t.compare(0)===-1){t=t.add(n)}if(this.isNegative()){return t.negate()}return t};SmallInteger.prototype.modInv=BigInteger.prototype.modInv;BigInteger.prototype.next=function(){var value=this.value;if(this.sign){return subtractSmall(value,1,this.sign)}return new BigInteger(addSmall(value,1),this.sign)};SmallInteger.prototype.next=function(){var value=this.value;if(value+1<MAX_INT)return new SmallInteger(value+1);return new BigInteger(MAX_INT_ARR,false)};BigInteger.prototype.prev=function(){var value=this.value;if(this.sign){return new BigInteger(addSmall(value,1),true)}return subtractSmall(value,1,this.sign)};SmallInteger.prototype.prev=function(){var value=this.value;if(value-1>-MAX_INT)return new SmallInteger(value-1);return new BigInteger(MAX_INT_ARR,true)};var powersOfTwo=[1];while(powersOfTwo[powersOfTwo.length-1]<=BASE)powersOfTwo.push(2*powersOfTwo[powersOfTwo.length-1]);var powers2Length=powersOfTwo.length,highestPower2=powersOfTwo[powers2Length-1];function shift_isSmall(n){return(typeof n==="number"||typeof n==="string")&&+Math.abs(n)<=BASE||n instanceof BigInteger&&n.value.length<=1}BigInteger.prototype.shiftLeft=function(n){if(!shift_isSmall(n)){throw new Error(String(n)+" is too large for shifting.")}n=+n;if(n<0)return this.shiftRight(-n);var result=this;while(n>=powers2Length){result=result.multiply(highestPower2);n-=powers2Length-1}return result.multiply(powersOfTwo[n])};SmallInteger.prototype.shiftLeft=BigInteger.prototype.shiftLeft;BigInteger.prototype.shiftRight=function(n){var remQuo;if(!shift_isSmall(n)){throw new Error(String(n)+" is too large for shifting.")}n=+n;if(n<0)return this.shiftLeft(-n);var result=this;while(n>=powers2Length){if(result.isZero())return result;remQuo=divModAny(result,highestPower2);result=remQuo[1].isNegative()?remQuo[0].prev():remQuo[0];n-=powers2Length-1}remQuo=divModAny(result,powersOfTwo[n]);return remQuo[1].isNegative()?remQuo[0].prev():remQuo[0]};SmallInteger.prototype.shiftRight=BigInteger.prototype.shiftRight;function bitwise(x,y,fn){y=parseValue(y);var xSign=x.isNegative(),ySign=y.isNegative();var xRem=xSign?x.not():x,yRem=ySign?y.not():y;var xBits=[],yBits=[];var xStop=false,yStop=false;while(!xStop||!yStop){if(xRem.isZero()){xStop=true;xBits.push(xSign?1:0)}else if(xSign)xBits.push(xRem.isEven()?1:0);else xBits.push(xRem.isEven()?0:1);if(yRem.isZero()){yStop=true;yBits.push(ySign?1:0)}else if(ySign)yBits.push(yRem.isEven()?1:0);else yBits.push(yRem.isEven()?0:1);xRem=xRem.over(2);yRem=yRem.over(2)}var result=[];for(var i=0;i<xBits.length;i++)result.push(fn(xBits[i],yBits[i]));var sum=bigInt(result.pop()).negate().times(bigInt(2).pow(result.length));while(result.length){sum=sum.add(bigInt(result.pop()).times(bigInt(2).pow(result.length)))}return sum}BigInteger.prototype.not=function(){return this.negate().prev()};SmallInteger.prototype.not=BigInteger.prototype.not;BigInteger.prototype.and=function(n){return bitwise(this,n,function(a,b){return a&b})};SmallInteger.prototype.and=BigInteger.prototype.and;BigInteger.prototype.or=function(n){return bitwise(this,n,function(a,b){return a|b})};SmallInteger.prototype.or=BigInteger.prototype.or;BigInteger.prototype.xor=function(n){return bitwise(this,n,function(a,b){return a^b})};SmallInteger.prototype.xor=BigInteger.prototype.xor;var LOBMASK_I=1<<30,LOBMASK_BI=(BASE&-BASE)*(BASE&-BASE)|LOBMASK_I;function roughLOB(n){var v=n.value,x=typeof v==="number"?v|LOBMASK_I:v[0]+v[1]*BASE|LOBMASK_BI;return x&-x}function max(a,b){a=parseValue(a);b=parseValue(b);return a.greater(b)?a:b}function min(a,b){a=parseValue(a);b=parseValue(b);return a.lesser(b)?a:b}function gcd(a,b){a=parseValue(a).abs();b=parseValue(b).abs();if(a.equals(b))return a;if(a.isZero())return b;if(b.isZero())return a;var c=Integer[1],d,t;while(a.isEven()&&b.isEven()){d=Math.min(roughLOB(a),roughLOB(b));a=a.divide(d);b=b.divide(d);c=c.multiply(d)}while(a.isEven()){a=a.divide(roughLOB(a))}do{while(b.isEven()){b=b.divide(roughLOB(b))}if(a.greater(b)){t=b;b=a;a=t}b=b.subtract(a)}while(!b.isZero());return c.isUnit()?a:a.multiply(c)}function lcm(a,b){a=parseValue(a).abs();b=parseValue(b).abs();return a.divide(gcd(a,b)).multiply(b)}function randBetween(a,b){a=parseValue(a);b=parseValue(b);var low=min(a,b),high=max(a,b);var range=high.subtract(low);if(range.isSmall)return low.add(Math.round(Math.random()*range));var length=range.value.length-1;var result=[],restricted=true;for(var i=length;i>=0;i--){var top=restricted?range.value[i]:BASE;var digit=truncate(Math.random()*top);result.unshift(digit);if(digit<top)restricted=false}result=arrayToSmall(result);return low.add(typeof result==="number"?new SmallInteger(result):new BigInteger(result,false))}var parseBase=function(text,base){var length=text.length;var i;var absBase=Math.abs(base);for(var i=0;i<length;i++){var c=text[i].toLowerCase();if(c==="-")continue;if(/[a-z0-9]/.test(c)){if(/[0-9]/.test(c)&&+c>=absBase){if(c==="1"&&absBase===1)continue;throw new Error(c+" is not a valid digit in base "+base+".")}else if(c.charCodeAt(0)-87>=absBase){throw new Error(c+" is not a valid digit in base "+base+".")}}}if(2<=base&&base<=36){if(length<=LOG_MAX_INT/Math.log(base)){var result=parseInt(text,base);if(isNaN(result)){throw new Error(c+" is not a valid digit in base "+base+".")}return new SmallInteger(parseInt(text,base))}}base=parseValue(base);var digits=[];var isNegative=text[0]==="-";for(i=isNegative?1:0;i<text.length;i++){var c=text[i].toLowerCase(),charCode=c.charCodeAt(0);if(48<=charCode&&charCode<=57)digits.push(parseValue(c));else if(97<=charCode&&charCode<=122)digits.push(parseValue(c.charCodeAt(0)-87));else if(c==="<"){var start=i;do{i++}while(text[i]!==">");digits.push(parseValue(text.slice(start+1,i)))}else throw new Error(c+" is not a valid character")}return parseBaseFromArray(digits,base,isNegative)};function parseBaseFromArray(digits,base,isNegative){var val=Integer[0],pow=Integer[1],i;for(i=digits.length-1;i>=0;i--){val=val.add(digits[i].times(pow));pow=pow.times(base)}return isNegative?val.negate():val}function stringify(digit){var v=digit.value;if(typeof v==="number")v=[v];if(v.length===1&&v[0]<=35){return"0123456789abcdefghijklmnopqrstuvwxyz".charAt(v[0])}return"<"+v+">"}function toBase(n,base){base=bigInt(base);if(base.isZero()){if(n.isZero())return"0";throw new Error("Cannot convert nonzero numbers to base 0.")}if(base.equals(-1)){if(n.isZero())return"0";if(n.isNegative())return new Array(1-n).join("10");return"1"+new Array(+n).join("01")}var minusSign="";if(n.isNegative()&&base.isPositive()){minusSign="-";n=n.abs()}if(base.equals(1)){if(n.isZero())return"0";return minusSign+new Array(+n+1).join(1)}var out=[];var left=n,divmod;while(left.isNegative()||left.compareAbs(base)>=0){divmod=left.divmod(base);left=divmod.quotient;var digit=divmod.remainder;if(digit.isNegative()){digit=base.minus(digit).abs();left=left.next()}out.push(stringify(digit))}out.push(stringify(left));return minusSign+out.reverse().join("")}BigInteger.prototype.toString=function(radix){if(radix===undefined)radix=10;if(radix!==10)return toBase(this,radix);var v=this.value,l=v.length,str=String(v[--l]),zeros="0000000",digit;while(--l>=0){digit=String(v[l]);str+=zeros.slice(digit.length)+digit}var sign=this.sign?"-":"";return sign+str};SmallInteger.prototype.toString=function(radix){if(radix===undefined)radix=10;if(radix!=10)return toBase(this,radix);return String(this.value)};BigInteger.prototype.toJSON=SmallInteger.prototype.toJSON=function(){return this.toString()};BigInteger.prototype.valueOf=function(){return+this.toString()};BigInteger.prototype.toJSNumber=BigInteger.prototype.valueOf;SmallInteger.prototype.valueOf=function(){return this.value};SmallInteger.prototype.toJSNumber=SmallInteger.prototype.valueOf;function parseStringValue(v){if(isPrecise(+v)){var x=+v;if(x===truncate(x))return new SmallInteger(x);throw"Invalid integer: "+v}var sign=v[0]==="-";if(sign)v=v.slice(1);var split=v.split(/e/i);if(split.length>2)throw new Error("Invalid integer: "+split.join("e"));if(split.length===2){var exp=split[1];if(exp[0]==="+")exp=exp.slice(1);exp=+exp;if(exp!==truncate(exp)||!isPrecise(exp))throw new Error("Invalid integer: "+exp+" is not a valid exponent.");var text=split[0];var decimalPlace=text.indexOf(".");if(decimalPlace>=0){exp-=text.length-decimalPlace-1;text=text.slice(0,decimalPlace)+text.slice(decimalPlace+1)}if(exp<0)throw new Error("Cannot include negative exponent part for integers");text+=new Array(exp+1).join("0");v=text}var isValid=/^([0-9][0-9]*)$/.test(v);if(!isValid)throw new Error("Invalid integer: "+v);var r=[],max=v.length,l=LOG_BASE,min=max-l;while(max>0){r.push(+v.slice(min,max));min-=l;if(min<0)min=0;max-=l}trim(r);return new BigInteger(r,sign)}function parseNumberValue(v){if(isPrecise(v)){if(v!==truncate(v))throw new Error(v+" is not an integer.");return new SmallInteger(v)}return parseStringValue(v.toString())}function parseValue(v){if(typeof v==="number"){return parseNumberValue(v)}if(typeof v==="string"){return parseStringValue(v)}return v}for(var i=0;i<1e3;i++){Integer[i]=new SmallInteger(i);if(i>0)Integer[-i]=new SmallInteger(-i)}Integer.one=Integer[1];Integer.zero=Integer[0];Integer.minusOne=Integer[-1];Integer.max=max;Integer.min=min;Integer.gcd=gcd;Integer.lcm=lcm;Integer.isInstance=function(x){return x instanceof BigInteger||x instanceof SmallInteger};Integer.randBetween=randBetween;Integer.fromArray=function(digits,base,isNegative){return parseBaseFromArray(digits.map(parseValue),parseValue(base||10),isNegative)};return Integer}();if(typeof module!=="undefined"&&module.hasOwnProperty("exports")){module.exports=bigInt}if(typeof define==="function"&&define.amd){define("big-integer",[],function(){return bigInt})};
        return bigInt;
    })()
});

if((typeof module) !== 'undefined') {
    module.exports = nerdamer;
};<|MERGE_RESOLUTION|>--- conflicted
+++ resolved
@@ -1,7823 +1,7810 @@
-/*
- * Author : Martin Donk
- * Website : http://www.nerdamer.com
- * Email : martin.r.donk@gmail.com
- * Source : https://github.com/jiggzson/nerdamer
- */
-
-var nerdamer = (function(imports) { 
-    "use strict";
-
-    var version = '0.7.15',
-
-        _ = new Parser(), //nerdamer's parser
-        //import bigInt
-        bigInt = imports.bigInt,
-        
-        Groups = {},
-        
-        //container of pregenerated primes
-        PRIMES = [2,3,5,7,11,13,17,19,23,29,31,37,41,43,47,53,59,61,67,71,73,79,83,89,97,101,103,107,109,113
-            ,127,131,137,139,149,151,157,163,167,173,179,181,191,193,197,199,211,223,227,229,233,239,241,251,
-            257,263,269,271,277,281,283,293,307,311,313,317,331,337,347,349,353,359,367,373,379,383,389,397,
-            401,409,419,421,431,433,439,443,449,457,461,463,467,479,487,491,499,503,509,521,523,541,547,557,
-            563,569,571,577,587,593,599,601,607,613,617,619,631,641,643,647,653,659,661,673,677,683,691,701,
-            709,719,727,733,739,743,751,757,761,769,773,787,797,809,811,821,823,827,829,839,853,857,859,863,
-            877,881,883,887,907,911,919,929,937,941,947,953,967,971,977,983,991,997,1009,1013,1019,1021,1031,
-            1033,1039,1049,1051,1061,1063,1069,1087,1091,1093,1097,1103,1109,1117,1123,1129,1151,1153,1163,1171,
-            1181,1187,1193,1201,1213,1217,1223,1229,1231,1237,1249,1259,1277,1279,1283,1289,1291,1297,1301,1303,
-            1307,1319,1321,1327,1361,1367,1373,1381,1399,1409,1423,1427,1429,1433,1439,1447,1451,1453,1459,1471,
-            1481,1483,1487,1489,1493,1499,1511,1523,1531,1543,1549,1553,1559,1567,1571,1579,1583,1597,1601,1607,
-            1609,1613,1619,1621,1627,1637,1657,1663,1667,1669,1693,1697,1699,1709,1721,1723,1733,1741,1747,1753,
-            1759,1777,1783,1787,1789,1801,1811,1823,1831,1847,1861,1867,1871,1873,1877,1879,1889,1901,1907,1913,1931,
-            1933,1949,1951,1973,1979,1987,1993,1997,1999,2003,2011,2017,2027,2029,2039,2053,2063,2069,2081,2083],
-        //this is the class which holds the utilities which are exported to the core
-        //All utility functions which are to be made available to the core should be added to this object
-        Utils = {},
-        
-        //Settings
-        Settings = {
-            //the max number up to which to cache primes. Making this too high causes performance issues
-            init_primes: 1000,
-            
-            exclude: [],
-            //If you don't care about division by zero for example then this can be set to true. 
-            //Has some nasty side effects so choose carefully.
-            suppress_errors: false,
-            //the global used to invoke the libary to parse to a number. Normally cos(9) for example returns
-            //cos(9) for convenience but parse to number will always try to return a number if set to true. 
-            PARSE2NUMBER: false,
-            //this flag forces the a clone to be returned when add, subtract, etc... is called
-            SAFE: false,
-            //the symbol to use for imaginary symbols
-            IMAGINARY: 'i',
-            //the modules used to link numeric function holders
-            FUNCTION_MODULES: [Math],
-            //Allow certain characters
-            ALLOW_CHARS: ['π'],
-            //Allow nerdamer to convert multi-character variables
-            USE_MULTICHARACTER_VARS: true,
-            //Allow changing of power operator
-            POWER_OPERATOR: '^',
-            //The variable validation regex
-            //VALIDATION_REGEX: /^[a-z_][a-z\d\_]*$/i
-            VALIDATION_REGEX: /^[a-z_αAβBγΓδΔϵEζZηHθΘιIκKλΛμMνNξΞoOπΠρPσΣτTυϒϕΦχXψΨωΩ][a-z\d\_αAβBγΓδΔϵEζZηHθΘιIκKλΛμMνNξΞoOπΠρPσΣτTυϒϕΦχXψΨωΩ]*$/i,
-            //Aliases
-            ALIASES: {
-                'π': 'pi'
-            },
-<<<<<<< HEAD
-            POSITIVE_MULTIPLIERS: false,
-=======
->>>>>>> 79c90333
-            //Cached items
-            CACHE: {}
-        },
-        
-        //Container for custom operators
-        CUSTOM_OPERATORS = {
-
-        },
-        
-        //Add the groups. These have been reorganized as of v0.5.1 to make CP the highest group
-        //The groups that help with organizing during parsing. Note that for FN is still a function even 
-        //when it's raised to a symbol, which typically results in an EX
-        N   = Groups.N  = 1, // A number
-        P   = Groups.P  = 2, // A number with a rational power e.g. 2^(3/5). 
-        S   = Groups.S  = 3, // A single variable e.g. x. 
-        EX  = Groups.EX = 4, // An exponential
-        FN  = Groups.FN = 5, // A function
-        PL  = Groups.PL = 6, // A symbol/expression having same name with different powers e.g. 1/x + x^2
-        CB  = Groups.CB = 7, // A symbol/expression composed of one or more variables through multiplication e.g. x*y
-        CP  = Groups.CP = 8, // A symbol/expression composed of one variable and any other symbol or number x+1 or x+y
-        
-        CONST_HASH = Settings.CONST_HASH = '#',
-        
-        //GLOBALS
-        
-        PARENTHESIS = Settings.PARENTHESIS = 'parens',
-
-        //the function which represent vector
-        VECTOR = Settings.VECTOR = 'vector',
-
-        SQRT = Settings.SQRT = 'sqrt',
-        
-        ABS = Settings.ABS = 'abs',
-        
-        FACTORIAL = Settings.FACTORIAL = 'factorial',
-        
-        DOUBLEFACTORIAL = Settings.DOUBLEFACTORIAL = 'dfactorial',
-
-        //the storage container "memory" for parsed expressions
-        EXPRESSIONS = [],
-        
-        //variables
-        VARS = {},
-        
-        //the container used to store all the reserved functions
-        RESERVED = [],
-
-        WARNINGS = '',
-        
-        /**
-         * Checks to see if value is one of nerdamer's reserved names
-         * @param {String} value
-         * @return boolean
-         */
-        isReserved = Utils.isReserved = function(value) { 
-            return RESERVED.indexOf(value) !== -1;
-        },
-        
-        /**
-         * Checks to see that all symbols in array are the same
-         * @param {Symbol[]} arr
-         * @returns {bool}
-         */
-        allSame = Utils.allSame = function(arr) {
-            var last = arr[0];
-            for(var i=1, l=arr.length; i<l; i++) 
-                if(!arr[i].equals(last))
-                    return false;
-            return true;
-        },
-
-        /**
-         * Use this when errors are suppressible
-         * @param {String} msg
-         */
-        err = function(msg) {
-            if(!Settings.suppress_errors) throw new Error(msg);
-        },
-        
-        /**
-         * Used to pass warnings or low severity errors about the library
-         * @param msg
-         */
-        warn = function(msg) {
-            WARNINGS += (msg+'\n');
-        },
-        
-        /**
-         * Enforces rule: "must start with a letter or underscore and 
-         * can have any number of underscores, letters, and numbers thereafter."
-         * @param name The name of the symbol being checked
-         * @param {String} typ - The type of symbols that's being validated
-         * @throws {Exception} - Throws an exception on fail
-         */
-        validateName = Utils.validateName = function(name, typ) {
-            typ = typ || 'variable';
-            if(Settings.ALLOW_CHARS.indexOf(name) !== -1)
-                return;
-            var regex = Settings.VALIDATION_REGEX;
-            if(!(regex.test(name)) ) {
-                throw new Error(name+' is not a valid '+typ+' name');
-            }
-        },
-        /**
-         * Finds intersection of two arrays
-         * @param {array} a
-         * @param {Array} b
-         * @param {Array} compare_fn
-         * @returns {Array}
-         */
-        intersection = Utils.intersection = function(a, b, compare_fn) {
-            var c = [];
-            if(a.length > b.length) {
-                var t = a; a = b; b = t;
-            }
-            b = b.slice();
-            var l = a.length, l2 = b.length;
-            for(var i=0; i<l; i++) {
-                var item = a[i];
-                for(var j=0; j<l2; j++) {
-                    var item2 = b[j];
-                    if(item2 === undefined) continue;
-                    var equals = compare_fn ? compare_fn(item, item2) : item === item2;
-                    if(equals) {
-                        b[j] = undefined;
-                        c.push(item);
-                        continue;
-                    }
-                }
-            }
-            return c;
-        },
-        //convert number from scientific format to decimal format
-        scientificToDecimal = Utils.scientificToDecimal = function(num) {
-            //if the number is in scientific notation remove it
-            if(/\d+\.?\d*e[\+\-]*\d+/i.test(num)) {
-                var zero = '0',
-                    parts = String(num).toLowerCase().split('e'), //split into coeff and exponent
-                    e = parts.pop(),//store the exponential part
-                    l = Math.abs(e), //get the number of zeros
-                    sign = e/l,
-                    coeff_array = parts[0].split('.');
-                if(sign === -1) {
-                    num = zero + '.' + new Array(l).join(zero) + coeff_array.join('');
-                }
-                else {
-                    var dec = coeff_array[1];
-                    if(dec) l = l - dec.length;
-                    num = coeff_array.join('') + new Array(l+1).join(zero);
-                }
-            }
-
-            return num;
-        },
-        /**
-         * Checks if number is a prime number
-         * @param {Number} n - the number to be checked
-         */
-        isPrime  = Utils.isPrime = function(n) {
-            var q = Math.floor(Math.sqrt(n));
-            for (var i = 2; i <= q; i++) {
-                if (n % i === 0) return false;
-            }
-            return true;
-        },
-        
-        /**
-         * Checks to see if a number or Symbol is a fraction
-         * @param {Number|Symbol} num
-         * @returns {boolean}
-         */
-        isFraction = Utils.isFraction = function(num) {
-            if(isSymbol(num)) return isFraction(num.multiplier.toDecimal());
-            return (num % 1 !== 0);
-        },
-        
-        /**
-         * Checks to see if the object provided is a Symbol
-         * @param {Object} obj
-         */
-        isSymbol = Utils.isSymbol = function(obj) {
-            return (obj instanceof Symbol);
-        },
-        
-        /**
-         * Checks to see if the object provided is an Expression
-         * @param {Object} obj
-         */
-        isExpression = Utils.isExpression = function(obj) {
-            return (obj instanceof Expression);
-        },
-        
-        /**
-         * 
-         * Checks to see if the object provided is a Vector
-         * @param {Object} obj
-         */
-        isVector = Utils.isVector = function(obj) {
-            return (obj instanceof Vector);
-        },
-        
-        /**
-         * Checks to see if the object provided is a Matrix
-         * @param {Object} obj
-         */
-        isMatrix = Utils.isMatrix = function(obj) {
-            return (obj instanceof Matrix);
-        },
-        
-        /**
-         * @param {Symbol} symbol
-         */
-        isNumericSymbol = Utils.isNumericSymbol = function(symbol) {
-            return symbol.group === N;
-        },
-
-        /**
-         * Checks to see if the object provided is an Array
-         * @param {Object} arr
-         */
-        isArray = Utils.isArray = function(arr) {
-            return arr instanceof Array;
-        },
-
-        /**
-         * Checks to see if a number is an integer
-         * @param {Number} num
-         */
-        isInt = Utils.isInt = function(num) {
-            return num % 1 === 0;
-        },
-
-        /**
-         * @param {Number|Symbol} obj
-         * @returns {boolean}
-         */
-        isNegative = Utils.isNegative = function(obj) {
-            if( isSymbol(obj) ) {
-                obj = obj.multiplier;
-            }
-            return obj.lessThan(0);
-        },
-        
-        /**
-         * @param {String} str
-         * @returns {String} - returns a formatted string surrounded by brackets
-         */
-        inBrackets = Utils.inBrackets = function(str) {
-            return '('+str+')';
-        },
-        
-        /**
-         * A helper function to replace parts of string
-         * @param {String} str - The original string
-         * @param {Integer} from - The starting index
-         * @param {Integer} to - The ending index
-         * @param {String} with_str - The replacement string
-         * @returns {String} - A formatted string
-         */
-        stringReplace = Utils.stringReplace = function(str, from, to, with_str) {
-            return str.substr(0, from)+with_str+str.substr(to, str.length);
-        },
-        
-        /**
-         * the Parser uses this to check if it's allowed to convert the obj to type Symbol
-         * @param {Object} obj
-         * @returns {boolean}
-         */
-        customType = Utils.customType = function(obj) {
-            return obj !== undefined && obj.custom;
-        },
-        
-        /**
-         * Checks to see if numbers are both negative or are both positive
-         * @param {Number} a
-         * @param {Number} b
-         * @returns {boolean}
-         */
-        sameSign = Utils.sameSign = function(a, b) {
-            return (a < 0) === (b < 0);
-        },
-        
-        /**
-         * A helper function to replace multiple occurences in a string. Takes multiple arguments
-         * @example format('{0} nice, {0} sweet')
-         * //returns 'something nice, something sweet'
-         */
-        format = Utils.format = function() {
-            var args = [].slice.call(arguments),
-                str = args.shift();
-                var new_str = str.replace(/{(\d+)}/g, function(match, index) {
-                    var arg = args[index];
-                    return typeof arg === 'function' ? arg() : arg;
-                });
-
-                return new_str;
-        },
-        
-        /**
-         * Returns an array of all the keys in an array
-         * @param {Object} obj
-         * @returns {Array}
-         */
-        keys = Utils.keys = Object.keys,
-
-        /**
-         * Returns the first encountered item in an object. Items do not have a fixed order in objects 
-         * so only use if you need any first random or if there's only one item in the object
-         * @param {Object} obj
-         * @returns {*}
-         */
-        firstObject = Utils.firstObject = function(obj) {
-            for( var x in obj ) break;
-            return obj[x];
-        },
-        
-        /**
-         * Substitutes out variables for two symbols, parses them to a number and them compares them numerically
-         * @param {Symbol} sym1
-         * @param {Symbol} sym2
-         * @param {String[]} vars - an optional array of variables to use
-         * @returns {bool}
-         */
-        compare = Utils.compare = function(sym1, sym2, vars) {
-            var n = 5; //a random number between 1 and 5 is good enough
-            var scope = {}; // scope object with random numbers generated using vars
-            var comparison;
-            for(var i=0; i<vars.length; i++) 
-                scope[vars[i]] = new Symbol(Math.floor(Math.random()*n)+1);
-            block('PARSE2NUMBER', function() {
-                comparison = _.parse(sym1, scope).equals(_.parse(sym2, scope));
-            });
-            return comparison;
-        },
-        
-        /**
-         * Returns the minimum number in an array
-         * @param {Array} arr
-         * @returns {Number} 
-         */
-        arrayMax = Utils.arrayMax = function(arr) {
-            return Math.max.apply(undefined, arr);
-        },
-
-        /**
-         * Returns the maximum number in an array
-         * @param {Array} arr
-         * @returns {Number} 
-         */
-        arrayMin = Utils.arrayMin = function(arr) {
-            return Math.min.apply(undefined, arr);
-        },
-        
-        /**
-         * Clones array with clonable items
-         * @param {Array} arr
-         * @returns {Array}
-         */
-        arrayClone = Utils.arrayClone = function(arr) {
-            var new_array = [], l = arr.length;
-            for(var i=0; i<l; i++) new_array[i] = arr[i].clone();
-            return new_array;
-        },
-        
-        comboSort = Utils.comboSort = function(a, b) {
-            var l = a.length,
-                combined = []; //the linker
-            for(var i=0; i<a.length; i++) {
-                combined.push([a[i], b[i]]); //create the map
-            }
-
-            combined.sort(function(x, y) {
-                return x[0] - y[0];
-            });
-
-            var na = [], nb = [];
-
-            for(i=0; i<l; i++) {
-                na.push(combined[i][0]);
-                nb.push(combined[i][1]);
-            }
-
-            return [na, nb];
-        },
-        
-        decompose_fn = Utils.decompose_fn = function(fn, wrt, as_obj) { 
-            var ax, a, x, b;
-            if(fn.group === CP) {
-                var t = _.expand(fn.clone()).stripVar(wrt); 
-                ax = _.subtract(fn.clone(), t.clone());
-                b = t;
-            }
-            else
-                ax = fn.clone(); 
-            a = ax.stripVar(wrt);
-            x = _.divide(ax.clone(), a.clone());
-            b = b || new Symbol(0);
-            if(as_obj) 
-                return {
-                    a: a,
-                    x: x,
-                    ax: ax,
-                    b: b
-                };
-            return [a, x, ax, b];
-        },
-         /**
-         * Rounds a number up to x decimal places
-         * @param {Number} x
-         * @param {Number} s
-         */
-        _round = Utils.round = function(x, s) { 
-            s = typeof s === 'undefined' ? 14 : s;
-            return Math.round( x*Math.pow( 10,s ) )/Math.pow( 10,s );
-        },
-        
-        /**
-         * This method traverses the symbol structure and grabs all the variables in a symbol. The variable
-         * names are then returned in alphabetical order.
-         * @param {Symbol} obj
-         * @param {Boolean} poly 
-         * @param {Object} vars - An object containing the variables. Do not pass this in as it generated 
-         * automatically. In the future this will be a Collector object.
-         * @returns {String[]} - An array containing variable names
-         */
-        variables = Utils.variables = function(obj, poly, vars) { 
-            vars = vars || {
-                c: [],
-                add: function(value) {
-                    if(this.c.indexOf(value) === -1 && isNaN(value)) this.c.push(value);
-                }
-            };
-
-            if(isSymbol(obj)) { 
-                var group = obj.group,
-                    prevgroup = obj.previousGroup;
-                if(group === EX) variables(obj.power, poly, vars);
-                
-                if(group === CP || group === CB || prevgroup === CP || prevgroup === CB) {
-                    for(var x in obj.symbols) variables(obj.symbols[x], poly, vars);
-                }
-                else if(group === S || prevgroup === S) { 
-                    //very crude needs fixing. TODO
-                    if(!(obj.value === 'e' || obj.value === 'pi'))
-                        vars.add(obj.value);
-                }
-                else if(group === PL || prevgroup === PL) {
-                    variables(firstObject(obj.symbols), poly, vars);
-                }
-                else if(group === EX) { 
-                    if(!isNaN(obj.value)) vars.add(obj.value);
-                    variables(obj.power, poly, vars);
-                }
-                else if(group === FN && !poly) { 
-                    for(var i=0; i<obj.args.length; i++) {
-                        variables(obj.args[i], poly, vars);
-                    }
-                }
-            }
-            return vars.c.sort();
-        },
-        
-        getU = Utils.getU = function(symbol) {
-            //start with u
-            var u = 'u', //start with u
-                v = u, //init with u
-                c = 0, //postfix number
-                vars = variables(symbol);
-            //make sure this variable isn't reserved and isn't in the variable list
-            while(!(RESERVED.indexOf(v) === -1 && vars.indexOf(v) === -1))  
-                v = u + c++;
-            //get an empty slot. It seems easier to just push but the
-            //problem is that we may have some which are created by clearU
-            for(var i=0, l=RESERVED.length; i<=l; i++)
-                //reserved cannot equals false or 0 so we can safely check for a falsy type
-                if(!RESERVED[i]) {
-                    RESERVED[i] = v; //reserve the variable
-                    break;
-                }
-            return v;
-        },
-        
-        clearU = Utils.clearU = function(u) {
-            var indx = RESERVED.indexOf(u);
-            if(indx !== -1)
-                RESERVED[indx] = undefined;
-        },
-        
-        /**
-         * Loops through each item in object and calls function with item as param
-         * @param {Object|Array} obj
-         * @param {Function} fn 
-         */
-        each = Utils.each = function(obj, fn) {
-            if(isArray(obj)) {
-                var l = obj.length;
-                for(var i=0; i<l; i++) fn.call(obj, i);
-            }
-            else {
-                for(var x in obj) if(obj.hasOwnProperty(x)) fn.call(obj, x);
-            }
-        },
-        
-        /**
-         * Checks to see if a number is an even number
-         * @param {Number} num
-         * @returns {boolean}
-         */
-        even = Utils.even = function(num) {
-            return num % 2 === 0;
-        },
-        
-        /**
-         * Checks to see if a fraction is divisible by 2
-         * @param {Number} num
-         * @returns {boolean}
-         */
-        evenFraction = Utils.evenFraction = function(num) {
-            return 1/( num % 1) % 2 === 0;
-        },
-        
-        /**
-         * Strips duplicates out of an array
-         * @param {Array} arr
-         */
-        arrayUnique = Utils.arrayUnique = function(arr) {
-            var l = arr.length, a = [];
-            for(var i=0; i<l; i++) {
-                var item = arr[i];
-                if(a.indexOf(item) === -1) a.push(item);
-            }
-            return a;
-        },
-        
-        /**
-         * Reserves the names in an object so they cannot be used as function names
-         * @param {Object} obj
-         */
-        reserveNames = Utils.reserveNames = function(obj) {
-            var add = function(item) {
-                if(RESERVED.indexOf(item) === -1) RESERVED.push(item);
-            };
-            
-            if(typeof obj === 'string') add(obj);
-            else {
-                each(obj, function(x) {
-                    add(x);
-                });
-            }  
-        },
-
-        /**
-         * Removes an item from either an array or an object. If the object is an array, the index must be 
-         * specified after the array. If it's an object then the key must be specified
-         * @param {Object|Array} obj
-         * @param {Integer} indexOrKey
-         */
-        remove = Utils.remove = function( obj, indexOrKey ) {
-            var result;
-            if( isArray(obj) ) {
-                result =  obj.splice(indexOrKey, 1)[0];
-            }
-            else {
-                result = obj[indexOrKey];
-                delete obj[indexOrKey];
-            }
-            return result;
-        },
-        
-        /**
-         * Creates a temporary block in which one of the global settings is temporarily modified while
-         * the function is called. For instance if you want to parse directly to a number rather than have a symbolic
-         * answer for a period you would set PARSE2NUMBER to true in the block.
-         * @example block('PARSE2NUMBER', function(){//symbol being parsed to number}, true);
-         * @param {String} setting - The setting being accessed
-         * @param {Function} f 
-         * @param {boolean} opt - The value of the setting in the block
-         * @param {String} obj - The obj of interest. Usually a Symbol but could be any object
-         */
-        block = Utils.block = function(setting, f, opt, obj) {
-            var current_setting = Settings[setting];
-            Settings[setting] = opt === undefined ? true : !! opt;
-            var retval = f.call(obj);
-            Settings[setting] = current_setting;
-            return retval;
-        },
-
-        /**
-         * Converts function arguments to an array. I had hopes for this function :(
-         * @param {Object} obj - arguments obj
-         */
-        arguments2Array = Utils.arguments2Array = function(obj) {
-            return [].slice.call(obj);
-        },
-        
-        getCoeffs = Utils.getCoeffs = function(symbol, wrt) {
-            var coeffs = [];
-            //we loop through the symbols and stick them in their respective 
-            //containers e.g. y*x^2 goes to index 2
-            symbol.each(function(term) {
-                if(term.contains(wrt)) {
-                    //we want only the coefficient which in this case will be everything but the variable
-                    //e.g. a*b*x -> a*b if the variable to solve for is x
-                    var coeff = term.stripVar(wrt),
-                        x = _.divide(term.clone(), coeff.clone()),
-                        p = x.power.toDecimal();
-                }
-                else {
-                    coeff = term;
-                    p = 0;
-                }
-                var e = coeffs[p];
-                //if it exists just add it to it
-                coeffs[p] = e ? _.add(e, coeff) : coeff;
-                
-            }, true);
-            
-            for(var i=0; i<coeffs.length; i++)
-                if(!coeffs[i])
-                    coeffs[i] = new Symbol(0);
-            //fill the holes
-            return coeffs;
-        },
-        
-        /**
-         * Using a regex to get between brackets can be a bit tricky. This functions makes it more abstract 
-         * to fetch between brackets within a string from any given index. If the starting index is a bracket 
-         * then it will fail. returns [matched_string, first_bracket_index, end_bracket_index]
-         * @param {Char} ob - open bracket
-         * @param {Char} cb - close bracket
-         * @param {String} str - The string being read
-         * @param {Integer} start - Where in the string to start
-         * @returns {Array}
-         */
-        betweenBrackets = function(ob, cb, str, start) {
-            start = start || 0;
-            var l = str.length,
-                open = 0, fb;
-            for(var i=start; i<l; i++) {
-                var ch = str.charAt(i); //get the character at this position
-
-                if(ch === ob) { //if an open bracket was found
-                    if(fb === undefined) fb = i+1;//mark the first bracket found
-                    open++; //mark a new open bracket
-                }
-                if(ch === cb) { //if a close bracket was found
-                    open--; //close a bracket
-                    if(open === 0 && fb !== undefined) {
-                        var nb = i;
-                        return [str.substring(fb, nb), fb, nb];
-                    }
-                }
-            }
-            
-            return [];
-        },
-        
-        /**
-         * A helper function to make substitutions
-         * @param {Object} subs
-         */
-        format_subs = function(subs) {
-            for(var x in subs) subs[x] = _.parse(subs[x].toString());
-            return subs;
-        },
-        generatePrimes = Utils.generatePrimes = function(upto) {
-            //get the last prime in the array
-            var last_prime = PRIMES[PRIMES.length-1] || 2; 
-            //no need to check if we've already encountered the number. Just check the cache.
-            for(var i=last_prime; i<upto; i++) {
-                if(isPrime(i)) PRIMES.push(i);
-            }
-        },
-        evaluate = Utils.evaluate = function (symbol) {
-            return block('PARSE2NUMBER', function() {
-                return _.parse(symbol);
-            }, true);
-        },
-        convertToVector = Utils.convertToVector = function(x) {
-            if(isArray(x)) {
-                var vector = new Vector([]);
-                for(var i=0; i<x.length; i++) 
-                    vector.elements.push(convertToVector(x[i]));
-                return vector;
-            }
-            //Ensure that a nerdamer ready object is returned
-            if(!isSymbol(x))
-                return _.parse(x);
-            return x;
-        },
-        //This object holds additional functions for nerdamer. Think of it as an extension of the Math object.
-        //I really don't like touching objects which aren't mine hence the reason for Math2. The names of the 
-        //functions within are pretty self-explanatory.
-        Math2 = {
-            csc: function(x) { return 1/Math.sin(x); },
-            sec: function(x) { return 1/Math.cos(x); },
-            cot: function(x) { return 1/Math.tan(x); },
-            // https://gist.github.com/jiggzson/df0e9ae8b3b06ff3d8dc2aa062853bd8
-            erf: function(x) {
-                var t = 1/(1+0.5*Math.abs(x));
-                var result = 1-t*Math.exp( -x*x -  1.26551223 +
-                        t * ( 1.00002368 +
-                        t * ( 0.37409196 +
-                        t * ( 0.09678418 +
-                        t * (-0.18628806 +
-                        t * ( 0.27886807 +
-                        t * (-1.13520398 +
-                        t * ( 1.48851587 +
-                        t * (-0.82215223 +
-                        t * ( 0.17087277)))))))))
-                    );
-                return x >= 0 ? result : -result;
-            },
-            bigpow: function(n, p) { 
-                if(!(n instanceof Frac))
-                    n = Frac.create(n);
-                if(!(p instanceof Frac))
-                    p = Frac.create(p);
-                var retval = new Frac(0);
-                if(p.isInteger()) {
-                    retval.num = n.num.pow(p.toString());
-                    retval.den = n.den.pow(p.toString());
-                }
-                else {
-                    var num = Frac.create(Math.pow(n.num, p.num));
-                    var den = Frac.create(Math.pow(n.den, p.num));
-
-                    retval.num = Math2.nthroot(num, p.den.toString());
-                    retval.den = Math2.nthroot(den, p.den);
-                }  
-                return retval;
-            },
-            //http://stackoverflow.com/questions/15454183/how-to-make-a-function-that-computes-the-factorial-for-numbers-with-decimals
-            gamma: function(z) {
-                var g = 7;
-                var C = [
-                    0.99999999999980993, 
-                    676.5203681218851, 
-                    -1259.1392167224028,
-                    771.32342877765313, 
-                    -176.61502916214059, 
-                    12.507343278686905, 
-                    -0.13857109526572012, 
-                    9.9843695780195716e-6, 
-                    1.5056327351493116e-7]
-                ;
-
-                if (z < 0.5) 
-                    return Math.PI / (Math.sin(Math.PI * z) * Math2.gamma(1 - z));
-                else {
-                    z -= 1;
-
-                    var x = C[0];
-                    for (var i = 1; i < g + 2; i++)
-                    x += C[i] / (z + i);
-
-                    var t = z + g + 0.5;
-                    return Math.sqrt(2 * Math.PI) * Math.pow(t, (z + 0.5)) * Math.exp(-t) * x;
-                }
-            },
-            //factorial
-            bigfactorial: function(x) {
-                var retval = new Frac(1);
-                for (var i = 2; i <= x; i++) 
-                    retval = retval.multiply(new Frac(i));
-                return retval;
-            },
-            //https://en.wikipedia.org/wiki/Logarithm#Calculation
-            bigLog: function(x) {
-                var CACHE = ["-253631954333118718762629409109262279926288908775918712466601196032/39970093576053625963957478139049824030906352922262642968060706375","0","24553090145869607172412918483124184864289170814122579923404694986469653261608528681589949629750677407356463601998534945057511664951799678336/35422621391945757431676178435630229283255250779216421054188228659061954317501699707236864189383591478024245495110561124597124995986978302375","369017335340917140706044240090243368728616279239227943871048759140274862131699550043150713059889196223917527172547/335894053932612728969975338549993764554481173661218585876475837409922537622385232776657791604345125227005476864000","24606853025626737903121303930100462245506322607985779603220820323211395607931699126390918477501325805513849611930008427268176602460462988972957593458726734897129954728102144/17750092415977639787139561330326170936321452137635322313122938207611787444311735251389066106937796085669460151963285086542745859461943369606018450213014148175716400146484375","399073568781976806715759409052286641738926636328983929439450824555613704676637191564699164303012247386095942144825603522401740680808466858044/247958349743620302021733249049411604982786755454514947379317600613433680222511897950658049325685140346169718465773927872179874971908848116625","1468102989495846944084741146947295378041808701256909016224309866143294556551407470861354311593351276612463858816796714569499021375899793849136855085849133702029337910502448189055357182595424959360/819363879309286303497217527375463120404739098260200279520788950777458900438307356738082930586032462601215802636320993648007907724899611296693997216938989854861043298494990214825163523387600982777","5896704855274661767824574093605344871722790278354431422729640950821239030785642943033153793245906863203822369276271050164634206965056233097479117980782641839669/3030306850569309344013726745100070601277982132543905537366562638553198167007159067544789592089960911065181606283478843359856123992707598685058297067179343872000","76631772943534985713873427262830314617912556928476573358548256872141516989538374761909611879922349479420014771499018155447198112155515453671128814488139633810493264352294560043912066253026059140653027326566801398784/36852092933388988649396042883218509607503204211148493545892849595498822817623842579026942621098851631842754395231561679671400197056377380063233740202370686144673585955581403046886083948450136247134308381940165804875","3159076083816399509754948610929467278257473888282947311280653574634802580912280940686954763313882823327077171624015737719617373932318151594325834524000275847475866299387913048/1437757485694188822758304467756419845842037623148461107362957994816554782989250555362514354661961482939226272309026092009962414616417412938087494467254146002233028411865234375","22266067259907364984531611601870291368272674573653403965630628996687370994139884833897773468149149664829922302484782423514167405397665098388400450149078982462318781750661005833037235183394221496186539779712428265837926417581952/9670030144664428565128962309657100138096047028794689249320859276197340398920725569428532293373676415359965773460364494998334259893079003125373872108770534788283842907318071170285038777091588292539102269617376180390982915567375","14604654564989239958569331443385369522850975185358647132770022716433280072271007767111036877803328768910274400515590151934676819262085211828028638417329558229123989556376108454497813055/6090614019162516693013973409650613208227889078878781039105047015752493519149314227721984436973374032279421344818329285207124280297611253861173835238379831004010748379874393292231671808","1901241885407696031217292877862925220917660047127261026827869027159993239567933534052663335498281439239753018507182016153657409777749792228538380379703411298411623469292891476969894084838876001545818141543890273256985768690847587711270930688/765116019778838839812655402103512685695769161212360553099732689795578904762091216998790589926057819838537805856579109910198553330075924857419395160755642371550113347465300208422126945265887065434116781678702741657275181694851670325469434625","139459806786604751793737926146840623607010208216289543036026206208962059593900745886202214788747453279179283344350478734275973878932538430194363355795823581315329311220701640235653288975569812161436/54371368534412517053056101353618694718215711767266376573138772968257303578467926450212293233332401067673270853953399269852376592855992724934941173346260129257754416412476202526978443681584633116375","1045669091124493070709683241190022970908640501171378776604126771144008324358233819560649021940145166254659028524319517244711645162132513416238958170819347361185944945680269442845829390112062101255500836072082817820950448463314034677353723256969344/396228259004446234921310936915931611736815598535963504660076315228798989932959459406702091180060429080345146735173591749448509810270759531977278642135591672189002006272326131885315743181289970885337574780897529347356567086535505950450897216796875","9912919238915437302006264477931031611447467070103973106567538528951878797932559935860738745374437522819124347510590800370471910492338584284092534264608801221235029062881964101996762011296996851893455828946521/3660537472668264151218961634689665210933936249986285290553357254224360417386515311493310199319523687171757653216994741150377508234317025158302057758196429623723072084157928224798322861732880034847243894784000","9263710175433181746575186369318246002919895649622127410824041370079225200282403368319370743363303164313395723904510539050157032684710468364067204876434546848634842333436957245275217583248805993142227630297924119330553308466662488683624783307023014909360640/3341177182697517248552428837661919299725031035849865632511882688786226888137634168024976033652753689210700218163621739078534353578510364301481093730054725078138658805025014615651043313990684347632166030359086885561104034510990826655289288319840595753002771","5116082230713622171832327542439052727465114322479570603905499496221224653983960598946033081212909066917137546065542953865612718836914393275681318667667521726785633638189373998191090501201427906618075889744489190209584/1805752553736060443820406101277706970767657006346276183748749630179442318063568286372320188433843729960294965366346522303898609655762491623098453269916163621089005711823488749297418113474056676109581110715068124438875","246569125619713282434448566970352231845414317018379160824176638351574938993535464763890962336882760882398479702237564384291290459961036068916857265499633061660562532011248501476114401629839742058389195725393702000011860799793778295606988057303225493814005789533570432/85307063020836305797178273029353623060860009152114361453434032434699636078115114412588719432277441055049132559782203988387794711585368296817222565434951256788867244687081233632650953850383220864394261763844194948389861147622944651546912394593164406926489862036343375","133672026303452911046163998480860917119290576658330909785707604886881155606725822685088929236266583416708668502760907677019598002175122453170574729028452721476464728566191464897928696630979863154661704374206171469014225143/45398130975270785045482567762871405072140548998125471025451666500000000000000000000000000000000000000000000000000000000000000000000000000000000000000000000000000000000000000000000000000000000000000000000000000000000000000","6041693953360002800224091673336562508913199995987479264605216252220579740134601435770085920869376641180763419907442721705887169884230643795126568815123647603047739799302562095542459344811429882053086550900803768964612193941424128649976704727183797495759082741166938351872/2016766992122395667828553277997478570503475626107286343497917705446132017125079612756035254750822860815515899557855166824523851779156336235294914777307802256439645525835223691751931866188957324792276149549076500784191791380803500156776088683900346065830066370370083309875","705868391597244582764749229356331441978820024796066870551110486625729826111158236686696326058778874201639006234449557592353247542995871491078308187261304930042019640830629526023972693107193897009168955674240659026247094657679060/231848642748474339277532000336338632910990823562381469441716922006107433404523316252618490265927265734670539384485699132080062215196462178933963957679882342083893417545858074378754089719547920901917516016346211301054206383643383","101832160604157943093944673541651013907278188571533075311673249923948856034633446617630054761681006062910980371900782781226979391765818325065031889334563981235894369036439929651260587335544056975715076598739977065390678221999918899003881778449092038750712969437519295878491018112/32944277910571666002449086492515464541550138004002141571670657643770713783329063548790202120805341989608877739811787937782240802963962520261844114327432160788193314874913687387269408387417806176202979244637915812905426565263196954203487934225589622864145960079736633434831996625","10655703119271468913597640479490594180964700448340778168715956712130636958373270202484276402718566314881119559090842449610957974112230306343486091910217340665146602598568991520563987490686996746558858366002301982443029430290679385551/3398412687366638541233365137084722368200311117891192348532156645374786104142009695796409107380345795998400850838706661851176885183144928701608654514812261697598380070746520197171576610572921007069104300695592751543563472456384512000","1903039332876763837419920240543738799531131775028971323439870868730321221615515008394327723508670975623498588291298064320786970626232668956372004004897872810230178526101184611242511193415796638694370503100219710864543168952682617801833318493436174387568067811938490953495819438108686336/598806534367503338307287246320963280558134937382149405305466709787179429317914803617527827862441615350396864359976273212272586892074799651088317544101755361439294687323233086696182687664637422796995789967075271448560870681210580691574924544896656175563265378514188341796398162841796875","525573915563826130963525826191411949262846916750432019596028344808298471293378917508549164993368392834023782480702893643486699787870059946429810070222126260200026332874480239090370088123833491499400991181659445914352500247596757005142623368/163278727324937389095822405034435687776345799835442022795533783889356344755225815267819508608559076191292900367982490827396869405536484846115955581043091229202052407483776587687967125885665493681707461345895999542381476164157058393971431375","9263815657177858787273494705338516861045771674838057329170239610953039987023429736752079544014780707408666628475997291124805562998227296677616204140605356257712022384368492575381355563976330347792504605666631512343447560301417325154003481040250148561839861837778597346623630046623751094400/2843321709948499955095590862256744532227698001408929142548057792217790532624003190447363578048562448168721539177458065482170148482375585867230123873178100117094533143052886527452665480614620123764036974180917207421482431983407742154634391264619615289225747664532332469783301704643254076601","407959339726114455622180187758753007349209016396248763075759257357925636039752474207685682218422721827857994768023399625060206708378433960993946156803948655098667156937949174400873748557248801874735834957795040139401560494087476967548060208243867/123780218751812156744401121690996305978134694678934447237402511116731459214498784497436358160964198336874043702652746834763131444030185151143987331404604087778514863973633941401826334750268416015224906056576641018962863645043976537664227639296000","2547676391598917379516698439971914695230548782904479778605691338364453606537643088857116141939170899135026552016969320061900926954008522781162186995856580955090548471448276736878300717869625651893741316530109438876067419826217901657017506157997588944233677467357220316084583383623602865379325184/764562034757392298786420374672266498815021229519853724850874576419885380830752931701831256959159800764672605004880389358601658343203513177084389490286723240185146570925957286083025676875197029662038213216541352875570101363668917766225709569356861275434470568767077844675593176178611021135573625","186545352286463730559933346565311535598243666022232037054735807289501173444103692309735768703898330430135399033529355360391658728987379385732098960609744313878477967971557204207043802935782878745271859468248704012618254203101767841517569443555143252/55399179641621656233589820996143825959365789093262978988289445625153099592463372579496245442338653053662134699646413817866770218574795378644415019944304868289119443774932782235638737888469746745621382139263856603239588594078668393194675445556640625","664884440164786473344854955309049113269357314957985265728106924238588705533437169796551912202931185746193155801905841712503407258166135075966280435780812714252670362202091663287095423712596462690753468682634261029392794173636943978404002804413009590005984736612421172979101972556772005594499779860608/195485517776407145286424460448995460754674039560651791192647586550615878988380153730602665795647187884543361218962125172808792176382956599256188706636727418572541254480798303566840010217729386905041217793614214518363859058348249961790104618910877813067510758225302884815410347238200133693756493703875","2614957283934314904315471338485451166053664494383241929385424599389309215073267052860464009981063483440201193771607520572077231889699858482582363845275452280606276949653970992719332472370351170732899676316967244504534154616036371979031399425846100527685/761493664432749089312665480773496290658029971027686543404885407644062485746072719559288231362060149626237939029641098328278650939665665969011529293869562636656650999759724704272743235210867676873525147820749560155294022488994426729939894753293900972032","124843380518493746761140367283007507854364503961156704095198010255465940085534099747297600085903814014415830785663764373057896014399822131175202342399536439284123918855893825207202244831315575594886675813256448846863723093240955901916229136393454605455444105444987028391748121054399538064686074523506176/36022228212051654395480210378626648518430280334458144892889271272122662467638331091863215146548048144675657239846337165813938424387499358852301016926312083940212100001220180762189978024821166744964908871443681332664798940660421469519997746775275873085770018269706847741064037876137315001228315806659875","827992369063043155578730871896750570951766628472810506926098505028264552046829097082095665194000002802661600196840639204300804225352337632259980703832713031790922485730615305441309917696044954289187837653933158950774246017223571461858939407386087081525130831392/236805932823686534991153393869288530368011574665859226704279685567723830696754821658770176385138917722808377962346690757191122309876922069867472518117628639913077442806147910884267694879089753138429767401700283014143248445966474839193628309668702223994071394625","17347276886878323736540051321582548724378497839789943634071026331001588645519865992773157565595886250230140452154269197770615097377486013097979087647774513500701793885978192218455687078883766086309728287172567466406449372659680040183273634701092561727514713494914793425407149186041796935055187281744386432/4919325621804683623339606849970832094714371903709195539440424738973575902329797546592497378000858196173718145883783709223158260700365224756081275272021856393735663399552166737690038832550853145831185979094979556715294990257315369124065787473707136464772247917156232366320267601622617803514003753662109375","137984231830526866236186357461458917020538108058615632801298091031540729111527734872044790487396302545910108285921421417358113055522725197998483383380192391312304647004240060970929072498293210057120617332323445379424867965764749534125081131327565507524502163460761/38810445792642817561168950890315210470940006613819790543653745327778579787694809782601777514116858514049585074667085399925278459138508514838268321349069481334967221455722811414399738756151414906092225265355449011152267068726417045644222323488445626292574879744000","746567120547823334914136339633766098626636643449144032626270358619125402826113269699709721071135471625588981126637674402048519990010499180844665151971356149292818375448504122545400227696621572263621729512461528550588108384619064912224884465737417596190735966915167530332762203074440688676123756162572829692160/208334337057923929636884170505570363171441147899816815785150954417598643614152856767186132467069365605496210036171429712485182162940460120834349006784956522600679357307849981862006710239311750261522832996877712350330290831638640913932265004107623954913155144975252743257846945609734368518424172846119306643431","64649371728330695076928013661001819989330953381731372450140483779536126948957993261299287753791770622512248630224724990234903928056275080682537641377393210728546364176267034339221558641084730052304770498929958838997239635790469536857863963589118888238069738647239076/17903951498200212327802847425913723358452100686246224008745414214690047078122925247086521362329833307849817944645647750649290248110509395628305970523384831671737569872597295947593410067364379687588919135621621162007748635920864926867870502568935739725312687094047375","2454918942158003099688922026016393688092399295166304634317616773083386087532869193458590448918958337530406410803840837646465522656670050113548208618655070231274778592766244282964463702354872753657766121825196898916725498553882689210280080206627916046484942827487726300822318764058084323314109595329304407466188383616/674880185931325925966586583820010578979699141814417326552629206140252348822939845006845669570885271576698771404162512001549922909048916000017837898649100825976232784446638776021483802989797501705685620612986771521390439936066527738682396560462899753657942715306792783283782238662155922082005591512296007820682995125","74018558041066162916454010680594042518462756234254788158141115244349044958441521749277686851928706433556285971088455226217644009628399441967508838553345152310730562224910795446341601049647392069373970101491741830623078126344928804029524181578945586663110848142571149861/20204153620006780689923328634586091101021423979622170579036140596085566172775051595588438592742563923428900864000000000000000000000000000000000000000000000000000000000000000000000000000000000000000000000000000000000000000000000000000000000000000000000000000000000000000","2127032036758045513335690185608563023954009095206088224487365541995326714285119384743928987635752931664240752323937321097955456543854943206092931247498833001499955456190701695430459583885125382086777607021670447795321669948733328973350279846928613949120929250312666393359442423066212311060931469017737106028339882830848/576612418511902928757340062840968526862381326698309578771238715462180282212422302261044980131594522407066369222998903808960617461164985318633518680304995784614308979881735537678182134128319596636920719106506829571072447362052319438091347699720147003209417806230149598345068078717948025207635448205253184540936478445125","35289653975561083576641954928762116897061274899517309102784750384002335187117263273488751066569234386120759866204372398611196356888479036949053282301027789530999737306501029700128744408015642211359442183943916106790666114870974212159410284751571905275610921784716184508440/9503006066880728386808143045924119024212377150217533250562188228062174064693375135306438120385877320162710918716613546077156389583384656340709638430674364232343609717735574035535102953482366914421205216675248471695111720986346092738728929878538430662191272737183832556131","102633551023964794485575491065909467125458972250222581133681080524371507544152979467328048718122409841060527545925136196267751819689935599599321090571687632103850847605493223603751038996548520557330016046032671961857623066292962260173840972332108111505971231021442896036760967107060309991355545554631003681544611731245475968/27459658121882266328752886605529964804078316737648012166874496015808620265471203512606463219297059547428855195782384236337998738233668399173746663289852416697917397644234441300570212555870401420579737973722145663287124151049692290432756231390864184491891697469874600345958989433125942336757049639797225309327019275689074625","10034393558388390065766795008210457368713365491566387292163814915435906649268119060550511145023450790393353937124495488860451123302412204483570913557762460385297770427946219119911920640306914453207097103853766023934602534502476962159682750262143380527529536498215384467975023/2667919902603322771586358077760621955455470781865624844984169443739075976572061827709528710108877015489050369589117491611045518221354793418884447632063538994046714401229510497599783726376490260140723032102883617341970952663947646017489439179953454964374887388652792446976000","248528145263843375390386172800048509380966183384567983242213959113927668429802237067505890436957693495616107089384741585283620097982859345081736730899912519273262934785992235852866637878831878448348444611412764161078458068549719800733237024285525816723480868704742804077255242682077291713092790250511567621735004237450946304/65676865669148624809340872151906045781446981664561196686217551358486802274698228825404698950974939545099727242259547145392352658637333562345477931951890984276718673618736565926663528625796412420753961231404680876558659735251469326707567479071881966875336951133475135427640218972722939427821842173216282390058040618896484375","7805448718805635696495809414501206964843262114470109146341305656318015059743127114324245035489577134938579856003956861881125856595981500593426840968087618241785931128978516340812066502964561231235073012672356530509663384739132686548934288703179479011016719045530855033205271548/2050525178024039744126592505352202216905491833360272553169520915020715464206141942151086176509423406413311520838568324134077402841030113427309725873344806030836314500267104070131451720947531994814710189000076651895520222646974590481497382830325485174899169093049299764813276375","3355325071293197839434119105039673324264765809771192815982246040415580387729382404624613875653005261578877047405365032178619450963731719777167015959920645055600439987161800547901539269321100559393048973255388860193948274255340335876890491746900991668165565729269698196233805991206691196045182214641935483083662356666996922240/876402579119117579582569839757462461050855174353108858954282915644790659429341853404829661899850841645529640454766173209897510988090318303454542547519850473808789222552969933222203420847859171250332350076509996295844203965564448154484566493395403967626596213792922784509892086361572955175655987334882030766001799867659814117","218871061991045868372866381545267589365410350294028138778572466235486397478028823720846191998825628156716190463263492304639890659254282445466806224943413446008645087186307985343574807361972238230520975439736199291019544576443791916302825193643774360055545186783819367378492631806297/56849560726416896431557940314760680962653658127458002233782028041537121216487790008085876994020812492987733987414743604239935223783349870516284048368761617736127892160849065895223288023531930411718807065209903593668117085505482007061969339237404945180379460053180570404846043136000","5008685108365226931582937964451700746853986170633433728409171904803795018146152804690759530990140552460596075588463394200510044617816085275660078502126507209302951286606953039953843685800941558212440519542602092919776366067720586295390886070120828199562643208637974347390938772070049344991272621102622931576339988103674070876518912/1293888539680354282541277646947380627241979967611883341823378331667976045287311988103163380651334828012840330710760757271860219584371109472132211215957402251594055009937397184768184517621978947384029376766290498101728971145633139541827544539988344772578184316843734267915665730981857376872622787627370859411909330227080697966353375","15388340113525711660227566446101909585796746979396093776960989868457211684028149502578116456785221720682202816140911944661051001675127262774824593420825587319436537346311831003212424497488485098543512314062112948777572038731823948224734505930748371522309451168088057190162878224801232/3954220582960831691377435160890656173654063611768428458807273708040518769541211737927975894584024448193835165167801976423275767590502552964407494549049777006346189436817215329891530811451811864579644894987864267389290848598289794977382504890216219362031324635609053075313568115234375","5099039333987561374222193551155323470675617979816941646196895589439391685938046865391119484510329634015275893520725135141878751153360264368353595348921951280561029028912953500944814771064409611917475818956659775131751121312316084465321917769679881052144364834485866477379437705913911371481828140817759401117780199246301705600020671104/1303503600297679371136943454060319958680553228879031326679449263682048703103464872914972900105569835004878963701599765030590097739639045890060548760692125546754294514068052902543220382104483822438283040090444827980927544440984823535260277595466339403795403200720622852069244768910603820007632395190204569927612348189089161551951106625","4902837141334073026145827027361937996261324349722726869116185158777439337041263482852376194988371853413467559557923410949898048139830183335197992754748294810838187068126867611615800383834975563313220497573778480109264178673389149671194149749735833378557143135481387904961537942569904075/1247045310545991266291285730016853118981099516935251861146038369985109288084420528171217942065832292739130145780833406014673689119563698528225048800794718789218267628507713621235056538202070171596177775095071513194885568843375526804796016261173388452184505503341132236719484809714335744","38114743522716832107917466438257616720476488812538316101658139632867788464381862291240727309611460187159930652186486096300862388591521625093237019662273764387591494074792574929490381910446287947994150655077877204446864004067956087975012773988833339521775463977233068498404144221045837190392670308437391686081418318624745039402145439223552/9647001083383999453668111809775451078976046488746916070976218645431946648087171586252172936600115032316383427265217993193444199863138429602138841976586190525451324093772097241349417938578878934577091671046050326087898259692917931230974174799815198493279413438192301437068820185757869608523761456160341754512329264442115351926967120404125","573695055225225727008803730767518906490704995929177617646275646884555707960986625481944101622708415415988844740028718027554452662358957933526173824325955904005404113684003841990198157072540659184995738719040024647370869010473254071681533880576462368600901824622431045529064651675640055917092/144509482511118816399089096021290587489594541280398871255876563615464628718527634679330291741479135415168539765887291789615790513527330600394937614433502341116068305347468133950204152174094704092402978083370792135432486240914953928188835819767755172666693219213868545854371103120604946200875","23876960329653589647925126180903391687666378233201794403339630995420215267415575142266707357255726330536094448314199602616026935251126469221925945960901748679919435908556550271504767784553484434363646489174587463466333864577705745452492395785557425904735048180164697040313528831173448025400634629163795223739061661461986923675833880378496/5986312408594306954013526197465608559068621248896320652512228238115589875514604632230098997609482248000888567135685167138762172475788060284232459813998201719590208742091697294562538265829954186149162974972471533202880368317237508987477069872431064075005305838801862900501819963793062041081601844759452202282545840716920793056488037109375","58168289917567723171226992383559866214094157894992327555495441698028867727845766488121900626912848698952863438654895252811583144479300382761129433911280049009362667380001406579175563745824368613319103673817094498117944856004415812877213722455299491145649879676787079744410765053845551958756701/14517067289347903655500020160671113450349743650636953726251191692074385521975132268313263723831804150872238173602847065423463131917373356798750100313145228608894881457107689499956903046984443545789053438946050974567665049237414588435796381674590098629779384355275820782532479708807512981504000","728621890568281859295409481422447012528302594365693410763821707074444799793690738137592101239862736313347273167450056625929591960610208335290882047413011571781161008296084630072829079783328937418641417642857196346026366370059522990813537731394823630207433267854616768658990289454635793326766697884798538576055949457122067828153655416688640/181030730759516991863708593747964787874073354051675597050399087612142539517308720603687322924426591889179726492403913356461908748733972707460063017057809060190437917851790767968877215795679844983288935075688219234885360839984681619084834228226744165610073685719017596630302462070188937998558312507638434329299017584329479516410907786681093","86855946923438322218622470067224691860808273886184997065663554841573982963995340977083049132518812923329423480393306918856650577072525633920456721265953575424233701929892019410099166322511413146891121248381648145391642571638857576890568882512129960291171866772665863159474602604647289052079991768/21485753507365901947528588896402264670781310878547726104482740647554738151100954835784115119035980523529677083504495839730499664052882400915208251594384038810917282207449860876251558307288700200910747338758723324686939379138206117634546981163355060740270734146780942696291669461182599512320099625","2158989152301022938148680102142188531448821359505188055264665167313418619665693092337665573150374231484840948447637297247277576415460889296724813940128955070240137590073233263168835678714131062764247434144994737610229909964847568491446606012581370840699582055341626266533733744293929658949697805855362114229666626620766245630122333733703618176/531794915405164005613733454597931482878479882704956110685223892325074211694837836221759995948610212818642789132749082430059593652854659130217225506942675608692701447738732031302987802196501895840510235161825501235133794449421919927396142470196961877376701957829921152848178076410141813926924749057304222282687697297216661687583257901415465125","139432548574396829074586704387656697097760057897628994548358619815052936481650396157428747411173567801047221928593253479330480454469358220685854351236980383914223693722868233819483137401339800304943891968050399345430243790898955416907228948287367356990263740207046902209563417267686591994743547621/34201151688775214071963206765436083445901621442002061707492082843232231754829227303539041286301398668437202547003300396162741375435703188500000000000000000000000000000000000000000000000000000000000000000000000000000000000000000000000000000000000000000000000000000000000000000000000000000000000000","11008517174872833286150985180322584448162884832099344969609291070844193524816852920942383850580217443209402836100467940651581092350600329145627967515818684442171571156446321228596914355704205623857871497315955269266498229823278800717909321269179839084452384509142712677235552103459737790674103994445173074670347080506698168482564009465276165824768/2689223396936080856855299215659204161946704205931885125148201643087176556822542895325191478283706585400237901215485150928036895428721912118467760766508162631903585126377676412573187912443878232521444786090510891599171741773242011017926658231638022943018461086517502584854390836347781674626615709751386455292026775663545470794167629144456268750125","16108638074211260588800537540680707641986073914251424878121255234668558067988171568946079848860335948991834525552515669040163026131919804987340113244760738846884911038097907756220945883750502673899084880578229601870882631165510396775126850307838505063922101682333806284668762825609556049426829531780/3919363961344261777100658318137884299575193089462944554282218278496298610828757650104922583359642384253066896538203596057302203635134833545580869871333892935330950583664400555463557735723364497947986885146043017010159347046389604172186788902608216894094289769850517098027486468084407618748895626853","34420755849180279597302103726180110022640946692592540634353734157479505420320000324260530767186132260970572450489530034440214259559325114511265075416512316229177952140217732655405289808326341696986755141965043719344169685611217958619102774617224847284122901023774956887687026904767714958090256282893003000752947427857703259704682455375442735857024/8342030311716679826889917494957593165464748884572298173556257652389845294530325764837124998293398445804458613956489096007564811101361266196542129764287084823604897187311540561857741285793447174119667215803837719660675298308873496219385226998078648428368061868944322478384684509466965129972030932418920415308276430355882329457342937549162000252625","345888075261020004071220843714060353763382280664960929903544964118831237876694384053904571498830068831026644303797377762345709976595360421502594656308937649239978525713471393570536680412814805076323426256584504251728507416368609420882442293831684681071553766603478479006495757222912500012444787804577811/83505703731469734628961395063481893801938371516752417759131774530720075262459158384433785006689548434701904106312038822969658455364219435022841597243178757423598248565463985786213156556523685666430799283870548238467817226915680747412191245046634279766450629886904716776719219698922088211154187845632000","1061717830619177527082296723099890392273896386613997004874669053445943252046748251883532634529759169500795452576392700472771365240996842610207274128102329096619028487369622001737128463631016494371635687841733644339636164570819431573829173533941056258744442930643735587780907310433371453992062647737259587563398111688659657406089003293576961475848704/255359631537215747979895955806995352799574790340218399351168178555478073997876110889483456972687438702262017800167048243754141722496276537685853311434069991222324039005160057724073156957530106623908696241268268096879569794431919729620178375212905203484165745866913773304319069321426245521467122472046370356725530914587807274074293673038482666015625","274122944106300296738399632684955400761495830361663966466225652918683099779465438024846903286816813856490888796372134557295699980528187779624865098445756013563535339056233912394908544185885547842235097677765325396255649207317018754967666450708249125316192200151505568416495274671679500594656671785202496/65687592621976546250581560102201535533608158256953087745856906437400149205693427285162333502528793675585022025602144243543064185647792948495372442630333800126269123531636800213405254045262127593759539706750242430153456891792533267948231185296091297979933562727112487057234422009426868531651634706262125","7842680480716516803148821198697967237136721860017131244266974996267074742248599085253569637183007740566941125452215834642683053334607896723447140851344501084122965014242091312411884985569341166545074688756440728922408743841592658677792796881188604773469108807869960161395759837407978596679911066586626885830991556090978327508459276025943279064965688960/1872528612245648675720382138045071131304652050696842872529163720558126655075937845539792108048310219395746259570506175902206215101518698490144716531697689534559827422735649881381597761684154409796315455445459537515308174919488497154409643876490472215352056502193150125644288086294418253309947229151074464928874881827227706992859640236086417889990541889","5300824422251242070074569186825929119848111723012841627275830216301188228660779008353049603527567784119877706984722171178137272986345560485784907345500893648715341273841147320288851034078863843374665850852481747000237834238703248634174397792745914847774297223176674917912406659831206869442510948965571661/1261140476013707338477604677428573831791396352814802149994640617701773078174882455512668089072441176857892331468691160991310474734143842336092636848492066592397892638052212250229129355009939118431643425836944282456647571558383755315238500832868535816144280088644939696339160092963629012001958205063168000","2220223718762215584659309059880106334425515875615107369399767892051551634000614327272260081056973863669004224981561870246078120862256383581012183852291444462730018546753183156982897386563561418424093883164027305254176874653780425452987066512563140531367766900610414277825262239199580925879453806414860409441845631158680721091621460775043562065815179617536/526383206607841251253861841374779803798480623722760367843070466043030228662340154304405180907941079883976168609082254331465595267209149963786388600028701073430773581228212441424400748220833542964971495005714483235359479470452593264280645360131482713147116366500300066771223383007216182988263355451923333319170174755334598973202740108032097242475554128875","521891797109626296684891455959263713257353500867652268541535940159815152120871142196535233326890353914761242025931373491906127275561002910157909306979093246574207104081108188995072105948138299097848175016082947174156278439986705241571619793059501724269644447572323501261424770743329858038040685313621446524/123310256826873923765604825413207481739886340225713108649758575106598510022338480189649787216845041382860899099250547657534972156328080736149239332330143771138115695598493059325064119176038137294863053148618656356436332991079150723235214278848602671333076219529535123842212129829931654967367649078369140625","66086044538329677372986118727999622900471937619891337714357792768200341519193500393739322894033303245376225584865369486696276607060432449792893028061817203932068085863800494054274423512956136695211796751845295921015953538329385253280866669403169919614982155350899648626481405781514434761541281229159396787287553493046927448595964103589100429722948913403008/15562137339474350565671240515273666798063901504051979980452491653975250630723677279081058884163396938548780856293034775459223871281049026140999055923743471466471830572672766633086347312178711643724485955576579988182546105048041649947277672869613992334541438784737993706482731696809943027528882927942967419447250586964258807454003775693567366165507144866375","335377615394100148751647837967017467711612297170079949298328061159559939969228226474615711044891085626519877634842694983669611974807129333052471799687426665556738316626171408219730853872410792831871526174987402129691897433888027072807302411474690613948951673562473758814664346259109886876538510453475290967835/78715592752271462306588358880337347638000605031000575876214116610339827495261512281635361568951675037834544811575026718101166562072917855004822606752296233435017284127594847656529606648345533195437635894948829857913798336356647286032372695130461573940500785137424365840081503133157308796505622439791698116608","20090879701618729602554170716780970848925039917987945471322994867171660307998603515745066411687983450400412739285577269751603921163835619296822801840348319742203974023505186187060251544248644338412667631232247108675504629538319425769464277309915502144443973397371136256151336255138506001292355330875114245901820438821732843540725116728866301271466614762497024/4700223519410528857298732096729483544820841497820611795617923063440946097326817340637303431283005509904481323205480729806879570430868897342398783028649633951362398196137429076844504529051072393709154483678349272930361110568616112723747726853614661953537957117231900032044221535502745676310313569997665352252492568100075191900969170979460298189170486601502625","2904778979985524171206573028445379872240558084236464200857594814631031581387804621371822074061289363372523364167184697785570324832815972970658633551879143187709707164796663015180877412717910872234647704536817108676736661804878068078543241390828229923424191204586313620612539678930999769543756218765870513049986792/677408099044823641581658869221044375312077929976719183424865834811543737800956896926637625166844372424044003929341361734886232742770909683021563822987505236295727478159938135467975522336774471915167606673489722102077041330652185811196423400701795791669780695158730756241178262962515917389382302757366325768069625","31270155809329751863885224732454397292230969002004953832354065319735530624996254695453061851449600345977646455072512400760539747054003851289540339425848681804190284451253462663731135337775088379954403740058084949675460445909826322297817535400604180338201322667139062500269285493417563095365899631360901732684124930296643108551710704785906431324876072470231424/7269578038000504017073007978844992319987411732848567116655821196644382777088703228960020894756722675887473977480537577509061256138261063926845643360849217556370868752909531088361229374467207196928745673402380473721018157327193509586295879051411183657185176812738231456253321187419224704301236205478184115996135940848503487199394612616742961108684539794921875","432538822079707760382094121020421735679118830363764570640789368235407853152380328891350816400541189148550353337874309885334920995713154225799660601389784410911658967499100610376065640785585342035058364676314084595283850213942576431310823836792440218271879354669291052589804956435743500204185107215929849054782893113/100246574739326291035824954677502591279343311051719151327066341370995390423713403739043396503785261917771859220535505691760472395306543276314938287868734009582906895763073519374099272340577921671298878837400921045252035507925021904954445172372479744465666760762909731237634082051855588025732494461939980856983552000","1914333673689206389116942789116917579088664511118582610293383428712902211612554212779880638065888518488492298586641997844141510832940409501694726851666478650414191249534733087933879981733561565249818572204932715347752949087800778646065986244657260832234479202201129845117955957242616947361016603702640821256099895469088229339240402478576285854783063612307200/442333801076281757298117784528962837115323835962460661601905131618341609371649347131724700192551574625400701487125984359494804828935577124602622582550626336986871791407398609915208114339012374456785705161994343348351473385887949809051796407340988735853810174589261300681030826392672282630613354461927208579993042968520650313621522933214063366558703422757071","5704691626402072213006354545292364761246893919997531024861408248746241619817955824682639582830486790618668221530365426203424888737658778881721063941495350237419723855000515747725926735319471480027293210991869255971365522170749568996651406002311020883635577590045650037569906001924971041810547543163363976464780729932/1314240362076792592671773873754757443276256223533339004339330559325754574023619698171225777585408160438834449576526997055649849875516310105297894855264038450585295422343454458568152668980131977005808840141079502436391909349182185596381509091427752151860204235071122788499996991078935216686010888734471173124487937875","451219364084386208718456142329444023337343409261545444643031014769484085278440612677813682892926852469540118625738238137458321112005189595703619178533263706811689687213128887082197330137502064260105387500552856851972124172206996205919556553246133218441769325133725631665593372188755090094541462474970525820334385058333756591222492801647110594428922046641945259392/103648250172203340865458115839764297558925693061798169434516001775068769911768281084188883278842546791612199025413573394167639925287068809631958006622842716869211374513136766899877504136929177267362862319748507372147243911522667591375015611312165464514308451222180272935398828092646393830572838772085366567154646425598388620105539619174837489536378605144891769625","1591076564577634575701791393842535460875733974464805197283632670013516183281542903377750304419996681222758401497321278555686661981435637461350320471258386388843198706277657208526372100698700615835733712519332548607115875288787602084336341594576426630670911478276101702119972195558314357975365863803265163991961173/364433108410193393847203348728981296285742202617988970384277162225847256295865554341611171460436362780497179090329831885853324392923449579538286804729856000000000000000000000000000000000000000000000000000000000000000000000000000000000000000000000000000000000000000000000000000000000000000000000000000000000000000","5307507148709435807261229345132535134848030343901300324623409721698217134932866488937772986386501538026693956121121771089740095760486362654754229904633476234090792827930433598453200536551779789049352131005222659995845427680686677324963223653949277037520711609343166926627713758990384011274777087968799793410506391884872456420041494598273703914689586637995139580794368/1212244290381524115082005575105703496583315188540177702780216570265159923654197746388568151706509243638302707511238539845531608313334248788980188054651601536067740709977678222790481348003085034888244447626347312094586389347535167903408519024105748523384932942441843118813819781347089702286481924493361058339731949844620763272778960860509570622673048786968660129650125","3046577098843580578619955603029073328361298436129791931304665777036152915858575282362742008136721284817899542475666054101957899858138590963789072530710775790433466847100422875906866496318804986202089528198912098377828580031852152997907433335176267300286466072997014023120087988748396598176622765923059385876855303940720/693911859077752895978833241338902695755528613729508555938416419864772385336777924892434701804078893822446727762077537955240605927550548046309823051841326355655848406646248595628715185413852040295631448250459076043816328082561248420925930431777502622148019371383254316636979070731427737764160145097293260938978413488819","155310926743873343426312607182060072939030765297630534544899230213054714482456829198485999782086944271490229412707980997432528653509945301574794242118433868747172279224118534460563400440670015323324602117517342201640016853927923976796453577048995243600967202462466681112804476672348206491490513419336308575442086511015101999847896197546900512764233674747415844045184/35278162986589659300679088538176070649273991865663041616088851923111175518405117391134863644540911005782372831496121355954470744169969774540892096320978686548284501139861783292226140413769665461494668479430833892857992401391262903582109993838728281915806394747833588629467613308837196269424421131934859079260185052081536487462257809987002198437182539441349474426375","46729591025621874782758519074451728476386657576036360734358719976400940301493939192083339293779149127132651616972817165172116269307276487158069293114860391502484125554406945249728802484128756924044633825692779783425628292959170597009935305429239702926898931975023598456207165067568919757902764815108751735753431153581849/10585868084079030838651390738371141142245086465033459640458366146849314274285871375459898014414833295804139979016362796357043372316321872357817727821559232353993714062535883074661734509440994664726425399880995133711038483607773782532430879196405793694658185175583691180757783597895616920432527125993118171361116684288000","3736372348124144720852190769710129461145889011598636925228657393934132828633132357232883470466940330848177425542748100211498184494252714616379450272611850068867816250209867530921278645286769418080018709947826876461419654782341309127709703626401211996255743831998918894661053669189312375159058718767082163156988766821194002596331826150321864927832618126580509732359424/844176851007504003627016945212023239308348428094023437269532743221937069345682900884618378849283002998220513307273333096775669556093005637615012750733216460458689282791632437851364674879152695438589692227159038555722539345972833161146108367329370564838671791241431125003401861887477969954740544092178721327724620450947646209914621007186497081420384347438812255859375","1258774755828991281578968023382624723772927642002016270484090409043454336040857926581316994594109169123354553321469500848146015719851609220423736153365139804086413284787598253618361769125996755159571523632747129480387254164008968993734442164892486441152227433281625391753702577143985047832519062595123255569172968685060844/283659859661671181526547833415653453506477950678651675193210969173130116121017723360258249430884213011988678011357458727603413521688184521573094783291496368005697481333739504490647194454695504722542014845706216224432373442438242355188461951883454664693262684873988061018976711201351382163527093784753398257094429403691625","84932063355292829988908961192574710493098897148701473172754949846455626381329456661808566365329266898990829247446356970454502007127269708487563279536825277374133681167235811080298134899629580318813382668399644553111080625918213250223197440426147821225593304993621451053135332451997633132772608233430131400186571793929377129211228689703376067763625568623535588709576320/19089978133324852910950469658566458037096027722326716800113107848115231563787455584278193954518442601810776347091253561956877155673550458955562102935555510392954425196165785410319126098393353878286400877305164869548380670204577544630353859009177051698096136470072137579698473017257397949994722015089768745013713383769765609613514021200888647472804720456494757423299627","802638881530832431828249604040579750916118423833791608589560402449036920165704012070349537114920882938466635598602387718300074733476150548724726460209016834416094317724261857969955414000155807312852092720310159572547644569797512233899495300028159721348599816083166712365215075728968005941610056018023633235372936903015771583/179951197386119079732438617407921535065140503043429174394605652913879982486051627760652197484142547447000508189455126493868229565647284332735552462525598465192073558793335913005459266977086104359621022691931002488052727597513413492393525660272900161375677499228252863529934576881596384036401784035248649026076581302370304000","25208742399375362881099811032135575360109715964024747212026245529087599633280142314962581193303683759605084995818253124445773115574470717199218828756449187055537877478033129862600982068782249943150019637186466260707552416433010545437321814115233841687700051830170191107127799355485920046505591193770164750886037885397478191534797655616745528343172318318678405576430544896/5637713398995569614196397857525646325234056219513202928587580534159596897880731043336790273040813044077153051260989730372846713618900145444802234629922717464041261370803598799826604841654608724727320798324006129524610666235998113655193642594744544226880944882342204407750193512869672849910003246504052298022468012594459974209940607450480609190841893267203392880360823875","732332637178584560220688900268566130246820235956768724845747830959547501950765063982943061181526237061809052444110437930100210105274824607344902764184151030827266142225894655531497849161692760385938786736436977268616029862577293984376170905024712952813234949508186306774257035535805330366742322777611063402455261391021097128/163377988152179636922409938163005948596822656868040662831003991395905185823836089887990201522673196719628247106777881741843786365701135555917263285268753605514812568258179391272113405920369587922702002732667842511108732068683407168090725712401954314293193572654347237716691784386690948494003094992876867763698101043701171875","22391374854299462107923583267570593886002658786775211597896252879708753450794332301142909715845151746786016535157797023153041007263258732991465037648536702217273897876864351559736449481285518249846264600935543582562018874574655740660800634883403597181876364712521253650744197321080655028374602772696770227741610874399454362583980465225235674816785988164157351243193265401728/4983275997188967758382167867656806681565521964135131710678447245984239733544941881418957694612909599261843693554043504855207170782744518943778096768859337980470219783210191765678908537645270392500777411134164918803949155037581108678968701961544979451081836872425574123683574475790997414488641534074873248802450108535183413970057319247033379016606809226547805269752123746375","21252344995592269775107236774689012760750850598567799560343535731251766780016530978663079386453430272698006977668063208502408607227544322945446079708000304179073184745623740466334127867464883762843346619853325415963062181018736410570113171387891518398846617197097407612852037905687899800932343156979591740310928257766081697645/4718515378484509142377558412184183991357747235892194234377932213613746008373918923611236346330189287336493794499188640380975364991548794341177060325509698404571318037298112293926833877103554546466055612498927474225619680186119313129604319096374924037870803554153458104225741255753314955115645304948564151765516183663634546688","76703085666560609319365659209445044957052359500745196718269665234646121134787807938680787341023203786904308047981099228357850016602203539979246579454229078497537148799349353250167621935384193502383187510928609818011142642954550330069991570983902841318203794113898871515702445720207144863877026526025447819537396146822201819435536435835285098485990260677737192230985069824/16989892821104122916312992616665764943723222199277412857053896319814438961475117951904867066845412639236790762432996309717924037467863024360211163971190006272168845197000304328480920483651558672879967350982199768255256753110375467976246339260326422891913564151453729285191351273342206198366624882195135056176502724912849575385576554208844814085228696838834665339811027625","40153831166521391225489894857551838468150576827129133168972859441122728710165233865309084872159583787083130713473702296122465319276461991457173085312407612757280915853584698420083436946976844240063731333638150599017886937783470942007376523947840104246927580254612991191040951001539641947153847776050138532219595746056076776809812/8873576113581065493273519627544307418139908640325227196912114520903505426722086265723900326735989771660987609604507503750212298754414472822477243293638486047313990878348820573874809636084574108909615044524663712495422565151340037564156235745628465172219286664653343193162657374410926171153516871765680561505768223660055617934625","200736374277835272485186523480177159453030082779872429648449412313247640312479214261681899286513818912991945046297334418102711629933437654377760028476767482162031641781499114859553677502002901248124750539270235098492377826240319766677856465093871367817683734079621359186477306173620331748496369122143019303740252461824523590096923561928354020960176605008889579578495073283712/44259440065125442964014453739391594153290923937737136823355312892557975399035370631521014554980129291582486968083228888083079118116286312583989433037097397252506140224404130371160608365777625538148303917306340620019882928744151294738308047800711028158277500317134537540772759486365658024194428796846364486187105343266398338060080611643110071184992193593643605709075927734375","488459049325494693259159444507437983381645757291858092983371672334043029615965882574409808932509285079401239403272414271652617474184321852388397021836909585659327974611273820676128650810907598106588433939541654215766888212287311943387232664417347883717203611092450971786083806323404432266197250919880225892099146722474124874256523/107455855466267410923480140898552598306699341366032095904938430084768624148829473848763761936703072253841751966906142283640379336131083461646777390874405323298406517250231389493084918065243079819898691146841695350589992171102939046740169198394671965069747042621265775948217054519855346617967866614303497258042439052681849864192000","8430374068596413768975326329313648683222744787097373111477788794692418932056901235174019333392845529821722488982447683794746518712070635063397464904489452840169472596494433874412726723065560358405027764015273789053064830528919091414531400589850704395887250756457780868677553068164933299802944396576360356896758745030955907258232257358056931680617626606715393885378887657377280/1850480358582748412767893656294669486390769246349349706200869446679212812264400876685764762211659843658541567071977813110496329850010288179702589501255367345935389050373021591572539260951149696801665953123597521983257852207280970577287472932167362521740230973547070264273850381896786822127290397075758780174083415923482640313277341120938690594859118603017930500014640169211239","58273615882491925540881784328370957720539797010816130007322211512070634295154626813477498607761260613353633996451797686143131893884559909668805628269959901044961666535533876340116728982072626875010391195372759135469446048394835148654407846242721443845351855234347422256700864370273092971804207514736924787577569355949601385705517152/12763172138328432984573837529764902730448666594097466544652830703737195804747682450548488162227364538052585484418491914323658215406327363805353540266048943197822838925184942600367647278764952826664684839953902567694832690683467635727409976388280092262839126779730168889686628630302519063225007497707028600865624133968363921915016625","2685278694947152969468407055109959900160804835228466214479525891103128459065131221736713585038130737099067040196326815283171857977706979990467444622550497565521863441617001097354649972660183038850033950647594754644997436624623325003537308428828750008305464174443210079059253920383411910911594636045517662796811001285984447671371943267419151220518726940455756833040934506414133888/586864816044968996825907488721678304211296267371936463272955488077666796280028127333229453342355554450708284934221461946991556216095213627059047984199091625921432110913096253352065238765240063555347292393427726758010888546427415276046238297382474708612526770055488323003698641493939145624184943388159614111350839555141202024991876221874110644879676602924730506882384603409121625","27700345710264347957758638741952394530538598225904772664391173119594616680996031886665218221392453628824570256438960349220263575741495285780845399187013582169907518462437966962923592601721119258663490655013419675469864809004562272799012227293974254329929404036071055528766397079743200179924243479370594973626764330855493789112414191/6040997839051213541001279276287478343874107660287651711609067205111574718442229224212245187655300348484144001298428958025052162253854676210451657425437588244676589965820312500000000000000000000000000000000000000000000000000000000000000000000000000000000000000000000000000000000000000000000000000000000000000000000000000000000000000","80160269787574270953020489212619791839643207793889009503234879683494928396231769167082355143564723274576166638869430572977442020236299319718643894871736539109822173538266278165276591962215927816541165548699380129014840956895931285215480350321259054359835472320394089646764361802445068798451796525897304221529850133401768027469126408090577121172238802281079916258951770135485696/17444957084936455555074876721808241311651668802091828589911310253709517226715880722948267977560381436307152342821304525073651379763144281678911047276389231713860392794975453518107055568765009486973017341479560154792340888780337029481646046233967923289468141293699236815196553819373828280398488966665994092877680860643266914861837639322607761804740256920429518434353839878280875","2352816897072623416220002134476921108405735955266703519252095150412419264317091785317803024028565851487861978477208755211589867803009700996828082850796103789009194767813611798769297617674631277847910238088040257037678126316866517601388289837575778165301828137259948173292658462765645645868094197736382683775415645307647043205988394700/510973411316690313485681833991645423802776865720580280058344111363363091616558230182669376841383375321912553771027107891991318313938505988903735114191313214327683449514676737796942389784957658395806951715454372568523597420866050825822028817422805046287798054682484158011143949412956697442991898914560191411624040490122951328364833797","6403295584873165688372907494046202150046769667837790834896334486679541887567517050446119511695248926941383207478170182650927368177009669717288184903306689332746127845953193587519575304974203099873732502605739219028995266139383163062837007982999189114810534856227848568800302527760100163350814120545587074865568436789021082619398126713943637898657861949091545516403987546145915409024/1387794272010111535893205703999712437783041553900341112488641528986385462810448493444968969845352401058333929711237978223214186693177251566069419805757440174840170213159651962686467523533938145629444468366235554597245713128812532716616087753947246800626006504878203666972651384731498770435755225220796872155249202960801768048854869001310722927230237083418017482134588865244642658875","82993247683514419570466529457059660634483860665557779709153549045427987672829778520201315148149878525274005978368939092115193636113741972236218502664881450367443614971109677363668874484696543982239492409231870942414193419634675024621942196087473557914167832058111113476295926250739099284241826553737074679953551191767148712684157318697/17950946423927357725787689855263532224005643859095168852729513034456208872420513601894508438640531171097082516559962755244698695622824386001219435651555513795509616906355363573638916895074349491513539093024980575852693293474288638209680085037286354050958859425647536735341886663074581909148323105020337857959651624760873736590065664000","584891611376763781852144397260140844977346305541197362434227194779766612939978629636198589818106137319267243431810481928639442343946346034433828599323416877248326356345631611148749005937144684862502198147087702668524450709118588741606955966569427636630159793409544653944608958808602551061186799401212712216156799273254257486955348236914237644151956226336750212957092204830385441792/126256710861549838395499078249922986417488985866522660521294610280820007499099176190820291214370699289977888813109514854178180265382471972583921477022411657285850911270389720508719377071949050253246021921916685716353393018411683757067093259101151481189635423399611625009617884983318141463140199839724797412514785751549277231259345923662499623640886881048572831787168979644775390625","4743054867460856425399742072925732465660626340183690464743217147109403130730445842673866624947360862438925194786600531200056131309608642363389833474026007798643235346104937733349791667694862514383520689594596660275306247615314272223660862212527346572811422915223417783887717426641317921972456913534338708745549252254865615725859881457906376/1021840037832289788284691535543138164288462770384961802287250236519983887262771944174557087207566030730743075334169628971336358708580124427857321953981475719503574867471090607795242192417162791762511940848493176847925838738242153177311649130718886794249673254183907621449520415060660496225939963471753122766421338241291756892571824984344625","3784664074155769467702999785016514468281913375341134899878893061325465790589101335015569840325786070795267055386681356241209412947116340524588831510768864231937929260236754881829005065056310226407358204278658699999612596866156294195316867934035877283950841910726224355461522065773816109849107487214275801829843762482082803559183694631856772777313673086715631547326400170962722842240/813783281473223559981291694175087508812520505931454895884442580280342455516154674683217348039336712901850738745276445107477919518905155156380620466135946654952837573797479076027688866326359448543065305071605591497778941561986579230698384305536224430794233462949056326864499827444363206162251104552740175503996670997705423888382328014210171324376593090187604268086334796245552762333","1946671258536842642381655747294621776070051525209940130115769153666368932042152311477746728678182920842238801763565726086459485050237860693394471644023999467670017470376746609892484192072297938254898880354014176373253875722410186683852253828299669530022166361304397631667133689128358365296701757782382475692465977794960109690362462330857/417774039698408581013003883929127512062321623871486379101498968145670269174833505080260389860863417408848209525427705249526516766731427603641806256289098209429110794311660844125377702016056984573671024035213045475132134896835814746425864304907974005950155657789157496389234919107772201305672421982198984613601511388413381215220924416000","328578487723377153600821813410631465225159589727320893988991729306688663770697528156625398176929288628930496338036815910669579019719633124832162035588583242320537435554101841406566009219059042888412893352417446437227440076869427577701706713564212185163005644118869496869980925214424591264870388237079776503547314587137721633918824664946974571838634860386893404364499977966899068777016064/70382695927096628347637455030970644630942872888311870124896575877585692281624151103204551947776906510366521972834357031777287506848887607457751667816514216907338309372900327919413372044625602555866294337672022362865161523684052940126509854895320132828009551012639156341878073682501185688461720664801829933689280752623773789373199210473995823367199793407048741191786377993390965297664875","2617201476921368517857942326432090876874414269689140439151907982631768946799200744678055980827789859579196832718849393046147656447672531861353456343821196812881882023188898815179947651274131166835133965629115749368441605680383605331300030886676081418867305170012032824011912531673468215561506423833911621270680104083533917562622600478548/559567121085534865189976875600841717161617153776904752351231210970240323460800785728739412474960421770806162360125774000625035522428160837855944215417821324758873127567654244465281354654299068546570789547691342609793050301258532586131013585959164719533123826201937801986942606844854123769532447570107525081084531848318874835968017578125","636225736038986537559880265988431731529837451289737542395494683393492040808565905376235074534207026537145408562785279823547657299565440309510931336394031904920056464959974743525662459433889398003683078967642651812081450227654478095420306880762753401111260630654049389197602389949892636943971690212484981672010398108426002137114819838399222096538921225458913266993881960732663394566024064/135776510176793971074115131648637508758953050390591773574951317807919051619690313331192027871176160424663811116849856489187562728496099757910540362703888937768555824513740118941387831822900198029266206334350448626733139136083404404120210893986654422850183837974770675600952078956326317698998103770833069712616832650406225828969036781514645731022616236082175582937900731419575337473384125","266695771933124633677367149389643417608461366874310588884377151539325854547826373711099517873721616543570605935954334944030816383858485296542260152894035979141266909050267414072982042090341712035518685997484257326212454742816979806460287972757626105526907510197321350895873473656215941034605746494172316089636216915825022339855304925515685/56811706665210352283362623728191218698295056176625217939528332247537278605113496147630185544004654583441448319260578659922931798845493756189402805173037491645434052737405379674607517658118427614090338938517963215812444779184193933749520313676564187507594274551791388039139409235056119788261689087831209441779870873305232021728002651979776","3511806683161697708497547617957719390189982761002154386881580160856792742952365159764830433511949678304281539875366378131195670004345568047690216126001067194904446295336734931691743477531830892015690816210752795806120303198745685394015161323982229908105397857791180342330098240702332072396030780386362735967021055250450666535422528637737695053315137238368787607412459874094164027214953984/746741569878639983491390741637813989978804202898438708743258000150996080386381281307609038830698579358879333079215327202911977568726258527646560497079622703052765164031089590965199628534477381843079892123440214378949632707668935001371616475282883095939750704292616758568964786737752325652839226013335092148777788733453702438432279149298482004122593243860829060557386699231448957232420125","499543951252504651717279461487337168721376180441322735807713499521878076780205427598086756686061009718016175215146305489885835839673419698751530207404115002383180054704927695269921072232395828258826213554806570423602966743337801741633869267620843626804016742412046844770601322513184123515405692795346790813502805238635003099976693786012816/106032986203682550514602969462803214831559442358811656484036951559991322084935692953211120289352600484987931812632505499612220494311324679562152078883141464406938524087376964935494245010636163705698220308243980789514815579319533341929989455211613890905485981353837321342730307819060825125980500975023479813757024395422041501208805339176375","8540849722242122835873311629952985285477986765819584558233324868363310302206006773828897816547299245727087876984857726652932481899766510637403577175623031467933486823994040576431755172220921921877192006685053572215922347418846423419683723609799729359551828522978186208983138345476801247634773975311405913274552616037005854836040162212761099347518242200807692224460514057530656658616850816/1809694575992816440924165741094996511361288430727981159314194000585536832192004274726651828760263522962868944612215633976203596150606503849595633388319338251977160257979846235995654357082321611719654136058257458753105122024859078420173515189641515736029725847315662215778251370398007468665986604529263071981040014321717598469319370651877296085250322599247141397427185438573360443115234375","51377057693118720457387330519321684810411289582445982078756989158447711080414032055843805733348558621949380554029375294451303430269197115810494758213980833379214402452992657502777067850631862453239349835215260705131864911194740832694498014048717871429797341104227759557199716944554347879767916801106279081864127192611546757627038037780244683/10867246748205139797826516105458406878398263495890048637741584969144406206902037615496936724683237700974333817527350121106320991054058406504571347680049945745432432384570515723033245430148177097144850158758462968940525568041926860856763884474605057056550146491001458649244094211354153171337463406192651150028767064600270112838159624568832000","2517199821548153657910904242290029026229621935918771922146425373057248090467388430999870036608278542449661971830076845113363443421757278612394167195431759807908413353743377586893872930828548256216510734912027450642648789925142482023713336937258932978503310551945630359646777080073329099268529064437120002567758664419443374110941824106727218341795100740316967386497091058915066147604481280/531524260324016969370728057738851340792702640911631807178654723224511108065633433027773388768889035083734041289308124943130099580765995149865288328550751289346866467755881013217287175392101334538392596956248952430438673292186779006015549928829953979591250274457658042926539541422697852390294886719770034058916886894408015624288115732154492554105512936468520265305162358665491880968652687","937159485027553069020805864547349554547661693803137696125140510201297417077233061462068930061915381468160677500445535971818609631674361074587732183297775728389124966713749450996643183965795829780345678634356741756033039293590264355732129789110416943789326482663579413229893878422643110852069225671783017610387570935863228248464396615988222968188/197552642195166614912991396771845374656891854357948006221100585931656016640982345159207601253599235265353060942313995345483862152489766993442419668492877390774016299878943454249209917002169480134131612530977452579520564400124908392339263545911443803619972765231094502745980083350567509014991735227390978850048088378721210219321877150756855372125","5119346675109082499980756672052066247676641510661024682574296075659671743397880591881419516307292610449161239233139088348510165442597278965718490070997173182184417648987611422446347235659085092530927312760229499083348217392125906851921500360553758600756698605047197529446594606336369425040236883171542367713951500007600355406492128741649090501989105696576697387613035366083536629358444229248/1077349190930018641197987339365056771667455373500846354778079878558146320193384166982231171317419356136237346389570422332278447217033773023556383420372685049620361481309067017697564760747047839930422553324681218253359586320952896352245366885171583221864112040038531116947187482413031483309534553461613717398523132176948321964066833901215878133594739833910960843185464241840039390204295097875","58469980853327028628854378052548435225264353747414624620847476036979290604604988637469977624105451959796142112200285366199247075503424204044884512269071061176877225315884188402954249683107639777479663275428465242905314418930053869461904934138752031124685541853599407727446896558064252696813370692668496452783003306386669962110734257851955001481/12284458784412533668960387046583440199646081362484321078872891438551639470826582933879934711861551014258493898870867541349962531447724393381011633785884743889445407749238183080941846528000000000000000000000000000000000000000000000000000000000000000000000000000000000000000000000000000000000000000000000000000000000000000000000000000000000000000","632694338036291086868292541736272151517212971647680989553388199374739841494700315711180961760384484042159533979873604395621016272772109619401112452105475906812313548587880899058905419220497456502543971131226430775692744506047039958551641270070996110661036371362526401525207493270590999387476275629412687473362310414634469788979236895300129227082421021999210841384596617452097273320509348159488/132710874087075221626157136110978536488168313127228703025408943153782802265472978945703742152954881438058373686972477195846162708986982742647038014147903817539418442869011995988024638278746664230046452545499722614320284478925059527086663455478374200352375121910000967044366831275681254530914306064535110528723482282501358749001657608122307686482720926189537227492041135055090784059994118192625","2022422468242151190347511883185841333968390991430363660248687284021524206079162212007263606819387821055183192871951076644707111802972354128011904720586729919826758651167984507804867954970064938022106484656560866447290934136610214175516487579122328055482392137619829739560923807880779865442016530712986750711199998190148885726144596663143651240/423528009127070458603837580844559347493775236970253513203186912091140251858605354218715508091394564000304400858761758838182654201653901408046974668599216804223721114331085507752600832390227068985693006017591304916519540245902645712532993889000048992026931475754508248265356181099817467608863068068953756055334213584649136541490530849577363647","150542201776735231618709653388506394887777837646651406023174643241783006776019388336318216053045300417086929061565868663031237502137150880313922488106751241006715449458736723129545400133450376339156062387859536289694727635468338235084533552501618659272047966040838509286942825414463511175531001410923014751124732748099355476332649458471135027773371541572374016038525336728276024676601778299264/31475618522527975728853391146702172347290819252268551219771201846701658848754300838383637247014705706066050673096278897933831272607774110183488615338021656923433335661890414740664480671162459271850877855521869741833030384682549648626038314686632195158507693321505500888988183270276134667071014075017317692121986144742473139078857816578133693776368882596780120407949076129685719314703426278875","162664351499283182546788129866259011542529017155637405328005084357078048074065548349602626724265307733005745244338982661090506394708170105916177679714664432754153795772811389612700051002336719842784098507498286260450939289109123759859710248621544296008356071415713931721102824434964336667980062728653562369697289761913925215639430496443820411811651/33956433298509232632327667206936379248172049619640091186698677954874297837764235300806836350019565970550533206216590639008637925266405524715041372407701947953283803854153876844320283735281209725651036513491246238622967031979233265136280687995181375582844780830517825595245506321879177965868747546127685256867456319112247572348416655367667187712000","27228583713734183629451808889147559240254570554044667607519238865891084165382075658707675405673276615039702916443152954157535195508033284355580742761569101934821088036084480297442018005972653124248838420021440899368869744141698556359295489470499243402799483082406238128875386939389123336303631993557844565927960009744780823166462314116039469622216263221278402673028225214534859076857413557466368/5675134787340359276387085910732530678163604187009567576895331134521132071092293139167824957253050637085885426100206370974479279292804959049999647539684766632278449357893560561608633329561385765035738071726214510832066885156767060324427330401967034889966727638276371320401053302413136551142103678412692111973028587922399670456670380189570979581674699102934733563330382821732200682163238525390625","1340937726818688387636018677960518622106989311577445614347061615417831160296369500704524022869612973331444242000788110133157689786976834913297544087249593601420972111789552905846168933014570399562460789075871112224533723259660967481288525220689577290386781169316008987012566216235876842757183233207943071523447855623001920854571597886491163165150556/279054368814522483241446594911968519760869180429079780837994812436395792594449929617293503975169489945136244602350941695478861584261665582123038340824700224583170270427163469762789603657025958695551448477050958557681299495041994050951692916032501884523150972841782658389836059236040091605838583126400660344344601879969354053137568588338096589095875","8910951660339249479517731530773509037034977353457185453617569046885132434552771722727442649095007828468878374139001808825741829728375370140505088133244952288239619141544661695065318568074863317054989982620944602245967155400712702259180443238473885690297281525960618905625084639870407113029712510345262279507055197024677292523214467306898573956604928730377318210588837126450942086527893437954864000/1851573255256476362977604759655284263358595254392797078730401113550522214182030016660458780180636930591149034499142464357511158868625309442843792189394292787657774627425816694628839987456477799348874853555586931850788645677998004186437300173080088839930384424797706381282430208961565555953254145002318893188197561315855286173276564036402546798318351229978103276843822345004757661005876638005274037","84997663352987536417038496128111159210386455419431137931308301989414462311135708114322046234708053448098538629166672456703651524480738219822858469100454933583774404032968304328859365484249897913676382909050450855222567147661842184538302991526635974158862033287154321908483007506326807469239745851379559259262425675035790574846229470041596801343087041/17634687575122715507915388096857069366146981156897230620371714518707518105157483283253374797127075689236298114335734874553183291806268149747826050838089931351158483980735336772879045027213982661634865556129548356487722537193914986994283729746578044621115589195066212043187229606921062007047940293972381121200723292297716621231320254309060321476608000","1648849257486312935416274009474520589799750757877252390543329851029437452988499485179026845292068377957697884739052491455807688429630524210823560524122596610276957537756142278585091315141096146341773982302888007751632401090642472506538817998043326415693840862261701364114923327286462650797963969289743571514890723145251583881752876340628073395708716735192690808352188867334842743895738955762067968/341580411902962140529547622267381834425264893226447658723654120920549166416114849731588552578626041597847002946105459812230979900480135423787717825697955152193526724029890829615845314765605770060975538542976523177976182401820926854406945392167140347444433885786340415437006775075196031433365827874254477351374236932624514469241634422312990555534789607377023339236417434574755566856489013828206625","4899626659231633406569362199187192352933567344960498139854460545644210119722856870634652562532083546344965166340063297647520613455037240144734014575196764021102614748218834054157165781057405100578668000290493431869797883155764963238760612333048336953434663867580862692267574574465371615023999531030446250351305046572267686566999209229202587258144318592/1013522377571209303732207048597964555261512342860326827024786500686692475697570284120359840724596444209277948648863014479460188496587721578075151793081823795161404110811480269106846359964436993190293615381593756076515012514100289406862487971220020752628653845345780766244842386136740768474703009091552043945843632199999007070800871588289737701416015625","362903847358088423032098939589019598036593525722040887883164115981767777873860799955715587436566233010543937498922435963385091400670303956612881974450548904906949032005878241638546734597308786514086678561900713741746905742866635779432216761799371793260025549698865319760786921444505323758235164807966277024031605673481480590193724980659448692487108892154809490199414370023696404259691299614147712/74959603173756091922435708504751461448318819548943586676159545028063979695880930926805574951275602951047845904770828900645717477098988124553474616764040938121171776556999069351772286262529729056288451037717198273521810585868307402693261479298923209587143468206907278220909447483738730657438961435587752873879244136801168836767273934997417156543866722171766794171623224855358640156858606843576125","8521348154958613550574095745596657249924328336262127244827955886474742319277424381360677655239017583606851483318951440691757875270001283229585075137091617073509041644097526047127618954293881264113694362598157456878784814696577083997902588926421675843291157049153701100218784481406086810264243143337016042301806376864424632290226377881206765051896745/1757584673254145109614914862134217345456065873908262753169404848658913774363650863904627183104777337461445063704655164325930891269843669860409763569362863600932267319335889540453302785099532688264425988677082044905948179153286276609910158854349711054144968131934713419772852663860893241364433872853338630216232313607969790083448433666334742108176384","1802461420562646993856730082999823508145602238125054717836501201545920604020389361370931345491160549787411668288359013059160331370751496329806488246135100776263777863399096485894306306621852596694700845918608199329091852956315870664531614358379176680326508877329862713333336188556181470928613423972314983964578645688876556351433429494008513812136152576866650152623510296911708111085518974142728903424/371238439252064016214448115231139360835481920731625321084601566992497057371416121407293286027832357816257507287295719261141426130159269433199862002841433235955835172774430690352481806933860390015899973299268361513643524088242973968537595085600335021120523852420135081643310663869327371821064862449426404044951571585406092523478861879148545678639697679215289523234342337347529225543852787599016265125","88795280670112240977945082069219541902481768504536167808816453021962616596410396813316064685579412429940019071114917828928080181638058444302439626425155946562362550070187433083541414569447612195370911498321149367969974762244140788494955146280201020345849385865084095189982291190135293114489407801749533448443222584092575861096946605418438181411489276/18262596223069549313969288693970246663726147886364354584825624311486557881239003216971630599389642752648815377795018130449384513824927138566203714891090017787258920529990523519479383032564209629983810866231367438270859421572641494420831435563580050954867101292568399107965982704216434467243223964964535464624988344342084084237484262612100980519602625","752911409358158070688133336918078236438086521781731735123294741731669530734909563155732092406099003582749182967246236657021875488130304108082404134004381196925042617909108654109138702993903561036987511410396567636331465803949049946947888490287210013788802287247422993384874670368649616782837096233384279817294778916419067404863458318451722971117669642134894906235066332205740872938406767767019265664/154635332883086377656813458754577288834216641577439356891585125701020579768315520324293435008561626926046988056302745604248220408154454267643222328696606367409715369481567213640103076112146615938180089303294709009813772509602954514391675152597458428326644988225555987883250642389550531163153338541870029415077982539614784206119074702022117790679351778993541426110436276530890609137713909149169921875","15286089077439918584953144558775765002061832952090847117286473868694909713791678395221438112006475047633028543501632631679316850512797978594476229228325228403849089079675681042224057234415951253954044235099139983386056610384489202589484570852048157272551098909455253037561994944665563291526597323199530997923272894119350512727802414680772513760081360291/3135161418037836259442831302977219750614726139657718770206960776514822107155928800694375522572523712277389679035632531727155957120566617736817225541673148354829212969778664144907503411589126111888917929495106029890532891919001138770210977012708107496187227751496980000137223047079127096028939624830654227758737339725345681745847598157538483308068864000","17723482381737693269787076798246423310802126092500438681864673375704464394105734049099094818738115345706100191580982712146882034618103161268453808819471603805345990162762722549964406042295355916458624836894291267553138041035528315839108252422478610879301656207772491548742981990469454529537049123948604931661837539943536878260665617524824604291547373872716194154198824107266275716083848262625068958720/3630091565725887087605600771358216927099748013831912080380983545872077197366172619225751217619097657405660172801849926220948413919823038425519006413005998509677472226729295278652284861834178791332630676772284971762683579047508016687969040658592436230062049051143001484384767836353233324570686249824980508520186643477313941054900197268584495128610811273834192099099592687485176400539748616360799518357","39160514032490258389003214587901781721548011632821053230881239001436341012396166857515197251499460842954863342641015306304854226194551189224721257664420778416733889030680295206179109679627522113592373938602737416822981698362363553492610842201005420727750505681358595340127099855823746410663750133019743170700888375554918213182862789028531284364877435896/8009919337434786244380818390213546866794958389603666737562053423775386173149395943310276429895991903753441584557917565343673605019989336264748588735390182130334278887642569515202100870042209261561001627386525182096090194076839370589780431326097965428311786635366819094633651297179987340498215947144870164066409654464551017761658775207392803825996394875","18188388167811476762477659006849121912679763597132233588170406666718758511478154418948855160838212151370453213943784067796172102916618102024199200086478021533171984254799008541948973652219533819511807681148179806051835318645591102296256347927018942348574774821478499092054497390790734798143983945096982240517058861467440217558586822663985584775920517755909444876443211404222400335500608733284461685888/3715278241795087610941547133490827711133909145414878217965273061493740719983191775105550559905283733134189195190321643965858771461560130864714477448011225816210219450040558581571206711791272284197614810026220745160693898421068168630870850392739817340370146186703867097982858560347971281142766235850971837330222970900661653800041795020382847588362774677568059355238174402415384788280852059532958121625","46353430636874284402376008361176880938798775506236714098123916668545331718677407145199311191108199195405139575147933283523305343027297808443653460575141799729554209181454676876263582758919969948546918471128299522715691694855904535448703118221685887195383025133924852224568922999317583667985459047407473419196367812949579858081181660610155317911318937349/9455890179897829052705408931064120820559254220394152447502395298827357144081378513080398823188243663943177539817982481713456798757563952162598464929784370305696420245648035222083207596797327498500000000000000000000000000000000000000000000000000000000000000000000000000000000000000000000000000000000000000000000000000000000000000000000000000000000000000","13607414211126412689435920170832779523235279308039712294681570127241403406455725064605210473923965685858012114332021572088551127762628892611459785625407107300355287623761046438724706918300976102581928643740596336865698485838431972050267114940079353996100620311097561405192365496385584164725035842307146351211183443267583872067352881387294766804298681841402861626441205037637282007810811602289501477350144/2772205947240095684743358245950494400934136973845543049938212403703005150954425087866758842625041409060217562878157900197951382737615822655863548356735553650755342108183641353142157728364469706919993519071329069805875834057743793434164720370026073143626055293058601124362130539040404491770346043977106988100969901297669523170508321703496903672333781306743488573086901583022550356345156457496396749797875","23264350093315690507131500726914401771633259602904894387312742275462601574788485574913195967854009886824436237740789910851843045306673524324611130536719802717912615609109285261163220007241492964833933975789257681755002054890453747803418465119567389315754801791950553304034666399677630030683759466627797123971742061866928213780452325847848901682792886840980/4733430508316851445525799359992627142007028326865116523033957869609125212251136452396410236930025876982265915963089597825393317909648054808274488356887197933393799241941120691826916741647173843634076299630884655997401370400734954098249519111198509015387869462198674657171808841005212058822254513429836457539629035675822719720295352508916898476137111981397","538960934807826161927564251064896730663918579817797131801326848839524373936888402762331254883505157846659830555799909822861853145306547699817986010353774500545305596630924815657016569444824389893996399550343022444937690798126189162954188680257730893424775303801562327757655350002001080811866451425665301674688928515041429654624970707803336800125648742168380676815769457467038849213225206824671025803392/109517448833211208909213522579666376007937648875042608355810687327424621469323788799169718267715808580775296460944943658428295481347915131091297305260674731651980547668762317138753250458639043477453950774629862540017034566407286963562574188172753764978963685535201028286359818524519980885827473904574840285411260037264057197155527809916623487144493019982419606308144576939532055057697567269576800542875","24451481554350251656598350124163983489544445991992661049829014268366250968046589127810466483349378560701491445658725080497078590986743512397927747885285095846398852574219367580068049729894667374214861939897557930527646930793431512683750733092448862551580494245486308114129295467976874843852138144539250235632985676953662288536669286915983261820949386845806781/4962240683851186225340479316959605207278948397833849899236383273145853045488131674290332609876751222112917095096150531825255611911377071887145019702433883343849119017643117746273523770961304609989779231048095665388209125939879595509516490230961558353074751312876252070889983946768175488341370453053495319823381943793679003096504200440997908071027962806272000","166591964685609920525429719961758335887941461052357297159523350448241484106515158310298216150030768812873781356326923214637847449893575074813991141092681107583183275003570804134461187213143832123628701876041315736048451374824101256980832991214945762266748755723551899001458245164317581617731332466039757786839492869211248064662857987111284518155462148044812626055842061283907063784492325693994911811072/33765943466859756347231737285768516240749714264564410814839966011490233598006227246396923594069488496368994857718734549787000213944990695920130591750377483911116845697231074543526982580529937081378303555262933800375576494067959129682770065443667091668104132884375840812635624862495548888467575848428463895756394050252457592540570490061561616914443009224917652440212112452400106121785938739776611328125","142464729519206642943985715465196065680101634264787375740459792619754842396453535646509170066091478069799080172299369994438836484938378991283020978342879057271045033903518255546705211647900945143546293360496661466657600494787228476009216508124736254967761901224547269496682078470378676865981855568197705507111970901389105723589666709580851611656838285777566736/28839643075889294346635430272525349651555039807615358795334663734940126053968249608601725991946342449660829847322517564370606746964714098508298705743689729306507554363954348780144675937510900983622836770223945538844314468550644543502501484521561567788992156632892028591678742014134130878101553633195551605796158103033794695984958987367799607407626319024034625","380457154857422076784416625436182734840012277442496600178664323821064977485271288502806124740204295811759917468598315932331219906040253463960961995849761235911145436552991677050565022181516596464968316292789048809559129516930574340710998611088996508613850407294743457197519091160170604426002924022923388338999324182261954685794522778833029950214443271526469607532589775916381786492089432407550224137344640/76922142291839859196033215395526448408989799722090330866256930898223012427332209054699494033511478050536463051459450844520020426942553107946282832072826069342120835351421637970462054707566481086202287686453371483126873188020538661871147778312986131920021929455276187425940666580158173676284545586944833678819622895550345083175685846944633982680908505900099388037050135210936852210263717185637166725605577","79999800708369666670693340813609265988600461251844239982904928629083975986385235816587497657678297663151298709076884516168798694292862559083730259839524968813932151813233366175091317046758260934357096757322369138747731224414176608247605314668045838769433811781490030635374856042786947109101585097035794969502111354126773165391577217071956928171336060247633607/16154850265413610119312596299635391433380319311682208755390341659152160578366244774029302281068833963848811596545791104919556346810193385001196395489740571188884873246131813864782581356887110499639544662322008824704830818136660544673293865921754569356583698951612797219776290835161780326945625621758204931298948625885081325268123344406261740843197232316416000","26517014004241498798848003208133111307300592620947908933072661812816683085261359696887064436611747292468717739609776825664344064024535028242737616786238200200498291226984541942836459188328346609549239724653950302145388877472274074665166631509490297630344351573245265440164082334092997307729007429218385933622623935704482371360985836659823269511115937443161532987660855490906546130131716829909388620539153152/5348257529530073524280989257577050878033239486885664777340947102417077875628238501791711336803418503616042922880218860266611595594400020206192599559925169589023339295256084579966533260861249529670141854632965231468533448709363477120437277477668173149958267956654411822360053335695956270719680086524322530514249891157439878407417971839744392044064720476417844056346174795601710447583861127956455406902139625","71197348290771978405602732839537012310626009318133570890482364371056186523989330157966045289127980687764218363064941391483781008265266963537623770685390148810455244349859354857421474277963009857011653865476081389968122418691934354122230780300833008753686234433642072919923583176333668289998661499146617277981691372057042930131717336250309680764289256080895092/14342680993892886303954853579883363225921109635079605392320944523109187641283117181461662846411912306480691901515655220490850586434947504504317080144378185989596578890875561336496479576651516902048606328604696610314441229321219627021610788398730173161473456954861916116391687748151443335513249810808309201830214153565966339609616397865465842187404632568359375","342401018754023891059352629509715357053454506037284788725127073168445189422181540408896452651232759821766616850264122591225331120588918865882061344322996688880669665450231982002597398732201789017495427566260651180470635467002453249479483900268320570004293679361696197905823690145326531180324429318916092471863347575533714871355651558610515931373080997536792242278529575700808878786732127630024064418468916608/68894647682461956089382461406499759613691148650738957016015844830333168307020284281532026442272618372290646283794122772122665531108484704223311663270836645399554940741928358317884620420886609705267248656765357348477857852684140561714900614303731786621656041881975328169543884661780531057279582784036689401206706069028229798913082362331334839997133771880514515972024899408556517159759907883793675672065360125","190286571838805495686895463752492174798162827967490343625540320679760700551286395956241059969689020885714190883323266375067607282890063444652926151862650426323339187596278760962390404656342309737428214493422028545912504503974763216230927196187743439226243880933947417760147785405444976177822143722569696182520826218120595298059020305548681823408268556482981325/38242608291912408815838081993045123864617058390583394828737640036167893859507494091864963383596867701436244007905770284939991912884465101575490548813894148831966132970730263562113961685364216989999844961688441914455435934703797359360780356482629495214859917249465567846934284121032247250332634283689409883499295469118485912489058982596725212975311140618764288","15345379701153714436938289567639102307887273898834051456693981514956329731572600026866162286097662958712922836383881840211072389867463987895894067288699955858337488812343674818565432780224654423872618380928462939482247900055572079914753652915184313685270722583926261499687728814560680092231526501970431280783177357735398580700300402036873780385926225005561766822479878280891130232036389707452005183370152749056/3080426623087819678602049171756961824196425548529619576972793653585089380165862889092832375934535464160425580449193072125955685099151500755278763306599307218302635233595329082702148677300945556130106197481236122437978375963261172524503625593066102601042060541617791008722569799735202779005407381267021641545644264334109052258081225159748043792288699674153722046659880085850980843460715080965607434114275256125","36443601662144279337033484452272105547257065463167427418525882851507989449375452076227652634440476502702584889057376829320548464677623038648843251719168810701744338735202853412651160681259533015293997501525430222870696235141468274274064390273214484922080219643095978640300874086585386991338440415203863901714217818222666715642467237183267303214471854472286478344/7307237990148312451155090506264642657872224684879860008436735430879314349554023096366846856470375025555139219961666754780864835035902856314981482268319886395881809659368275720375576152008289949085453326722156553603358879420820012964006978808113307340321824660484441618487292138631579616351777191144073820686595597986548374588839763719082323114663844043046087375","1575294930860663922843149113097927168024893739962464327016763741314068438447271326302129681931564068796631337571133444163024224071270063174829664848259482066723104251718808936762938249028582992557822551950212098797718627418782376027133576209718376784834456568694813577764300716139817031545408608110880973380162736536313173329973171844528083756524804574267826691156368696436273087171467254161930265910972517504/315498546654512047637461608750018349421492986465373840347519942494904200733840189483934245529561231604050629653992944140351106887747105945984325466452136415067807666316202346895657914393512001212656936450425268507235863153258769360296536050028695266363553141327896064944506216017933135251875087069031098099192325817395958019524956320840925176589616439477134480262100237057953933117460110224783420562744140625","7692057599553133417225997786980128299372439542315125030077404519679450372805989755158000864378924877036225189784045171045139667691524763609840822628706422918926410377185494048355128046783294954373197082851501927410350313585640237550107070936498164597231431242858771457898152684298047446530220873884022213114819556822050178579707210264243087257050468000092842761/1538814487241112760739561704846381585063002784795057066438330325566843108114787083741788078680861495340026117682606689156065008672344707615420501964123121620401073675430690541617930520947170306763541251152854304975131871537939618684186766168376514664494488691311397307418298556185724993104760692216619178358268934740746932420562664234738576394742559349407744000","15190836470550557926140012263310230378455340797095100474720776113765300081463960235506950799869073894127884189857505951314428810423734978025409205413789025720642609035117121385453856877706229778165533034683130064865256448444765902482146676668197546098809055341050873494446231793312407516463576380102073171090898973046611572020564659042146465345334273595086941562425006763960197801018796906114925005810069684480/3035556598829526968124942916297025416522606357010637652635799096498208643970273828496655227572100159414352020909846298817521082538898702393916708804775798552206401718323929157863173504795127180177622667376867235806208021329981136637175570409791442328468473111768140746895005561471574356889047981458002257872092408771959478275534098789982899056118498417649167444480913552548249005268380838457505944462494874581","2923754549090941424546974281011770689534961442264350984393235983189168024079617848190236639328676436485460311093391982825027512234467853098757486086492333410753919927528867817406389678461354257841007722472106464785557179844602277350411593959136520732862935740433163383885526249897183805981219416420390137516812715245569037561966929572448247077578419534651990827044/583599691615378545100950777601104007812792435102945248411439102112424251478512952087517463400054567832353967731887062349496616445419782499817548928078665212077449420216892583997505908858360011413290038645573504472422610780073975450391707084016931661068694024023083417126286468909117254531307085545768412513447197205482285022417611018126886491416133665625891075125","441922815213568908489589193556560586318864326425397702047965372289295962228254658331201274291697626694859414786292266008476137667843874780506886929181835469302142365772763129838217316953835831059616268288399119642314758261677639945004547833810080700127847214666763863338091523753898362699222880772298183760217731228628442782431573977490761665091005756534420789258276075174436091798475838370152192077494553263232/88113527373573049332749294663402406454524640221866407165839162576979477138694653404281889227416977618913249275712917582743426231744980461918772793673202077716234026090308791893409200158969108910565467273725064769890443408324386897017825489615600787634985397885230455168591240328585041836771921929567914891379235573982442311269392541694564675053636078990836491104116280492254795616055818375774141667319774630875","91197133767962483852278456285591810579974783077874307589555559715577599604626819245000672929518645004771085106770784762994476973842713035791487204122653245797126906189270204029735872508462106527240320932458036231707311992868347221176460407003487373754014365881209649632547685657666691589606571865740595829983849941049450471212387808617247938941417000965198123059467/18163679611214677813643455199979098261849405189805364986036911945012016248297645596270602508015864371788974684317239728239847888960155365342460843559658233069613218442910226128113196984801126248862273503232000000000000000000000000000000000000000000000000000000000000000000000000000000000000000000000000000000000000000000000000000000000000000000000000000000000000000","733396724434554481470656964167233690851279923085197144879644750437402627936723531635898542414136943003236478432848965516925891956615111678444586384493883113385335463639674699443808084827715994137410743992130712903997815471369201406683862985677774155704267039224546352414417632475628136460919900347977754644214725932476856018335195927604771408949980634142255497812566866795799230501026066145434755838336990365184/145912495644159810313026420025053989609942265686388630266226856650796088768164358961644113076809511566125145395699271530802891523741636707532676065833327082092521989958971154798465784847092870457944857590623097781956884297103961713362268264159015928554707158239398721416218953003215109202771651993622244788505649098445109438104466256408060944298437033058380804126574878377874459371251056800895394904459469832875","167606423853658713615749101123336326908381619586838606922565378505211386185130407423587264776519589295420758009764678759213587906216543160801059029133457062067529468464636376639307690657945597847080706144898920305379653754920571797771178341550808041652360635584401789901525709166172283390177673009483341826911179861584213314395893323035527116283758445038413646757280/33310364848744488727470761889861069993071965180756187311178124887286133554324042422503263994717993129539448310743598138364172889305532401505890384806078790034557049074169245078416704866867380089103064821732673967120808611636618526737138435792818828990403374766228037003927569643972203993263329403469747342204808360947840103843317533210523853631711601450617095736473","22466735478643771803624909352181817912387732117378538284107485621001246177152644141853604633676939694208131243081227668237716194316732125445041260568403752325416203858329469477774720998849334961751541191761521224644520742691981372782009394826739249604257098248751626957528543558542443122470657230835176462612530464044652140581367666271771882198747182114685116336512604038833327707163107207664705120728068987996560512/4460342260599110071819142535903990817893424192972341872394014748315090430999224107274777695306032783105944721337053156074851240201179902835353097683269298594190456286888326067932777720561181760369783486872666974623910515795208353605697065447942804414120030678603538761538385793829787734830129764152263691296719726909633580318897787729004972323599773548689272008712427926734258913271101899780538635213826239542884125","1972862002066252798837977155272535342727415329632252213508267781390870646909686724955861608046325765650407340102472833428905279473185818898693854344138403744757857928883601637909604082588338869612221777263582365745419719805587946558326048087138197694016224613118304623864709183681172362693106460535117459192992832969130895829916210933710820035479169562970982784580861/391262854245936198649509275719624152305206807261382621390946060636032376057385723427601113233050260359684153963520782285097664628279596618521963444574543409076428660874564026651742234728997339844161514273669735686516761239076529088145208958938384732800586298943281728435207452253170935715239392534815683367114290676180839217919539381651841151674859715992309727232000","25408691426286653276004556426513401767718328640048945917745783225459709487487356095164164652218100925888847689099153320777389381851598236046402124684511968385325107497047025485302333503075085562533472482645023963717347867696861885363417595298751490212495932766872748125111115039311507374363000062513977436921772096443948159289707996749061007112458126301618769295162649600673247799961118662602756889448152517364992/5033870770817104909025512331238419776407331281944565644457345507262881100618908405924951559853352841154730802006750688581603270849880756026262217651685813584900300357685874044482329601894134443542753690048962260914642678445058891387041919581376195543193199307524572671344323361282633828144708683536721118910549933336800461248338059209853766305058943888965279863852107507075916981165164543199352920055389404296875","616565940481577765011174617619124841631603944267256178093555235591208387588894068005162766513720546626399308168923904625210748051788652328072241494243040185611373035059619136712559505023703153194815611268503291295059648269772663939137446253437248541496631852986499688052678961495116210133458596866684413931188348798244969797973846568160999564540652111599082181871436/122025682149627484528651507368051367620578469392233875493556828623437869650284356703295836998178256875766319508797903923638967073687991229708051285605187358616531926112736402511567721889845693991963610192161413692928378708223712791930113386840109729368772998347036090902364801014045328348830748307179590755723160142468563977011700764517880467116766150322736003147125","979882056834583241477188686550561625289337025747787132773853690143359657519481397575561812727394470125172272246774578404543257210124412718725081536309818383310896102958167337333430555168671327992395916735022711297435263157670501117734412587691271084981140167017421900852550822579410636184333142944411060788723653596377015359036101170054828623669169047118551010102258802465554033173968468183492058271365801755986560/193732066620504775981759812703028757608600125742477178751189607602983198559778039141192492589734277739017909889924488699372940787977794555519474807920198944109549023547259912324279741006975129518191081373554817584214941629021088206977532599055014150433581544599721903881284581257812850697423350805715586436114842183295730680490110793225514602133304729484547181740290534056445482186430729398701311563285494964645419","1138059441890428903336718712159907364975959482163004276901676063186939296217569849990951930955270849692775077813359573394435924934540269310629731801376134549169322946310756738187834128956671195358413024062230774111935109203207768898525882417078119314003162592087920755572050993355843681931139257303484526223461840939880759908449181135029327442039666513325916729112853/224777393704985303260433439401503507705148576727364388720387174977154204629336985298082893443205223017966145098064861566754244624732671470935725326043491911142467178027013112527668183783450932992534517827863293825061296257420183669383719043873666284378647952385401303733274771042385666436214517205678674213118374889121542369996042313879258622144464565403138392064000","614262617634904509410555695398092190166323289787703954329113412647342230855826568873946233136303566178604275296873234926652080462259552775254755109931312516616838091852915397846984381183732773411263828600108443070778861986849272794442105107285234729077818614332155890946804257724112143631642663084660012362691100872465148864413343598067567142977134846266425075195546265101720326272502009234689388355365794889444257557504/121200854655310345878069155190734381476914416893031941761756379148622591310152793328910334357724762079139509813381997287954319983165971628429295803162563856219211627796200599196263868781937234015821367575512548522790158101892507996780675863234181700253545912643548466256938936835469646114659598727592390628209362096738343417775009361678599075671154405137663077798419897932404104579113056038271753988669813988076515476125","106893445531995430131837569895703697604978445859412739331042151546083234373443601923983714252801103551874986033841637079479794895452077803182698291822629713500021995241940133037200268381793282318691568234728329378829301282121562652452936297422136961147432559766896143081059518238234777055931999714973999553456547746825617168005650221542417216291412324174772893635832/21070287546583154895102927029203125577385528350171457634203261197137238923923245382493868134869009844094435068284335909266152042903157700510534904847257436666980671067329084409346149729385625108233234542133838924281113454526471855573271066865534480974484196644173270141056470857666632902827625475719738076524047736123182255306429677688129231682978570461273193359375","1112742798776748551928744983308584493817112400536084744850969025063360679785378789764875076529575583792571198510306186417773101346425704969671256564494135750783642910394213727189639661184379341961737135764570942961692159177189753139209638929302928699705042832922774012622017270172331722295881412111812933593370743210214549038212395941675257558442878012136484052827439007483777859391215222647499741572327725689840850048/219121905514652575155579185322367175400669386131891843382447432851122462422992147756333729893028362013318264155489537138133372703295804002840920402482110260590055749843170064921843460498824128274420925357547023876488939786863662801268798987685503391058250902634999352652063668663245829496836853509616873246554292796823779397317819134891873583857621623143253788854530146303641400986028503534408870194989478421253057625","983995170259637497940121707857673268620603982844439610076334749792119502557380361624096960070148627663305171311646851566811683351232268240169848810658089698606409195744471343416197434926513684882439596141368794175162315633192028977211909698595778839497844847281262559899914504080092844816319298286511436690429175757804604673752838786852277255064434365401871903307643705/193579499709739777577893639665643417521924510242119561765932078835121983190401762561436208758210519231103767232899529457440602166918701550386152070813526760823513884391055054076485295945972185402977095815609448651316824455250005505410192101148149284756928250258632031981439345164037318129987999546683113483700660879431801728391911161900686707231543216283304182063038464","30691013076836380319652884848585431917439358375118437035944950498156836885409110087616602043242747413728866747975631727566613593257623099549583001362246649928075859944695060947434885707102684568632559339383409378997568182445019183928058902445738702610436187907199482604867148445903921474846103586253320950728989228898324829144701782792767763794895137313050381112872972806712570559942583906619373159053654481250809168128/6031936190594376585238407905469035598668211679521553144958053099463931217856780171872253258738635531385711702176347575597387389685526098889278278029314982721284691198967204664771178761416891317672705719303088746953644978471289001577698554025410820041497108311270431130911021653860874238212040640737171103823631718483572464361276703378587106311153455557896527384426327053165214814954154328483257657424873929502112904625","33633002641218571027682690377239300567277297301791434890431645909447040830457253186262970747405514897340315490970846553666201190386457221846694126637998462873786334837901001833771510353365825087187582807843940479192544772559118293851131234910638705258664901225494129023244916125545283621607920983287799648992632814461828998517949449887522866259724675318233522060729654796/6603800575190864815125307817934327053530311915572323544225173935830559756077637251538096164499112411672913910767032482188570876526606118068929913515497400397562722669603861813453418621246538114872330536044519242663538662076583511078523573320035084744399535581216815034837553165853576616422592790103728141443697362408727056813977234078214386771115586436985105038873998875","9090550743395453237608373761422705922989356346696677314277463900103283296889488490217663400349361962695279888433677856471792856853109469433355422802663947305503479561493033851081993247556828544308258821557994512133708656174864544457143793106703578476914924328960109390350040954158797845288786321215010324565010420734044059968931558099077932776525974187717655105951506223649947806568984848883258144616897526257038550656/1783219994432430133950472014582130883873515063182143523712063859964133099770763874744121895885645346884371273930727450069430704145915261127061538288702855011220545530326588799412076879985026006593893648911637986337776174555198865379578424838210466703683642106934154603710587408512357351455891557594977191641529451749437270208258072920514602243985184744955476557012910446023911358037761232253615162335336208343505859375","396226087129511787616470716244996965529391571019620342657409150252952330537366537352182763477820160355931003174946109480036915624974500187179367618457008802667089004678925595775249725629495848146669773574395699032785024522882892752987825063933573399691764866816284097232869198405981830106568826923407996367321353003569052419999880089180418759265274331299787468134974811/77651132902382550540201641628906752945078964002822585000619340261128555048628863996784740469908853602590877726845475670110127527874088625214912598995012971630852593597027649154487264595100300180591016581254965295280089902497540043916128232871685159131211213497239568483141031137909208031392464815187505714066235868748950184065923236670418822911614780061752905170944000","1288523130900767412477856952035690867153496584747510253984686336382980221603917538996138294311274357713893956725672062832264871415025750136690143411884111580335458539824573239771267043414225271729141508235839982033182605445173050590151912297720800168687369852280323356691345317649445843078291369394324862039143247087442309135074453265658730028145500871559458519282433012494054724678302957276371418936282902434203225600/252284450515080370603949213084529993395050575951188044032908270470514999880554862449223347761507020354321422785760279154913310488296485989979706208254206974075438570521939826124860483842758137231373182496438568202110337751291106165654945352183167578675508602832478752400011567482434301614269579368882858973850914513870297071866544875650189106576672289734326492492059816669288907018095832842249738081022227281715919357","559506782175368748187145067236900803925823792088293851453005882621173124590368101213652371965740365119375069053747415415684193092607523211636912074219215053809881814859129515591479780669511533619258835199715146655774919418434080807837587396115955105126806762961292429904380132116986984435528307613054828929294602185927322238461491059740342387266084431988727321711184308176/109446188216864405154936682374609448082436347600301765944233278303643744736544109262794383069197271409398615846380701459882784547857821831816863216080069944818453908760476475874319791512782445408136169878207358663250499628002971644430164185578966399908622640732411885568638054229180673755690889471388585521113862492432946110902070139679164884208988489955874131206343597375","365842109776085256207829452385781129402656684569922320812625438296958174120084800064669048017227033185969596458778213306152397766619692644694641677223213185977626940193107608138827771259334379895020377700759789774994800008933137569543592829220611543060189849601828342989023692876182148818363689293009174358168826340010491728715549904988196347316703985894355217235339548078187164176255405596310602921647203428200269666176/71497266937783826306774367225149833789788300609530680399994804704196212252148324552193149332755057982662844988588678159610516634667597707204818296457616315484973288944637139939912166034691155272078609876888919170894915224022982785138928008133003473320018151370486895637936102520353951511525996197267572355782608352075229547764732602557133494648237258900273354364050662921889937355682486287799239363976556848320046933875","59378684894605773397070783936113244261297966863668546282887298999811950599772732377979382620766180662159460666220894896896564357533604962977968843474062092083279165837424210591042655271577974272394203253875965589611493384384257117088518521598379301169916060951350650621757237206805037261878212424267780312614942173870651684587166691539909068452932891649554575072205080763/11593916877920131260484148322810317629326850763057953025674154928920977965095141485536566217873796019006709247938019404840440511433467040918770165456925609124166970862430104329357419669175323763143377917913760028500000000000000000000000000000000000000000000000000000000000000000000000000000000000000000000000000000000000000000000000000000000000000000000000000000000000000","440706629842402075137926797732405268015915199334341565218443748798479563505125605478061664327658137598204192554352688830679475840386882350034150077506804799859586772904929402683276898098601814091430598259347980573084686932949502809068565420937301632494387691284902026088950093888426872222813857928092871267130505744095697172494119689779474840037266295586359244899477781345249657455186847452249040895151288114085352974933708544/85971876318334010542313048056773419567285701852816309711738644074302467763075671531248793080425349570584102078764464196653843973936119037322000695949209283327606280423406302517302874806092835694196353778161663338667091195199032831587897410329509487165187753418615356836636352319310103639079123698118997500068644500893282438137614420288839230827096109835206605385673197123994357393257304049093683934224826006704198171592304125","13220371178312284248107863849287558696210741535280184003301555188086761767176560823174196915070378763091889333203635784037294769747641959860810039816533609140662043493962707445564057197150603226797446933532133956054671103942520142568674339411250001585991743608723150284270101326419464088290151483823061613403673956918458456165552482913079283537536214967294211244361353060/2576683013797055224377707713704899315377379548630511095136568220145808780162671473907260623503552385384482723173913562423316997528913651044277418227616447815609873991028073011738113927961824632868956802271260292075825561646156680740323686126811928372672670917332613490241615850953660246271541592056143611581223295045062157404996958100136358649109693659623847024011265147","1538372578072246705266078247950089219881197139399081643650271348770110178217959856819170325400476655944115553238940541695152110949081675985299189913515975242840473616169775880272489805123124548256666658584129873597192213080038937409046114908719298170078476325423466734429870048697383304265342125425087105698152643145531760853127801123272389134514333752173173161562273487752064850461823726948588221913540799816489566883798912/299566102446745552813544808169323270315327122249327394279467999308669285416179486075255023523726449428151807672528368606071047812907935426406886253284580296349349558797128593446316786243666290649442956134448480598303527795996222703837663605600624271807461605295956674925277658331760000117761013381199880905748188151556184620779667670278558839116983636972680749836497346863752662521197700717702790359162307617024566689271625","281696937222363685333688097915539146272117417024070728031063821781398985795813333650547982965341298894634762289669256129805545549280355643122501181852136332529515756074502902204877664395456278205770206019663082511098956468724829475220996427130295010430751942126263620206886404244432409164651524408198286831329682605959881993845189585640874220032515465014097345759490750307207/54806274927935495596891312029173862473687610099325998583092091915101265393157631244775387832621032230434007486602816972765210205596482942091518459849775458089575743699797096697542306049628939919466378189656065461708686421130956996965004776108499273871055615413566043083634090083096967567965373203683231171594922347812966905149873265654962896456451681332216735396249206784000","228506238533410805238253122961471637501498406104430046727793420497895852412513560203475440156216063574654372726194215013407325207763369075250819386897086702757125418327084312933061738392406321003231853349865003322697360659712771167066453430309997639548320673279964210730701373707765051246595806673865646607841876463608039111252607452843372970797479959213447237540830563469297144446069689149549515457318899981763489792/44418759813188470246596822974281932219088697005123285598909329328419879212164564561558656547678211265529803086702843380128457744445765859393426675396393053094588240457569380155526179040891009717323059641035189017918495485630657360525410506453554255734005459614858972904374739673834145083512160883402151636664208253116362089211658645312778404886460203600762546810897889629330022309705583438699250109493732452392578125","2396110297187570506257836426251930521245117960980667897194680897478996322590925380310917400763581787981992131769075961259393685331523600287377841990678117113566991100720996059187144934569703045966210306282348527729533806882408323961336166190162075154579344185244957673138372347997134388801085788353482276257401005734929059700346687783400772331280644647089520646562669857652648/465370154262863030800729180763091967573522779260407615567563274096037297593764955820626213827962697601334935773802201919483657310282236100250543992334865461800976838791035335861420892967699843608855185710753433852279737724446294443337363478679601049432404435672469098850676302728116369979460222148206944323730586138087862719386327396334468302608499235112520318322763857676375","1188272888075247520453568790651819187486389546755745961952033150576243575862120569399808467067800830890874391487822723879717525264875722720416173276963170672622214121308038530968291758445510982186014289745026439477197148445087614813262170975056866881909056450023324743409114115141145340480846088869807540798073417035168139476153897066325127540609756310068558610112731607522096096821938163134080426356894899245575410494080/230586762395914863625709048789913840511134004337945700368117795195769576856434588144361459740833007125516905017415184787078710001969815416281381427387949263792200577791644278234661952852149216540491852757174842146376788280677956350901082838474705227642420261641783722891948710833898248566893322144435457967452449965772543077421407816225704952270697016152452032506898311260979594550143344971416786595888053149375287120733","1072184299258468249004114536023934869518152618369895613271618698908405514630154819453979477077738526673716264830106745031385951736108376866253955319711026042389282009348594845497252059906901748860111986811345742998968284077119165082435598381810306691078037018432766116865792677955520465319184311529667642995217214507658693259694586107847099911341219913576038605872218680562047/207882129535607118520818565811162643811811563516006836924341123976848022970024793004700710992938987476728640943834012473687892481059618823520721737479364352887178017866425027953255856440099446112508663603319745066750522936408781591578321031173620445865113295407603090322283539974563690157418931060565698315406021569491751612761888641141446406531645379264720684248398299136000","158094023904374464057702010126993231151433474361820266584020400101533651587072432728050776506672527718975042616651177034635188178967462982926261516748842073587981953038445977514446838733557926696939591069712397947055261777416704028506441173540338327591514650398349069348381309688677335132100441905603664282735310299686268721634369502296867409514777359935022301425165750780988231639828675424239931533849896744198012747670272/30626384366513923671063955469537776291182594080083494737341604579575446319190916924682809546024369330706012653799783122328775875399363759308193432327358837772825609356553955350401725689682838701996446404559005896479618311357573203081153855961484398360670837599853294627153740224543175497655414585918231215639906924313779933211774291565425360415684556655021031131349317390382320286092667852173815259422737956767922154798375","12216278924286401897470540169822542417611356797676160128176706721343511598951866107858729405615631246003458062949723290192242594609994613705183460814797527214549142043573863947658832694800184691222426521703728394203722420336773310908687071670107794543022567943478843065246011544888390757810534211554666736239506503613750756246364621509359804902243487113673014588325806249988332/2364584127734680580481708368927921125934330000162935118371174269642831409084634375654239735054363928748162229294829526339927907778510530444646754603322373712788147193691037688552857183116332292048731726305451516954679277320777955342295564000586923227775208580772868590742136150431152495718132142742153643081187691849828217592954519485869135930755646768375299870967864990234375","578939195017447864385837341975558679292903716580114421030538728778491606282153588930983966100514147976321305616196463174070345884292672842497715966933722088536619333912687108737657068701352918582656105418491672377271304970407730786932913490869797471081081431072836814581099271832696990064828717287258860166842791984158634684078346453202928137987930328826212011774670396356151265781053547412633310327737900786639842674288716416/111966291649651600701875186827360807558960817589719096407887999108024557254221008849510152469119211567152616745769256123968832250104006560061907741567034087109512483357851919402017950812795426393415409198268246337542639470834168040295134130657073201020340432236723824670803498949071870597039309004562024033656488150406105175401372709011082725359382691270659245312133919518760328422827067578306005644825927050994860723405473375","8041514821545833865350873212853873042112343327573364523948780030849543753072688526717886590013028227714585965095216381829914996539132359247488639692828639170075726301411777307168737667077730792892326979446426349813642680537699905651125068091362135055902152994216233622733424128982011248923051410141033146604688083721413402395290842738021365861670415833356403364696759583009635/1553937833499559104910551811592138833189892464446761247731330672284191313590708439680460540329836344767557599746234213006493842842879398684745864919973051635127080738612248150108793397855113122368507483429209127035263504194847798809612278864438287815470711036548695032421148125849669175729331459149833945183228413961985381338162155596008680906676498435954178226973272371625984","12059659399309169167301353842123191409306995788633965680414620302285606896146667751472818541537183787935352700725982053536032930866708413010971856856768384974849695774437178790890015242323873769697407411558706626105140596160049735605389301414460825674631122462760014451298494875244754354054447697502521388381253293175367558014453865905104467382184997528879171136492277222127399012368677604910497789360212571238146627048080568400384/2328494054002703067219004484782931471919751585969487160602269605916676223315055450845942763690581877771159615428854802721943114463834992106300185328876910271612375509166975628540839858771078495267566008071532876816826751069408153323840515037497664871689085370699991860738368371510578076683395101062439493831773194498579620513073693022191702398601471237166387045790480861932005012807234071429628725981935147069738988682858417182625","683009426705008850682549700382901603742691705123356866338951397347368059105140826655486518416578697931244347554322654428162554903861783227680935341690740579867651545205562690172425016836559678937794312287639193745517811234257062356826622207475918293015140472942579713388671782202262396642735640315948612572908444501108579457520714632371056288874351015666995549139003946314085696/131769214246522869780429817236150406548549044658474416909806179734873399109656411633488099249198882165279745627038984487365589625562901914030850178330133080409420340227179447548044572594184601425691821617928130423410997853384425373999967759499571890326740433081063424903098252502791477854302204200941376983295622430177445507316706609802292121282957519571162158620971952084486375","1418116259749091420309271913909337143756589314597557128553117870573928055109322864794169592355058370891251425125187770724828108988587888087023982451205475980371440423992838481547236638456717520835668859093413956339261802305597694403381021863258753441889536361061407579332570493634254542013337999844407181346815549594836374497512447969751514466481466717590255369810506813543577735080228718660747940956248427356785784199073569408/273368882980516556922532339653303822104510203916024760371844491705599093435133738774975538364241630079468712981056336655766117378160822393876348755370711942273876284944422610974149712212944211513462921649872232656449940987552227525504529710373144228818606127541937831103642415534318303187393593236209298242574677293352798419428712873685798636474667204083938875672934235816396371477146089168375198141802684403955936431884765625","546411077581845999248238069684194831621691193366466972898628141511422317954477211865167402284211971296286346492698354214043840080181702652132835681239302798339667835439189275457116051279366194551632712819028177402221815140045210690908631767786711675029194359998826252332434573121740830827417293557234891406021102083555472155479148332697839972702631641910213821827820374586459319/105246945889799140338072754365901705544530661781295362563214285953881890233987516230568663143342952799036341701952267011236663118111226623815975847494372076420199418712941018288738590264475520229651370015377608638075866459684692488079223686296541020897904588347083045723167762682959422858996673894180805702299907478685374065593161226849447131100462022089783265346597553176576000","2398330640958841474772606439916070050977544535580605737383995160447105736276950196885906408317628083110923322157113892928963237845914017845444295040924101784423382681801754191301860383927129006953354739240926643562987838836997453985855576402628166875869041032631651591871962852884189548538272285387092843044669499688035134181859376665409767886188304314888753894905317929877238322615838524354191263502347881033855441181420399360/461588070868590122892265681879734295007029130965626060552783760068897000195207878227714842617470320231527222074701444349530952699708435668339712860464533455345665068841333232359698449088497137068713309811942968433868609329301082001752617420002377892756821532220676085014874112083615054550278903960627185675459015343606391094523511117705747842645927349130302549554534056269331809016770715819934970200483161548527932617036185253","6041015879424725383006424536130409209607854044642113747266098198777011981328765528361630516108680392500990580908509403483891763219659726090675140672989657743882183951954294745396417829943469201306594018454995862321821016087416840247422350906412007336103086620396467456181771583200365740253389107968122850063607085957109965406634738740996318415514360956028575560979203447735121436/1161752799109428422288020947061281540989708937450568100764830251908850596717606701047413407636907934320789870175907792017513896999208892282137299070761467096211814586909598705615312819596495636017728313513520193786266452836805291464826226833593878504804389728477191170027729963773716267868284479768397603444919008915279522376004326398403851684761808785381609370767169521034383625","13240077436443988749179508462267267187169441948722358165090554769250505713747934643200804819418670147225695324432684266924694524337920816452346599774452681831320005286326986675907899608537972384924882996757503264622991355949039882526389342174307168805166215838138277557052303430492669193939212362638263582899713198716541723383138016564027766560215944409353427176135895982596327685665844815618402881202645610620284792793420780517248/2544223084468158291883698813309541801455311468982232546872485444308211415529998472787377800559884210837213042932180479090277285630234238711851480232520137856848809986631784843528381778520727465146661792797924458540957133423665746229799675650290296217658444899605236550972043549278128087645211909479009099766619355677984218929672461506691980442071860591767266913041147587815452007726513853820116629482732060593116624596368806566625","1953999166296955830935495158735359200362904181792947794529339487489730042568305997099959302322956898299616194932283060554261566410988618045107398092345476532371402134206635235570281738377188438407703089325315446371127042537576093536896282955524842632708645655481028161471313608974238110718242273935956977555610147714316158486553633871312187084618154014921190595222799283957140353/375191165084882521037046014569185165885459082629136124177286500000000000000000000000000000000000000000000000000000000000000000000000000000000000000000000000000000000000000000000000000000000000000000000000000000000000000000000000000000000000000000000000000000000000000000000000000000000000000000000000000000000000000000000000000000000000000000000000000000000000000000000000000000"];
-                if(CACHE[x]) {
-                    return Frac.quick.apply(null, CACHE[x].split('/'));
-                }
-                x = new Frac(x);
-                var n = 80;
-                var retval = new Frac(0); 
-                var a = x.subtract(new Frac(1));
-                var b = x.add(new Frac(1));
-                for(var i=0; i<n; i++) {
-                    var t = new Frac(2*i+1);
-                    var k = Math2.bigpow(a.divide(b), t);
-                    var r = t.clone().invert().multiply(k);
-                    retval = retval.add(r);
-                    
-                }
-                return retval.multiply(new Frac(2));
-            },
-            //the factorial function but using the big library instead
-            factorial: function(x) {
-                if(x < 0)
-                    throw new Error('factorial not defined for negative numbers');
-                var retval=1;
-                for (var i = 2; i <= x; i++) retval = retval * i;
-                return retval;
-            },
-            //double factorial
-            dfactorial: function(x) {
-                var even = x % 2 === 0;
-                // If x = even then n = x/2 else n = (x-1)/2
-                var n = even ? x/2 : (x+1)/2; 
-                //the return value
-                var r = new Frac(1);
-                //start the loop
-                if(even)
-                    for(var i=1; i<=n; i++)
-                        r = r.multiply(new Frac(2).multiply(new Frac(i)));
-                else
-                    for(var i=1; i<=n; i++)
-                        r = r.multiply(new Frac(2).multiply(new Frac(i)).subtract(new Frac(1)));
-                //done
-                return r;
-            },
-            GCD: function() {
-                var args = arrayUnique([].slice.call(arguments)
-                        .map(function(x){ return Math.abs(x); })).sort(),
-                    a = Math.abs(args.shift()),
-                    n = args.length;
-
-                while(n-- > 0) { 
-                    var b = Math.abs(args.shift());
-                    while(true) {
-                        a %= b;
-                        if (a === 0) {
-                            a = b;
-                            break;
-                        }
-                        b %= a;
-                        if (b === 0) break;;
-                    }
-                }
-                return a;
-            },
-            QGCD: function() {
-                var args = [].slice.call(arguments);
-                var a = args[0];
-                for(var i=1; i<args.length; i++) {
-                    var b = args[i];
-                    var sign = a.isNegative() && b.isNegative() ? -1 : 1;
-                    a = b.gcd(a);
-                    if(sign < 0) a.negate();
-                }
-                return a;
-            },
-            LCM: function(a, b) {
-                return (a * b) / Math2.GCD(a, b); 
-            },
-            //pow but with the handling of negative numbers
-            //http://stackoverflow.com/questions/12810765/calculating-cubic-root-for-negative-number
-            pow: function(b, e) { 
-                if (b < 0) {
-                    if (Math.abs(e) < 1) {
-                        //nth root of a negative number is imaginary when n is even
-                        if (1 / e % 2 === 0) return NaN;
-                        return -Math.pow(Math.abs(b), e);
-                    }
-                }
-                return Math.pow(b, e);
-            },
-            factor: function(n) {
-                var ifactors = Math2.ifactor(n);
-                var factors = new Symbol();
-                factors.symbols = {};
-                factors.group = CB;
-                for(var x in ifactors) {
-                    var factor = new Symbol(1);
-                    factor.group = P; //cheat a little
-                    factor.value = x;
-                    factor.power = new Symbol(ifactors[x]);
-                    factors.symbols[x] = factor;
-                }
-                factors.updateHash();
-                return factors;
-            },
-            /**
-             * Uses trial division
-             * @param {Integer} n - the number being factored
-             * @param {object} factors -  the factors object
-             * @returns {object}
-             */
-            sfactor: function(n, factors) { 
-                factors = factors || {};
-                var r = Math.floor(Math.sqrt(n));
-                var lcprime = PRIMES[PRIMES.length-1];
-                //a one-time cost... Hopefully ... And don't bother for more than a million
-                //takes too long
-                if(r > lcprime && n < 1e6) generatePrimes(r);
-                var l = PRIMES.length;
-                for(var i=0; i<l; i++) {
-                    var prime = PRIMES[i];
-                    //trial division
-                    while(n%prime === 0) {
-                        n = n/prime;
-                        factors[prime] = (factors[prime] || 0)+1;
-                    }
-                }
-                if(n > 1) factors[n] = 1;
-                return factors;
-            },
-            /**
-             * Pollard's rho
-             * @param {Integer} n
-             * @returns {object}
-             */
-            ifactor: function(n) {  
-                n = String(n);
-                
-                if(n === '0')
-                    return {'0': 1};
-                n = new bigInt(n); //convert to bigInt for safety
-                var sign = n.sign ? -1 : 1;
-                n = n.abs();
-                var factors = {}; //factor object being returned.
-                if(n.lt('65536')) { //less than 2^16 just use trial division
-                    factors = Math2.sfactor(n, factors);
-                }
-                else { 
-                    var add = function(e) {
-                        if(!e.isPrime()) { 
-                            factors = Math2.sfactor(e, factors);
-                        }
-                        else
-                            factors[e] = (factors[e] || 0)+1;
-                    };
-
-                    while(!n.abs().equals(1)) {
-                        if(n.isPrime()) {
-                            add(n);
-                            break;
-                        }
-                        else {
-                            var xf = new bigInt(2),
-                                cz = new bigInt(2),
-                                x = new bigInt(2),
-                                factor = new bigInt(1);
-
-                            while(factor.abs().equals(1)) { 
-                                for(var i=0; i<=cz && factor <=1; i++) {
-                                    x = x.pow(2).add(1).mod(n);
-                                    factor = bigInt.gcd(x.minus(xf), n);
-                                }
-
-                                cz = cz.times(2);
-                                xf = x;
-                            }
-                            add(factor);
-                            //divide out the factor
-                            n = n.divide(factor);
-                        }
-                    }
-                }
-                
-                //put the sign back
-                if(sign === -1) {
-                    var sm = arrayMin(keys(factors)); ///get the smallest number
-                    factors['-'+sm] = factors[sm];
-                    delete factors[sm];
-                }
-                
-                return factors;
-            },
-            //factors a number into rectangular box. If sides are primes that this will be
-            //their prime factors. e.g. 21 -> (7)(3), 133 -> (7)(19)
-            boxfactor: function(n, max) {
-                max = max || 200; //stop after this number of iterations
-                var c, r,
-                    d = Math.floor((5/12)*n), //the divisor
-                    i = 0, //number of iterations
-                    safety = false;
-                while(true)  {
-                    c = Math.floor(n/d);
-                    r = n % d;
-                    if(r === 0) break; //we're done
-                    if(safety) return [n, 1];
-                    d = Math.max(r, d-r);
-                    i++;
-                    safety = i > max;
-                }
-                return [c, d, i];
-            },
-            fib: function(n) {
-                var sign = Math.sign(n);
-                n = Math.abs(n);
-                sign = even(n) ? sign : Math.abs(sign);
-                var a = 0, b = 1, f = 1;
-                for(var i = 2; i <= n; i++) {
-                    f = a + b;
-                    a = b;
-                    b = f;
-                }
-                return f*sign;
-            },
-            mod: function(x, y) {
-                return x % y;
-            },
-            /**
-             * 
-             * @param {Function} f - the function being integrated
-             * @param {Number} l - lower bound
-             * @param {Number} u - upper bound
-             * @param {Number} dx - step width
-             * @returns {Number}
-             */
-            num_integrate: function(f, l, u, dx) {
-                dx = dx || 0.001; //default width of dx
-                var n, sum, x0, x1, a, la, chg;
-                n = (u-l)/dx;// number of trapezoids
-                sum = 0; //area
-                chg = 0; //track the change
-                a = 0;
-                for (var i=1; i<=n; i++) {
-                    //the x locations of the left and right side of each trapezpoid
-                    x0 = l + (i-1)*dx;
-                    x1 = l + i*dx;
-                    a = dx * (f(x0) + f(x1))/ 2; //the area
-                    sum += a;
-                } 
-                //avoid errors with numbers around -1e-14;
-                sum = Utils.round(sum, 13);
-                return sum;
-            },
-            //https://en.wikipedia.org/wiki/Trigonometric_integral
-            //CosineIntegral
-            Ci: function(x) {
-                var n =20,
-                    g = 0.5772156649015329, //roughly Euler–Mascheroni
-                    sum = 0;
-                for(var i=1; i<n; i++) {
-                    var n2 = 2*i; //cache 2n
-                    sum += (Math.pow(-1, i)*Math.pow(x, n2))/(n2*Math2.factorial(n2));
-                }
-                return Math.log(x) + g + sum;
-            },
-            //SineIntegral
-            Si: function(x) {
-                var n = 20,
-                    sum = 0;
-                for(var i=0; i<n; i++) {
-                    var n2 = 2*i;
-                    sum += (Math.pow(-1, i)*Math.pow(x, n2+1))/((n2+1)*Math2.factorial(n2+1));
-                }
-                return sum;
-            },
-            //ExponentialIntegral
-            Ei: function(x) { 
-                if(x.equals(0))
-                    return -Infinity;
-                var n =30,
-                    g = 0.5772156649015328606, //roughly Euler–Mascheroni
-                    sum = 0;
-                for(var i=1; i<n; i++) {
-                    sum += Math.pow(x, i)/(i*Math2.factorial(i));
-                }
-                return g+Math.abs(Math.log(x))+sum;
-            },
-            //Hyperbolic Sine Integral
-            //http://mathworld.wolfram.com/Shi.html
-            Shi: function(x) {
-                var n = 30,
-                    sum = 0,
-                    k, t;
-                for(var i=0; i<n; i++) {
-                    k = 2*i; 
-                    t = k+1;
-                    sum += Math.pow(x, t)/(t*t*Math2.factorial(k));
-                }
-                return sum;
-            },
-            //the cosine integral function
-            Chi: function(x) {
-                var dx, g, f;
-                dx = 0.001;
-                g = 0.5772156649015328606;
-                f = function(t) {
-                    return (Math.cosh(t)-1)/t;
-                };
-                return Math.log(x)+g+Math2.num_integrate(f, 0.002, x, dx);
-            },
-            //the gamma incomplete function
-            gamma_incomplete: function(n, x) {
-                var t = n-1,
-                    sum = 0,
-                    x = x || 0;
-                for(var i=0; i<t; i++) {
-                    sum += Math.pow(x, i)/Math2.factorial(i);
-                }
-                return Math2.factorial(t)*Math.exp(-x)*sum;
-            },
-            /*
-            * Heaviside step function - Moved from Special.js (originally contributed by Brosnan Yuen)
-            * Specification : http://mathworld.wolfram.com/HeavisideStepFunction.html
-            * if x > 0 then 1
-            * if x == 0 then 1/2
-            * if x < 0 then 0
-            */
-            step: function(x) {
-                if(x > 0)
-                    return 1;
-                if(x < 0)
-                    return 0;
-                return 0.5;
-            },
-            /*
-            * Rectangle function - Moved from Special.js (originally contributed by Brosnan Yuen)
-            * Specification : http://mathworld.wolfram.com/RectangleFunction.html
-            * if |x| > 1/2 then 0
-            * if |x| == 1/2 then 1/2
-            * if |x| < 1/2 then 1
-            */
-            rect: function(x) {
-                var x = Math.abs(x);
-                if(x === 0.5)
-                    return x;
-                if(x > 0.5)
-                    return 0;
-                return 1;
-            },
-            /*
-            * Sinc function - Moved from Special.js (originally contributed by Brosnan Yuen)
-            * Specification : http://mathworld.wolfram.com/SincFunction.html
-            * if x == 0 then 1
-            * otherwise sin(x)/x
-            */
-            sinc: function(x) {
-                if(x.equals(0))
-                    return 1;
-                return Math.sin(x)/x;
-            },
-            /*
-            * Triangle function - Moved from Special.js (originally contributed by Brosnan Yuen)
-            * Specification : http://mathworld.wolfram.com/TriangleFunction.html
-            * if |x| >= 1 then 0
-            * if |x| < then 1-|x|
-            */
-            tri: function(x) {
-                x = Math.abs(x);
-                if(x >= 1)
-                    return 0;
-                return 1-x;
-            },
-            //https://en.wikipedia.org/wiki/Nth_root_algorithm
-            nthroot: function(A, n) { 
-                //make sure the input is of type Frac
-                if(!(A instanceof Frac))
-                    A = new Frac(A.toString());
-                if(!(n instanceof Frac))
-                    n = new Frac(n.toString());
-                if(n.equals(1))
-                    return A;
-                //begin algorithm
-                var xk = A.divide(new Frac(2)); //x0
-                var e = new Frac(1e-15);
-                var dk, dk0, d0;
-                var a = n.clone().invert(),
-                    b = n.subtract(new Frac(1));
-                do {
-                    var powb = Math2.bigpow(xk, b);
-                    var dk_dec = a.multiply(A.divide(powb).subtract(xk)).toDecimal(25);
-                    dk = Frac.create(dk_dec);
-                    if(d0)
-                        break;
-                    
-                    xk = xk.add(dk);
-                    //check to see if there's no change from the last xk
-                    var dk_dec = dk.toDecimal();
-                    d0 = dk0 ? dk0 === dk_dec : false;
-                    dk0 = dk_dec;
-                }
-                while(dk.abs().gte(e))
-
-                return xk;
-            }
-        };
-        //link the Math2 object to Settings.FUNCTION_MODULES
-        Settings.FUNCTION_MODULES.push(Math2);
-
-        var cacheRoots = function() {
-            Settings.CACHE.roots = {};
-            var x = 40, 
-                y = 40;
-            for(var i=2; i<=x; i++) {
-                for(var j=2; j<=y; j++) {
-                    var nthpow = bigInt(i).pow(j);
-                    Settings.CACHE.roots[nthpow+'-'+j] = i;
-                }
-            }
-        };
-        cacheRoots();
-        //polyfills
-        //https://developer.mozilla.org/en-US/docs/Web/JavaScript/Reference/Global_Objects/Math/
-        Math.sign = Math.sign || function(x) { 
-            x = +x; // convert to a number
-            if (x === 0 || isNaN(x)) {
-                return x;
-            }
-            return x > 0 ? 1 : -1;
-        };
-        
-        Math.cosh = Math.cosh || function(x) {
-            var y = Math.exp(x);
-            return (y + 1 / y) / 2;
-        };
-        
-        Math.sinh = Math.sinh || function(x) {
-            var y = Math.exp(x);
-            return (y - 1 / y) / 2;
-        };
-        
-        Math.tanh = Math.tanh || function(x) {
-            if (x === Infinity) {
-                return 1;
-            } else if (x === -Infinity) {
-                return -1;    
-            } else {
-                var y = Math.exp(2 * x);
-                return (y - 1) / (y + 1);
-            }
-        };
-        
-        Math.asinh = Math.asinh || function(x) {
-            if (x === -Infinity) {
-              return x;
-            } else {
-              return Math.log(x + Math.sqrt(x * x + 1));
-            }
-        };
-        
-        Math.acosh = Math.acosh || function(x) {
-            return Math.log(x + Math.sqrt(x * x - 1));
-        };
-        
-        Math.atanh = Math.atanh || function(x) {
-            return Math.log((1+x)/(1-x)) / 2;
-        };
-        
-        Math.log10 = Math.log10 || function(x) {
-            return Math.log(x) * Math.LOG10E;
-        };
-        
-        Math.trunc = Math.trunc || function(x) {
-        if (isNaN(x)) {
-            return NaN;
-        }
-        if (x > 0) {
-            return Math.floor(x);
-        }
-        return Math.ceil(x);
-      };
-
-        reserveNames(Math2); //reserve the names in Math2
-        
-    /* GLOBAL FUNCTIONS */
-    /**
-     * This method will return a hash or a text representation of a Symbol, Matrix, or Vector. 
-     * If all else fails it *assumes* the object has a toString method and will call that.
-     * 
-     * @param {Object} obj
-     * @param {String} option get is as a hash 
-     * @returns {String}
-     */
-    function text(obj, option, useGroup) { 
-        var asHash = option === 'hash',
-            asDecimal = option === 'decimals' || option === 'decimal',
-            opt = asHash ? undefined : option;
-        //if the object is a symbol
-        if(isSymbol(obj)) { 
-            var multiplier = '', 
-            power = '',
-            sign = '',
-            group = obj.group || useGroup,
-            value = obj.value;
-            //if the value is to be used as a hash then the power and multiplier need to be suppressed
-            if(!asHash) { 
-                //use asDecimal to get the object back as a decimal
-                var om = asDecimal ? obj.multiplier.valueOf() : obj.multiplier.toString();
-                if(om == '-1') {
-                    sign = '-';
-                    om = '1';
-                }
-                //only add the multiplier if it's not 1
-                if(om != '1') multiplier = om;
-                //use asDecimal to get the object back as a decimal
-                var p = obj.power ? (asDecimal ? obj.power.valueOf() : obj.power.toString()) : '';
-                //only add the multiplier 
-                if(p != '1') {
-                    //is it a symbol
-                    if(isSymbol(p)) {
-                        power = text(p, opt);
-                    }
-                    else {
-                        power = p;
-                    }
-                }
-            }
-
-            switch(group) {
-                case N:
-                    multiplier = '';
-                    //if it's numerical then all we need is the multiplier
-                    value = obj.multiplier == '-1' ? '1' : asDecimal ? obj.valueOf() : obj.multiplier.toString();
-                    power = '';
-                    break;
-                case PL:
-                    value = obj.collectSymbols(text, opt).join('+').replace(/\+\-/g, '-');
-                    break;
-                case CP:
-                    value = obj.collectSymbols(text, opt).join('+').replace(/\+\-/g, '-');
-                    break;
-                case CB: 
-                    value = obj.collectSymbols(function(symbol){
-                        var g = symbol.group;
-                        //both groups will already be in brackets if their power is greater than 1
-                        //so skip it.
-                        if((g === PL || g === CP) && (symbol.power.equals(1) && symbol.multiplier.equals(1))) {
-                            return inBrackets(text(symbol, opt));
-                        }
-                        return text(symbol, opt);
-                    }).join('*');
-                    break;
-                case EX:
-                    var pg = obj.previousGroup,
-                        pwg = obj.power.group;
-                
-                    //PL are the exception. It's simpler to just collect and set the value
-                    if(pg === PL) value = obj.collectSymbols(text, opt).join('+').replace('+-', '-');
-                    if(!(pg === N || pg === S || pg === FN) && !asHash) { value = inBrackets(value); }
- 
-                    if((pwg === CP || pwg === CB || pwg === PL || obj.power.multiplier.toString() != '1') && power) {
-                        power = inBrackets(power);
-                    }
-                    break;
-            }
-            
-            if(group === FN && asDecimal) { 
-                value = obj.fname+inBrackets(obj.args.map(function(symbol) {
-                    return text(symbol, opt);
-                }).join(','));
-            }
-            //TODO: Needs to be more efficient. Maybe. 
-            if(group === FN && obj.fname in CUSTOM_OPERATORS) {
-                var a = text(obj.args[0]);
-                var b = text(obj.args[1]);
-                if(obj.args[0].isComposite()) //preserve the brackets
-                    a = inBrackets(a);
-                if(obj.args[1].isComposite()) //preserve the brackets
-                    b = inBrackets(b);
-                value = a+CUSTOM_OPERATORS[obj.fname]+b;
-            }
-            //wrap the power since / is less than ^
-            //TODO: introduce method call isSimple
-            if(power && !isInt(power) && group !== EX && !asDecimal) { power = inBrackets(power); }
-
-            //the following groups are held together by plus or minus. They can be raised to a power or multiplied
-            //by a multiplier and have to be in brackets to preserve the order of precedence
-            if(((group === CP || group === PL) && (multiplier && multiplier != '1' || sign === '-')) 
-                    || ((group === CB || group === CP || group === PL) && (power && power != '1'))
-                    || !asHash && group === P && value == -1
-                    || obj.fname === PARENTHESIS) { 
-                
-                value = inBrackets(value);
-            }
-            
-            var c = sign+multiplier;
-            if(multiplier && !isInt(multiplier) && !asDecimal) c = inBrackets(c);
-            
-            if(power < 0) power = inBrackets(power);
-            if(multiplier) c = c + '*';
-            if(power) power = Settings.POWER_OPERATOR + power;
-
-            //this needs serious rethinking. Must fix
-            if(group === EX && value.charAt(0) === '-') value = inBrackets(value);
-            
-            var cv = c+value;
-            
-            if(obj.parens) cv = inBrackets(cv);
-
-            return cv+power;
-        }
-        else if(isVector(obj)) { 
-            var l = obj.elements.length,
-                c = [];
-            for(var i=0; i<l; i++) c.push(obj.elements[i].text(option));
-            return '['+c.join(',')+']';
-        }
-        else {
-            try {
-                return obj.toString();
-            }
-            catch(e) { return ''; }
-        }
-    }
-    
-    Utils.text = text;
-    /* END GLOBAL FUNCTIONS */
-    
-    /**** CLASSES *****/
-    /**
-     * The Collector is used to find unique values within objects
-     * @param {Function} extra_conditions - A function which performs a check on the values and returns a boolean
-     * @returns {Collector}
-     */
-    function Collector(extra_conditions) {
-        this.c = [];
-        this.add = function(value) {
-            var condition_true = extra_conditions ? extra_conditions(value) : true;
-            if(this.c.indexOf(value) === -1 && condition_true) this.c.push(value);
-        };
-    }
-    
-    /** 
-     * This is what nerdamer returns. It's sort of a wrapper around the symbol class and 
-     * provides the user with some useful functions. If you want to provide the user with extra
-     * library functions then add them to this class's prototype.
-     * @param {Symbol} symbol
-     * @returns {Expression} wraps around the Symbol class
-     */
-    function Expression(symbol) {
-        //we don't want arrays wrapped
-        this.symbol = symbol;
-    }
-    
-    /**
-     * Returns stored expression at index. For first index use 1 not 0.
-     * @param {bool} asType  
-     * @param {Integer} expression_number 
-     */
-    Expression.getExpression = function(expression_number, asType) {
-        if(expression_number === 'last' || !expression_number) expression_number = EXPRESSIONS.length;
-        if(expression_number === 'first') expression_number = 1;
-        var index = expression_number -1,
-            expression = EXPRESSIONS[index],
-            retval = expression ? new Expression(expression) : expression;
-        return retval;
-    };
-    
-    Expression.prototype = {
-        /**
-         * Returns the text representation of the expression
-         * @param {String} opt - option of formatting numbers
-         * @returns {String}
-         */
-        text: function(opt) { 
-            opt = opt || 'decimals';
-            if(this.symbol.text_)
-                return this.symbol.text_(opt);
-            return text(this.symbol, opt);
-        },
-        /**
-         * Returns the latex representation of the expression
-         * @param {String} option - option for formatting numbers
-         * @returns {String}
-         */
-        latex: function(option) {
-            if(this.symbol.latex)
-                return this.symbol.latex(option);
-            return LaTeX.latex(this.symbol, option);
-        },
-        valueOf: function() { 
-            return this.symbol.valueOf();
-        },
-        
-        /**
-         * Evaluates the expression and tries to reduce it to a number if possible.
-         * If an argument is given in the form of %{integer} it will evaluate that expression.
-         * Other than that it will just use it's own text and reparse
-         * @returns {Expression}
-         */
-        evaluate: function() {
-            var first_arg = arguments[0], expression, idx = 1;
-            if(typeof first_arg === 'string') {
-                expression = (first_arg.charAt(0) === '%') ? Expression.getExpression(first_arg.substr(1)).text() : first_arg;
-            }
-            else if(first_arg instanceof Expression || isSymbol(first_arg)) {
-                expression = first_arg.text();
-            }
-            else {
-                expression = this.symbol.text(); idx--;
-            }
-            
-            var subs = arguments[idx] || {};
-            
-            return new Expression(block('PARSE2NUMBER', function() {
-                return _.parse(expression, subs);
-            }, true));
-        },
-        /**
-         * Converts a symbol to a JS function. Pass in an array of variables to use that order instead of 
-         * the default alphabetical order
-         * @param vars {Array}
-         */
-        buildFunction: function(vars) {
-            return build(this.symbol, vars);
-        },
-        /**
-         * Checks to see if the expression is just a plain old number
-         * @returns {boolean}
-         */
-        isNumber: function() {
-            return isNumericSymbol(this.symbol);
-        },
-        /**
-         * Checks to see if the expression is infinity
-         * @returns {boolean}
-         */
-        isInfinity: function() {
-            return Math.abs(this.symbol.multiplier) === Infinity;
-        },
-        /**
-         * Returns all the variables in the expression
-         * @returns {Array}
-         */
-        variables: function() {
-            return variables(this.symbol);
-        },
-        
-        toString: function() {
-            try {
-                if(isArray(this.symbol)) return '['+this.symbol.toString()+']';
-                return this.symbol.toString();
-            }
-            catch(e) { return ''; }
-        },
-        //forces the symbol to be returned as a decimal
-        toDecimal: function(prec) {
-            Settings.precision = prec;
-            var dec = text(this.symbol, 'decimals');
-            Settings.precision = undefined;
-            return dec;
-        },
-        //checks to see if the expression is a fraction
-        isFraction: function() {
-            return isFraction(this.symbol);
-        },
-        //checks to see if the symbol is a multivariate polynomial
-        isPolynomial: function() {
-            return this.symbol.isPoly();
-        }, 
-        //performs a substitution
-        sub: function(symbol, for_symbol) {
-            return new Expression(this.symbol.sub(_.parse(symbol), _.parse(for_symbol)));
-        },
-        operation: function(otype, symbol) {
-            if(isExpression(symbol))
-                symbol = symbol.symbol;
-            else if(!isSymbol(symbol))
-                symbol = _.parse(symbol);
-            return new Expression(_[otype](this.symbol.clone(), symbol.clone()));
-        },
-        add: function(symbol) {
-            return this.operation('add', symbol);
-        },
-        subtract: function(symbol) {
-            return this.operation('subtract', symbol);
-        },
-        multiply: function(symbol) {
-            return this.operation('multiply', symbol);
-        },
-        divide: function(symbol) {
-            return this.operation('divide', symbol);
-        },
-        pow: function(symbol) {
-            return this.operation('pow', symbol);
-        },
-        expand: function() {
-            return new Expression(_.expand(this.symbol));
-        },
-        each: function(callback, i) {
-            if(this.symbol.each)
-                this.symbol.each(callback, i);
-            else if(isArray(this.symbol)) { 
-                for(var i=0; i<this.symbol.length; i++)
-                    callback.call(this.symbol, this.symbol[i], i);
-            }
-            else
-                callback.call(this.symbol);
-        },
-        eq: function(value) {
-            if(!isSymbol(value))
-                value = _.parse(value);
-            try {
-                var d = _.subtract(this.symbol.clone(), value);
-                return d.equals(0);
-            }
-            catch(e){
-                return false;
-            };    
-        },
-        lt: function(value) {
-            if(!isSymbol(value))
-                value = _.parse(value);
-            try {
-                var d = evaluate(_.subtract(this.symbol.clone(), value));
-                return d.lessThan(0);
-            }
-            catch(e){
-                return false;
-            };   
-        },
-        gt: function(value) {
-            if(!isSymbol(value))
-                value = _.parse(value);
-            try {
-                var d = evaluate(_.subtract(this.symbol.clone(), value));
-                return d.greaterThan(0);
-            }
-            catch(e){
-                return false;
-            }; 
-        },
-        gte: function(value) {
-            return this.greaterThan(value) || this.equals(value);
-        },
-        lte: function(value) {
-            return this.lessThan(value) || this.equals(value);
-        }
-    };
-    //Aliases
-    Expression.prototype.toTeX = Expression.prototype.latex;
-    
-    function Frac(n) { 
-        if(n instanceof Frac) return n;
-        if(n === undefined) return this;
-        if(isInt(n)) { 
-            try {
-                this.num = bigInt(n);
-                this.den = bigInt(1);
-            }
-            catch(e) {
-                return Frac.simple(n);
-            }
-        }
-        else {
-            var frac = Fraction.convert(n);
-            this.num = new bigInt(frac[0]);
-            this.den = new bigInt(frac[1]);
-        }
-    }
-    //safe to use with negative numbers or other types
-    Frac.create = function(n) {
-        if(n instanceof Frac)
-            return n;
-        n = n.toString();
-        var is_neg = n.charAt(0) === '-'; //check if it's negative
-        if(is_neg)
-            n = n.substr(1, n.length-1); //remove the sign
-        var frac = new Frac(n);
-        //put the sign back
-        if(is_neg)
-            frac.negate();
-        return frac;
-    };
-    
-    Frac.isFrac = function(o) {
-        return (o instanceof Frac);
-    };
-    
-    Frac.quick = function(n, d) { 
-        var frac = new Frac();
-        frac.num = new bigInt(n);
-        frac.den = new bigInt(d);
-        return frac;
-    };
-    
-    Frac.simple =  function(n) {
-        var nstr = String(n),
-            m_dc = nstr.split('.'),
-            num = m_dc.join(''),
-            den = 1,
-            l = (m_dc[1] || '').length;
-        for(var i=0; i<l; i++)
-            den += '0';
-        var frac = Frac.quick(num, den);
-        return frac.simplify();
-    };
-    
-    Frac.prototype = {
-        multiply: function(m) { 
-            if(this.isOne()) {
-                return m.clone();
-            }
-            if(m.isOne()) {
-                return this.clone();
-            }
-            
-            var c = this.clone();
-            c.num = c.num.multiply(m.num);
-            c.den = c.den.multiply(m.den); 
-
-            return c.simplify();
-        },
-        divide: function(m) {
-            if(m.equals(0)) throw new DivisionByZero('Division by zero not allowed!');
-            return this.clone().multiply(m.clone().invert()).simplify();
-        },
-        subtract: function(m) { 
-            return this.clone().add(m.clone().neg());
-        },
-        neg: function() {
-            this.num = this.num.multiply(-1);
-            return this;
-        },
-        add: function(m) { 
-            var n1 = this.den, n2 = m.den, c = this.clone();
-            var a = c.num, b = m.num;
-            if(n1.equals(n2)) {
-                c.num = a.add(b);
-            }
-            else {
-                c.num = a.multiply(n2).add(b.multiply(n1));
-                c.den = n1.multiply(n2);
-            }
-
-            return c.simplify();
-        },
-        mod: function(m) {
-            var a = this.clone(),
-                b = m.clone();
-            //make their denominators even and return the mod of their numerators
-            a.num = a.num.multiply(b.den);
-            a.den = a.den.multiply(b.den);
-            b.num = b.num.multiply(this.den);
-            b.den = b.den.multiply(this.den);
-            a.num = a.num.mod(b.num);
-            return a.simplify();
-        },
-        simplify: function() { 
-            var gcd = bigInt.gcd(this.num, this.den);
-            
-            this.num = this.num.divide(gcd);
-            this.den = this.den.divide(gcd);
-            return this;
-        },
-        clone: function() {
-            var m = new Frac();
-            m.num = new bigInt(this.num);
-            m.den = new bigInt(this.den);
-            return m;
-        },
-        toDecimal: function(prec) {
-            if(prec || Settings.precision) { 
-                var sign = this.num.isNegative() ? '-' : '';
-                if(this.num.equals(this.den))
-                    return '1';
-                //go plus one for rounding
-                prec = prec+1 || 19;
-                var narr = [], 
-                    n = this.num.abs(),
-                    d = this.den;
-                for(var i=0; i<prec; i++) {
-                    var w = n.divide(d), //divide out whole
-                        r = n.subtract(w.multiply(d)); //get remainder
-
-                    narr.push(w);    
-                    if(r.equals(0))
-                            break;
-                    n = r.times(10); //shift one dec place
-                }
-                var whole = narr.shift();
-                if(narr.length === 0)
-                    return whole.toString();
-
-                if(i === prec) {
-                    var lt = [];
-                    //get the last two so we can round it
-                    for(var i=0; i<2; i++)
-                        lt.unshift(narr.pop());
-                    //put the last digit back by rounding the last two
-                    narr.push(Math.round(lt.join('.')));
-                }
-
-                var dec = whole.toString()+'.'+narr.join('');
-                return sign+dec;
-            }
-            else
-                return this.num/this.den;
-        },
-        qcompare: function(n) { 
-            return [this.num.multiply(n.den), n.num.multiply(this.den)];
-        },
-        equals: function(n) {
-            if(!isNaN(n)) n = new Frac(n);
-            var q = this.qcompare(n);
-            
-            return q[0].equals(q[1]);
-        },
-        absEquals: function(n) { 
-            if(!isNaN(n)) n = new Frac(n);
-            var q = this.qcompare(n);
-            
-            return q[0].abs().equals(q[1]);
-        },
-        //lazy check to be fixed. Sufficient for now but will cause future problems
-        greaterThan: function(n) {
-            if(!isNaN(n)) n = new Frac(n);
-            var q = this.qcompare(n);
-            
-            return q[0].gt(q[1]);
-        },
-        gte: function(n) {
-            return this.greaterThan(n) || this.equals(n);
-        },
-        lte: function(n) {
-            return this.lessThan(n) || this.equals(n);
-        },
-        lessThan: function(n) { 
-            if(!isNaN(n)) n = new Frac(n);
-            var q = this.qcompare(n);
-            
-            return q[0].lt(q[1]);
-        },
-        isInteger: function() {
-            return this.den.equals(1);
-        },
-        negate: function() {
-            this.num = this.num.multiply(-1);
-            return this;
-        },
-        invert: function() { 
-            var t = this.den;
-            var isnegative = this.num.isNegative();
-            this.den = this.num.abs();
-            this.num = t;
-            if(isnegative) this.num = this.num.multiply(-1);
-            return this;
-        },
-        isOne: function() {
-            return this.num.equals(1) && this.den.equals(1);
-        },
-        sign: function() { 
-            return this.num.isNegative() ? -1 : 1;
-        },
-        abs: function() { 
-            this.num = this.num.abs();
-            return this;
-        },
-        gcd: function(f) {
-            return Frac.quick(bigInt.gcd(f.num, this.num), bigInt.lcm(f.den, this.den));
-        },
-        toString: function() {
-            return !this.den.equals(1) ? this.num.toString()+'/'+this.den.toString() : this.num.toString();
-        },
-        valueOf: function() {
-            return this.num/this.den;
-        },
-        isNegative: function() {
-            return this.toDecimal() < 0;
-        }
-    };
-    
-    /**
-     * All symbols e.g. x, y, z, etc or functions are wrapped in this class. All symbols have a multiplier and a group. 
-     * All symbols except for "numbers (group N)" have a power. 
-     * @class Primary data type for the Parser. 
-     * @param {String} obj 
-     * @returns {Symbol}
-     */
-    function Symbol(obj) { 
-        var isInfinity = obj === 'Infinity'
-        //this enables the class to be instantiated without the new operator
-        if(!(this instanceof Symbol)) { return new Symbol(obj); };
-        //define numeric symbols
-        if(!isNaN(obj) && !isInfinity) { 
-            this.group = N;
-            this.value = CONST_HASH; 
-            this.multiplier = new Frac(obj);
-        }
-        //define symbolic symbols
-        else {
-            this.group = S; 
-            validateName(obj); 
-            this.value = obj;
-            this.multiplier = new Frac(1);
-            this.imaginary = obj === Settings.IMAGINARY;
-            this.isInfinity = isInfinity;
-        }
-        
-        //As of 6.0.0 we switched to infinite precision so all objects have a power
-        //Although this is still redundant in constants, it simplifies the logic in
-        //other parts so we'll keep it
-        this.power = new Frac(1);
-
-        // Added to silence the strict warning.
-        return this; 
-    }
-    
-    /**
-     * Returns vanilla imaginary symbol
-     * @returns {Symbol}
-     */
-    Symbol.imaginary = function() {
-        var s = new Symbol(Settings.IMAGINARY);
-        s.imaginary = true;
-        return s;
-    };
-    
-    /**
-     * Return nerdamer's representation of Infinity
-     * @returns {Symbol} 
-     */
-    Symbol.infinity = function() {
-        return new Symbol('Infinity');
-    };
-    
-    Symbol.shell = function(group, value) { 
-        var symbol = new Symbol(value);
-        symbol.group = group;
-        symbol.symbols = {};
-        symbol.length = 0;
-        return symbol;
-    };
-    //sqrt(x) -> x^(1/2)
-    Symbol.unwrapSQRT = function(symbol, all) {
-        var p = symbol.power;
-        if(symbol.fname === SQRT && (symbol.isLinear() || all )) {
-            var t = symbol.args[0].clone(); 
-            t.power = t.power.multiply(new Frac(1/2));
-            t.multiplier = t.multiplier.multiply(symbol.multiplier);
-            symbol = t;
-            if(all) 
-                symbol.power = p.multiply(new Frac(1/2));
-        }
-            
-        return symbol;
-    };
-    Symbol.prototype = {
-        /**
-         * Checks to see if two functions are of equal value
-         */
-        equals: function(symbol) { 
-            if(!isSymbol(symbol)) 
-                symbol = new Symbol(symbol);
-            return this.value === symbol.value && this.power.equals(symbol.power) && this.multiplier.equals(symbol.multiplier);
-        },
-        // Greater than
-        gt: function(symbol) { 
-            if(!isSymbol(symbol)) 
-                symbol = new Symbol(symbol);
-            return this.isConstant() && symbol.isConstant() && this.multiplier.greaterThan(symbol.multiplier);
-        },
-        // Greater than
-        gte: function(symbol) { 
-            if(!isSymbol(symbol)) 
-                symbol = new Symbol(symbol);
-            return this.equals(symbol) ||
-                    this.isConstant() && symbol.isConstant() && this.multiplier.greaterThan(symbol.multiplier);
-        },
-        // Less than
-        lt: function(symbol) { 
-            if(!isSymbol(symbol)) 
-                symbol = new Symbol(symbol);
-            return this.isConstant() && symbol.isConstant() && this.multiplier.lessThan(symbol.multiplier);
-        },
-        // Less than
-        lte: function(symbol) { 
-            if(!isSymbol(symbol)) 
-                symbol = new Symbol(symbol);
-            return this.equals(symbol) ||
-                    this.isConstant() && symbol.isConstant() && this.multiplier.lessThan(symbol.multiplier);
-        },
-        /**
-         * Because nerdamer doesn't group symbols by polynomials but 
-         * rather a custom grouping method, this has to be
-         * reinserted in order to make use of most algorithms. This function
-         * checks if the symbol meets the criteria of a polynomial.
-         * @returns {boolean}
-         */
-        isPoly: function(multivariate) { 
-            var g = this.group, 
-                p = this.power; 
-            //the power must be a integer so fail if it's not
-            if(!isInt(p) || p < 0) 
-                return false;
-            //constants and first orders
-            if(g === N  || g === S || this.isConstant(true)) 
-                return true;
-            var vars = variables(this);
-            if(g === CB && vars.length === 1) { 
-                //the variable is assumed the only one that was found
-                var v = vars[0];
-                //if no variable then guess what!?!? We're done!!! We have a polynomial.
-                if(!v)
-                    return true;
-                for(var x in this.symbols) {
-                    var sym = this.symbols[x];
-                    //sqrt(x)
-                    if(sym.group === FN && sym.fname === SQRT && !sym.args[0].isConstant())
-                        return false;
-                    if(!sym.contains(v) && !sym.isConstant(true))
-                        return false;
-                }
-                return true;
-            }
-            //PL groups. These only fail if a power is not an int
-            //this should handle cases such as x^2*t
-            if(this.isComposite() || g === CB && multivariate) { 
-                //fail if we're not checking for multivariate polynomials
-                if(!multivariate && vars.length > 1) 
-                    return false;
-                //loop though the symbols and check if they qualify
-                for(var x in this.symbols) {
-                    //we've already the symbols if we're not checking for multivariates at this point
-                    //so we check the sub-symbols
-                    if(!this.symbols[x].isPoly(multivariate)) 
-                        return false;
-                }
-                return true;
-            }
-            else 
-                return false;
-            
-            //all tests must have passed so we must be dealing with a polynomial
-            return true;
-        },
-        //removes the requested variable from the symbol and returns the remainder
-        stripVar: function(x) {
-            var retval;
-            if((this.group === PL || this.group === S) && this.value === x) 
-                retval = new Symbol(this.multiplier);
-            else if(this.group === CB && this.isLinear()) { 
-                retval = new Symbol(1);
-                this.each(function(s) { 
-                    if(!s.contains(x, true)) 
-                        retval = _.multiply(retval, s.clone());
-                });
-                retval.multiplier = retval.multiplier.multiply(this.multiplier);
-            }
-            else if(this.group === CP && !this.isLinear()) {
-                retval = new Symbol(this.multiplier);
-            }
-            else if(this.group === CP && this.isLinear()) {
-                retval = new Symbol(0);
-                this.each(function(s) {
-                    if(!s.contains(x)) {
-                        var t = s.clone();
-                        t.multiplier = t.multiplier.multiply(this.multiplier);
-                        retval = _.add(retval, t);
-                    } 
-                });
-                //BIG TODO!!! It doesn't make much sense
-                if(retval.equals(0))
-                    retval = new Symbol(this.multiplier);
-            }
-            else if(this.group === EX && this.power.contains(x, true)) {
-                retval = new Symbol(this.multiplier);
-            }
-            else if(this.group === FN && this.contains(x)) {
-                retval = new Symbol(this.multiplier);
-            }
-            else retval = this.clone();
-            
-            return retval;
-        },
-        //returns symbol in array form with x as base e.g. a*x^2+b*x+c = [c, b, a]. 
-        toArray: function(v, arr) {
-            arr = arr || {
-                arr: [],
-                add: function(x, idx) {
-                    var e = this.arr[idx];
-                    this.arr[idx] = e ? _.add(e, x) : x;
-                }
-            };
-            var g = this.group;
-            
-            if(g === S && this.contains(v)) { 
-                arr.add(new Symbol(this.multiplier), this.power);
-            }
-            else if(g === CB){
-                var a = this.stripVar(v),
-                    x = _.divide(this.clone(), a.clone());
-                var p = x.isConstant() ? 0 : x.power;
-                arr.add(a, p);
-            }
-            else if(g === PL && this.value === v) {
-                this.each(function(x, p) {
-                    arr.add(x.stripVar(v), p);
-                });
-            }
-            else if(g === CP) {
-                //the logic: they'll be broken into symbols so e.g. (x^2+x)+1 or (a*x^2+b*x+c)
-                //each case is handled above
-                this.each(function(x) {
-                    x.toArray(v, arr);
-                });
-            }
-            else if(this.contains(v)){
-                throw new Error('Cannot convert to array! Exiting');
-            }
-            else {
-                arr.add(this.clone(), 0); //it's just a constant wrt to v
-            }
-            //fill the holes
-            arr = arr.arr; //keep only the array since we don't need the object anymore
-            for(var i=0; i<arr.length; i++) 
-                if(!arr[i])
-                    arr[i] = new Symbol(0);
-            return arr;
-        },
-        //checks to see if a symbol contans a function
-        hasFunc: function(v) {
-            var fn_group = this.group === FN || this.group === EX;
-            if( fn_group && !v || fn_group && this.contains(v) )
-                return true;
-            if(this.symbols) {
-                for(var x in this.symbols) {
-                    if(this.symbols[x].hasFunc(v)) return true;
-                }
-            }
-            return false;
-        },
-        sub: function(a, b) { 
-            a = !isSymbol(a) ? _.parse(a) : a.clone();
-            b = !isSymbol(b) ? _.parse(b) : b.clone();
-            if(a.group === N || a.group === P)
-                err('Cannot substitute a number. Must be a variable');
-            var same_pow = false,
-                a_is_unit_multiplier = a.multiplier.equals(1),
-                m = this.multiplier.clone(),
-                retval;
-            /* 
-             * In order to make the substitution the bases have to first match take
-             * (x+1)^x -> (x+1)=y || x^2 -> x=y^6
-             * In both cases the first condition is that the bases match so we begin there
-             * Either both are PL or both are not PL but we cannot have PL and a non-PL group match
-             */
-            if(this.value === a.value && (this.group !== PL && a.group !== PL || this.group === PL && a.group === PL)) { 
-                //we cleared the first hurdle but a subsitution may not be possible just yet
-                if(a_is_unit_multiplier || a.multiplier.equals(this.multiplier)) {
-                    if(a.isLinear()) { 
-                        retval = b; 
-                    }
-                    else if(a.power.equals(this.power)) {
-                        retval = b;
-                        same_pow = true;
-                    }
-                    if(a.multiplier.equals(this.multiplier))
-                        m = new Frac(1);
-                }
-            }
-            //the next thing is to handle CB
-            else if(this.group === CB || this.previousGroup === CB) {
-                retval = new Symbol(1);
-                this.each(function(x) { 
-                    retval = _.multiply(retval, x.sub(a, b));
-                });
-            }
-            else if(this.isComposite()) {
-                retval = new Symbol(0);
-                this.each(function(x) { 
-                    retval = _.add(retval, x.sub(a, b));
-                });
-            }
-            else if(this.group === EX) {
-                // the parsed value could be a function so parse and sub
-                retval = _.parse(this.value).sub(a, b);
-            }
-            else if(this.group === FN) { 
-                var nargs = [];
-                for(var i=0; i<this.args.length; i++) {
-                    var arg = this.args[i];
-                    if(!isSymbol(arg))
-                        arg = _.parse(arg);
-                    nargs.push(arg.sub(a, b));
-                }
-                retval = _.symfunction(this.fname, nargs);
-            }
-            //if we did manage a substitution
-            if(retval) {
-                if(!same_pow) {
-                    //substitute the power
-                    var p = this.group === EX ? this.power.sub(a, b) : _.parse(this.power);
-                    //now raise the symbol to that power
-                    retval = _.pow(retval, p); 
-                }
-
-                //transfer the multiplier
-                retval.multiplier = retval.multiplier.multiply(m);
-                //done
-                return retval;
-            }
-            //if all else fails
-            return this.clone();
-        },
-        isMonomial: function() {
-            if(this.group === S) return true;
-            if(this.group === CB) {
-                for(var x in this.symbols) 
-                    if(this.symbols[x].group !== S)
-                        return false;
-            }
-            else return false;
-            return true;
-        },
-        isPi: function() {
-            return this.group === S && this.value === 'pi';
-        },
-        sign: function() {
-            return this.multiplier.sign();
-        },
-        isE: function() {
-            return this.value === 'e';
-        },
-        isSQRT: function() {
-            return this.fname === SQRT;
-        },
-        isConstant: function(check_all) {
-            if(check_all && this.group === FN) {
-                for(var i=0; i<this.args.length; i++) {
-                    if(!this.args[i].isConstant())
-                        return false;
-                }
-                return true;
-            }
-            return this.value === CONST_HASH;
-        },
-        //the symbols is imaginary if 
-        //1. n*i
-        //2. a+b*i
-        //3. a*i
-        isImaginary: function() { 
-            if(this.imaginary)
-                return true;
-            else if(this.symbols) {
-                for(var x in this.symbols)
-                    if(this.symbols[x].imaginary)
-                        return true;
-            }
-            return false;
-        },
-        /**
-         * Returns the real part of a symbol
-         * @returns {Symbol}
-         */
-        realpart: function() { 
-            if(this.isConstant()) { 
-                return this.clone();
-            }
-            else if(this.imaginary)
-                return new Symbol(0);
-            else if(this.isComposite()) { 
-                var retval = new Symbol(0);
-                this.each(function(x) {
-                    retval = _.add(retval, x.realpart());
-                });
-                return retval;
-            }
-            else if(this.isImaginary())
-                return new Symbol(0);
-            return this.clone();
-        },
-        /*
-         * Return imaginary part of a symbol
-         * @returns {Symbol}
-         */
-        imagpart: function() {
-            if(this.group === S && this.isImaginary())
-                return new Symbol(this.multiplier);
-            if(this.isComposite()) {
-                var retval = new Symbol(0);
-                this.each(function(x) {
-                    retval = _.add(retval, x.imagpart());
-                });
-                return retval;
-            }
-            if(this.group === CB)
-                return this.stripVar(Settings.IMAGINARY);
-            return new Symbol(0);
-        },
-        isInteger: function() {
-            return this.isConstant() && this.multiplier.isInteger();
-        },
-        isLinear: function(wrt) {
-            if(wrt) {
-                if(this.isConstant())
-                    return true;
-                if(this.group === S) {
-                    if(this.value === wrt)return this.power.equals(1);
-                    else return true;
-                }
-                
-                if(this.isComposite() && this.power.equals(1)) {
-                    for(var x in this.symbols) {
-                        if(!this.symbols[x].isLinear(wrt))
-                            return false;
-                    }
-                    return true;
-                }
-                
-                if(this.group === CB && this.symbols[wrt])
-                    return this.symbols[wrt].isLinear(wrt);
-                return false;  
-            }
-            else return this.power.equals(1);
-        },
-        containsFunction: function(names) {
-            if(typeof names === 'string')
-                names = [names];
-            if(this.group === FN && names.indexOf(this.fname) !== -1) 
-                return true;
-            if(this.symbols) {
-                for(var x in this.symbols) {
-                    if(this.symbols[x].containsFunction(names))
-                        return true;
-                }
-            }
-            return false;
-        },
-        multiplyPower: function(p2) {
-            //leave out 1
-            if(this.group === N && this.multiplier.equals(1)) return this;
-            
-            var p1 = this.power;
-            
-            if(this.group !== EX && p2.group === N) {
-                var p = p2.multiplier;
-                if(this.group === N && !p.isInteger()) {
-                    this.convert(P);
-                }
-
-                this.power = p1.equals(1) ? p.clone() : p1.multiply(p);
-
-                if(this.group === P && isInt(this.power)) {
-                    //bring it back to an N
-                    this.value = Math.pow(this.value, this.power);
-                    this.toLinear(); 
-                    this.convert(N);
-                }
-            }
-            else {
-                if(this.group !== EX) {
-                    p1 = new Symbol(p1);
-                    this.convert(EX);
-                }
-                this.power = _.multiply(p1, p2);
-            }
-
-            return this;
-        },
-        setPower: function(p, retainSign) { 
-            //leave out 1
-            if(this.group === N && this.multiplier.equals(1)) return this;
-            if(this.group === EX && !isSymbol(p)) {
-                this.group = this.previousGroup; 
-                delete this.previousGroup; 
-                if(this.group === N) {
-                    this.multiplier = new Frac(this.value);
-                    this.value = CONST_HASH;
-                }
-                else
-                    this.power = p;
-            }
-            else {
-                var isIntP = false,
-                    isSymbolic = false;
-                if(isSymbol(p)) {
-                    if(p.group === N) {
-                        //p should be the multiplier instead
-                        p = p.multiplier;
-
-                    }
-                    else {
-                        isSymbolic = true;
-                    }
-                }
-                var group = isSymbolic ? EX : !isIntP ? P : null;
-                this.power = p; 
-                if(this.group === N && group) this.convert(group, retainSign);
-            }
-
-            return this;
-        },
-        /**
-         * Checks to see if symbol is located in the denominator
-         * @returns {boolean}
-         */
-        isInverse: function() {
-            if(this.group === EX) return (this.power.multiplier.lessThan(0));
-            return this.power < 0;
-        },
-        /**
-         * Make a duplicate of a symbol by copying a predefined list of items
-         * to a new symbol
-         * @param {Symbol} c 
-         * @returns {Symbol}
-         */
-        clone: function(c) { 
-            var clone = c || new Symbol(0),
-                //list of properties excluding power as this may be a symbol and would also need to be a clone.
-                properties = [
-                    'value', 'group', 'length', 'previousGroup', 'imaginary', 'fname', 'args', 'isInfinity'],
-                l = properties.length, i;
-            if(this.symbols) {
-                clone.symbols = {};
-                for(var x in this.symbols) {
-                    clone.symbols[x] = this.symbols[x].clone();
-                }
-            }
-
-            for(i=0; i<l; i++) {
-                if(this[properties[i]] !== undefined) {
-                    clone[properties[i]] = this[properties[i]];
-                }
-            }
-
-            clone.power = this.power.clone();
-            clone.multiplier = this.multiplier.clone();
-
-            return clone;
-        },
-        toUnitMultiplier: function(keepSign) {
-            this.multiplier.num = new bigInt(this.multiplier.num.isNegative() && keepSign ? -1 : 1);
-            this.multiplier.den = new bigInt(1);
-            return this;
-        },
-        toLinear: function() {
-            this.setPower(new Frac(1));
-            return this;
-        },
-        each: function(fn, deep) {
-            if(!this.symbols) {
-                fn.call(this, this, this.value);
-            }
-            else {
-                for(var x in this.symbols) {
-                    var sym = this.symbols[x];
-                    if(sym.group === PL && deep) {
-                        for(var y in sym.symbols) {
-                            fn.call(x, sym.symbols[y], y);
-                        }
-                    }
-                    else
-                        fn.call(this, sym, x);
-                }
-            }
-        },
-        /**
-         * A numeric value to be returned for Javascript. It will try to 
-         * return a number as far a possible but in case of a pure symbolic
-         * symbol it will just return its text representation
-         * @returns {String|Number}
-         */
-        valueOf: function() {
-            if(this.group === N) 
-                return this.multiplier.valueOf(); 
-            else if(this.power === 0){ return 1; }
-            else if(this.multiplier === 0) { return 0; }
-            else { return text(this, 'decimals'); }
-        },
-        /**
-         * Checks to see if a symbols has a particular variable within it.
-         * Pass in true as second argument to include the power of exponentials
-         * which aren't check by default.
-         * @example var s = _.parse('x+y+z'); s.contains('y');
-         * //returns true
-         * @returns {boolean}
-         */
-        contains: function(variable, all) { 
-            var g = this.group; 
-            if(this.value === variable)
-                return true;
-            if(this.symbols) {
-                for(var x in this.symbols) { 
-                    if(this.symbols[x].contains(variable, all)) return true; 
-                }
-            }
-            if(g === FN || this.previousGroup === FN) {
-                for(var i=0; i<this.args.length; i++) { 
-                    if(this.args[i].contains(variable, all)) return true; 
-                }
-            }
-            
-            if(g === EX) { 
-                //exit only if it does
-                if(all && this.power.contains(variable, all)) { return true; }
-                if(this.value === variable)
-                    return true;
-                
-            }
-            
-            return this.value === variable;
-        },
-        /**
-         * Negates a symbols
-         * @returns {boolean}
-         */
-        negate: function() { 
-            this.multiplier.negate();
-            if(this.group === CP || this.group === PL) this.distributeMultiplier();
-            return this;
-        },
-        /**
-         * Inverts a symbol
-         * @returns {boolean}
-         */
-        invert: function(power_only, all) { 
-            //invert the multiplier
-            if(!power_only) this.multiplier = this.multiplier.invert();
-            //invert the rest
-            if(isSymbol(this.power)) {
-                this.power.negate();
-            }
-            else if(this.group === CB && all) {
-                this.each(function(x) {
-                    return x.invert();
-                });
-            }
-            else {
-                if(this.power && this.group !== N) this.power.negate();
-            }
-            return this;
-        },
-        /**
-         * Symbols of group CP or PL may have the multiplier being carried by 
-         * the top level symbol at any given time e.g. 2*(x+y+z). This is 
-         * convenient in many cases, however in some cases the multiplier needs
-         * to be carried individually e.g. 2*x+2*y+2*z.
-         * This method distributes the multiplier over the entire symbol
-         * @returns {Symbol}
-         */
-        distributeMultiplier: function(all) { 
-            var is_one = all ? this.power.absEquals(1) : this.power.equals(1);
-            if(this.symbols && is_one && this.group !== CB && !this.multiplier.equals(1)) {
-                for(var x in this.symbols) {
-                    var s = this.symbols[x];
-                    s.multiplier = s.multiplier.multiply(this.multiplier);
-                    s.distributeMultiplier();
-                }
-                this.toUnitMultiplier();
-            }
-
-            return this;
-        },
-        /**
-         * This method expands the exponent over the entire symbol just like
-         * distributeMultiplier
-         * @returns {Symbol}
-         */
-        distributeExponent: function() { 
-            if(this.power !== 1) {
-                var p = this.power;
-                for(var x in this.symbols) {
-                    var s = this.symbols[x];
-                    if(s.group === EX) {
-                        s.power = _.multiply(s.power, new Symbol(p));
-                    }
-                    else {
-                        this.symbols[x].power  = this.symbols[x].power.multiply(p);
-                    }
-                }
-                this.toLinear();
-            }
-            return this;
-        },
-        /**
-         * This method will attempt to up-convert or down-convert one symbol
-         * from one group to another. Not all symbols are convertible from one 
-         * group to another however. In that case the symbol will remain 
-         * unchanged.
-         */
-        convert: function(group, imaginary) { 
-            if(group > FN) { 
-                //make a clone of this symbol;
-                var cp = this.clone();
-
-                //attach a symbols object and upgrade the group
-                this.symbols = {};
-
-                if(group === CB) { 
-                    //symbol of group CB hold symbols bound together through multiplication
-                    //because of commutativity this multiplier can technically be anywhere within the group
-                    //to keep track of it however it's easier to always have the top level carry it
-                    cp.toUnitMultiplier();
-                }
-                else {
-                    //reset the symbol
-                    this.toUnitMultiplier();
-                }
-
-                if(this.group === FN) {
-                    cp.args = this.args; 
-                    delete this.args;
-                    delete this.fname;
-                }
-
-                //the symbol may originate from the symbol i but this property no longer holds true
-                //after copying
-                if(this.isImgSymbol) delete this.isImgSymbol;
-
-                this.toLinear();
-                //attach a clone of this symbol to the symbols object using its proper key
-                this.symbols[cp.keyForGroup(group)] = cp; 
-                this.group = group;
-                //objects by default don't have a length property. However, in order to keep track of the number
-                //of sub-symbols we have to impliment our own.
-                this.length = 1;    
-            }
-            else if(group === EX) { 
-                //1^x is just one so check and make sure
-                if(!(this.group === N && this.multiplier.equals(1))) {
-                    if(this.group !== EX) this.previousGroup = this.group;
-                    if(this.group === N) { 
-                        this.value = this.multiplier.num.toString();
-                        this.toUnitMultiplier();
-                    }
-                    //update the hash to reflect the accurate hash
-                    else this.value = text(this, 'hash');
-                    
-                    this.group = EX;
-                }
-            }
-            else if(group === N) { 
-                var m = this.multiplier.toDecimal(); 
-                if(this.symbols) this.symbols = undefined;
-                new Symbol(this.group === P ? m*Math.pow(this.value, this.power) : m).clone(this);
-            }
-            else if(group === P && this.group === N) { 
-                this.value = imaginary ? this.multiplier.num.toString() : Math.abs(this.multiplier.num.toString());
-                this.toUnitMultiplier(!imaginary);
-                this.group = P;
-            }
-            return this;
-        },
-        /**
-         * This method is one of the principal methods to make it all possible.
-         * It performs cleanup and prep operations whenever a symbols is 
-         * inserted. If the symbols results in a 1 in a CB (multiplication) 
-         * group for instance it will remove the redundant symbol. Similarly
-         * in a symbol of group PL or CP (symbols glued by multiplication) it
-         * will remove any dangling zeroes from the symbol. It will also 
-         * up-convert or down-convert a symbol if it detects that it's 
-         * incorrectly grouped. It should be noted that this method is not
-         * called directly but rather by the 'attach' method for addition groups
-         * and the 'combine' method for multipiclation groups.
-         */
-        insert: function(symbol, action) { 
-            //this check can be removed but saves a lot of aggravation when trying to hunt down
-            //a bug. If left, you will instantly know that the error can only be between 2 symbols.
-            if(!isSymbol(symbol)) err('Object '+symbol+' is not of type Symbol!');
-            if(this.symbols) { 
-                var group = this.group;
-                if(group > FN) { 
-                    var key = symbol.keyForGroup(group); 
-                    var existing = key in this.symbols ? this.symbols[key] : false; //check if there's already a symbol there
-                    if(action === 'add') {
-                        var hash = key;
-                        if(existing) { 
-                            //add them together using the parser
-                            this.symbols[hash] = _.add(existing, symbol); 
-                            //if the addition resulted in a zero multiplier remove it
-                            if(this.symbols[hash].multiplier.equals(0)) {
-                                delete this.symbols[hash];
-                                this.length--;
-                                
-                                if(this.length === 0) {
-                                    this.convert(N);
-                                    this.multiplier = new Frac(0);
-                                }
-                            }
-                        }
-                        else { 
-                            this.symbols[key] = symbol;
-                            this.length++;
-                        }  
-                    }
-                    else { 
-                        //check if this is of group P and unwrap before inserting
-                        if(symbol.group === P && isInt(symbol.power)) {
-                            symbol.convert(N);
-                        }
-                        
-                        //transfer the multiplier to the upper symbol but only if the symbol numeric
-                        if(symbol.group !== EX) {
-                            this.multiplier = this.multiplier.multiply(symbol.multiplier);
-                            symbol.toUnitMultiplier();
-                        }
-                        else {
-                            symbol.parens = symbol.multiplier.lessThan(0);
-                            this.multiplier = this.multiplier.multiply(symbol.multiplier.clone().abs());
-                            symbol.toUnitMultiplier(true);
-                        }
-                            
-                        if(existing) {  
-                            //remove because the symbol may have changed
-                            symbol = _.multiply(remove(this.symbols, key), symbol);
-                            if(symbol.isConstant()) {
-                                 this.multiplier = this.multiplier.multiply(symbol.multiplier);
-                                 symbol = new Symbol(1); //the dirty work gets done down the line when it detects 1
-                            }
-
-                            this.length--;
-                            //clean up
-                        }
-                        
-                        //don't insert the symbol if it's 1
-                        if(!symbol.isOne(true)) {
-                            this.symbols[key] = symbol;
-                            this.length++;
-                        }
-                        else if(symbol.multiplier.lessThan(0)) {
-                             this.negate(); //put back the sign
-                        }
-                    }
-                    
-                    //clean up
-                    if(this.length === 0) this.convert(N);
-                    //update the hash
-                    if(this.group === CP || this.group === CB) {
-                        this.updateHash();
-                    }
-                }
-            }
-
-            return this;
-        },  
-        //the insert method for addition
-        attach: function(symbol) {
-            if(isArray(symbol)) {
-                for(var i=0; i<symbol.length; i++) this.insert(symbol[i], 'add');
-                return this;
-            }
-            return this.insert(symbol, 'add');
-        },
-        //the insert method for multiplication
-        combine: function(symbol) {
-            if(isArray(symbol)) {
-                for(var i=0; i<symbol.length; i++) this.insert(symbol[i], 'multiply');
-                return this;
-            }
-            return this.insert(symbol, 'multiply');
-        },
-        /**
-         * This method should be called after any major "surgery" on a symbol.
-         * It updates the hash of the symbol for example if the fname of a 
-         * function has changed it will update the hash of the symbol.
-         */
-        updateHash: function() {
-            if(this.group === N) return;
-            
-            if(this.group === FN) {
-                var contents = '',
-                    args = this.args,
-                    is_parens = this.fname === PARENTHESIS;
-                for(var i=0; i<args.length; i++) contents += (i===0 ? '' : ',')+text(args[i]);
-                var fn_name = is_parens ? '' : this.fname;
-                this.value = fn_name+(is_parens ? contents : inBrackets(contents));
-            }
-            else if(!(this.group === S || this.group === PL)) {
-                this.value = text(this, 'hash');
-            }
-        },
-        /**
-         * this function defines how every group in stored within a group of 
-         * higher order think of it as the switchboard for the library. It 
-         * defines the hashes for symbols. 
-         */
-        keyForGroup: function(group) {
-            var g = this.group;
-            var key; 
-            
-            if(g === N) {
-                key = this.value;
-            }
-            else if(g === S || g === P) {
-                if(group === PL) key = this.power.toDecimal();
-                else key = this.value;
-            }
-            else if(g === FN) { 
-                if(group === PL) key = this.power.toDecimal();
-                else key = text(this, 'hash');
-            }
-            else if(g === PL) { 
-                //if the order is reversed then we'll assume multiplication
-                //TODO: possible future dilemma
-                if(group === CB) key = text(this, 'hash');
-                else if(group === CP) { 
-                    if(this.power.equals(1)) key = this.value;
-                    else key = inBrackets(text(this, 'hash'))+Settings.POWER_OPERATOR+this.power.toDecimal();
-                }
-                else if(group === PL) key = this.power.toString();
-                else key = this.value;
-                return key;
-            }
-            else if(g === CP) {
-                if(group === CP) key = text(this, 'hash');
-                if(group === PL) key = this.power.toDecimal();
-                else key = this.value;
-            }
-            else if(g === CB) {
-                if(group === PL) key = this.power.toDecimal();
-                else key = text(this, 'hash');
-            }
-            else if(g === EX) { 
-                if(group === PL) key = text(this.power);
-                else key = text(this, 'hash');
-            }
-            
-            return key;
-        },
-        /** 
-         * Symbols are typically stored in an object which works fine for most
-         * cases but presents a problem when the order of the symbols makes
-         * a difference. This function simply collects all the symbols and 
-         * returns them as an array. If a function is supplied then that 
-         * function is called on every symbol contained within the object.
-         * @returns {Array}
-         */
-        collectSymbols: function(fn, opt, sort_fn, expand_symbol) { 
-            var collected = [];
-            if(!this.symbols) collected.push(this);
-            else {
-                for(var x in this.symbols) {
-                    var symbol = this.symbols[x];
-                    if(expand_symbol && (symbol.group === PL || symbol.group === CP)) {
-                        collected = collected.concat(symbol.collectSymbols());
-                    }
-                    else collected.push( fn ? fn(symbol, opt) : symbol );
-                }
-            }
-            if(sort_fn === null) sort_fn = undefined; //WTF Firefox? Seriously?
-            
-            return collected.sort(sort_fn);//sort hopefully gives us some sort of consistency
-        },
-        /**
-         * Returns the latex representation of the symbol
-         * @returns {String}
-         */
-        latex: function(option) {
-            return LaTeX.latex(this, option);
-        },
-        /**
-         * Returns the text representation of a symbol
-         * @returns {String}
-         */
-        text: function(option) {
-            return text(this, option);
-        },
-        /**
-         * Checks if the function evaluates to 1. e.g. x^0 or 1 :)
-         */
-        isOne: function(abs) {
-            var f = abs ? 'absEquals' : 'equals';
-            if(this.group === N) return this.multiplier[f](1);
-            else return this.power.equals(0);
-        },
-        isComposite: function() {
-            var g = this.group,
-                pg = this.previousGroup;
-            return g === CP || g === PL || pg === PL || pg === CP;
-        },
-        isCombination: function() {
-            var g = this.group,
-                pg = this.previousGroup;
-            return g === CB || pg === CB;
-        },
-        lessThan: function(n) {
-            return this.multiplier.lessThan(n);
-        },
-        greaterThan: function(n) {
-            return this.multiplier.greaterThan(n);
-        },
-        /**
-         * Get's the denominator of the symbol if the symbol is of class CB (multiplication)
-         * with other classes the symbol is either the denominator or not. 
-         * Take x^-1+x^-2. If the symbol was to be mixed such as x+x^-2 then the symbol doesn't have have an exclusive
-         * denominator and has to be found by looking at the actual symbols themselves.
-         */
-        getDenom: function(include_multiplier) { 
-            var retval;
-            if(this.power.lessThan(0)) 
-                retval = this.clone();
-            else if(this.group === CB) {
-                retval = new Symbol(1);
-                for(var x in this.symbols) 
-                    if(this.symbols[x].power < 0) 
-                        retval = _.multiply(retval, this.symbols[x].clone());
-            }
-            else
-                retval = new Symbol(this.multiplier.den);
-            
-            if(include_multiplier)
-                retval = _.multiply(retval.invert(), new Symbol(this.multiplier.den));
-            
-            return retval;
-        },
-        getNum: function(include_multiplier) {
-            var retval;
-            if(this.power.lessThan(0)) 
-                retval = new Symbol(this.multiplier.num);
-            else if(this.group === CB) {
-                var newSymbol = new Symbol(1);
-                for(var x in this.symbols) 
-                    if(this.symbols[x].power > 0)
-                        newSymbol = _.multiply(newSymbol, this.symbols[x].clone());
-                retval = newSymbol;
-            }
-            else 
-                retval = this.clone();
-            
-            if(include_multiplier)
-                retval = _.multiply(retval, new Symbol(this.multiplier.num));
-            
-            return retval;
-        },
-        toString: function() {
-            return this.text();
-        }
-    };
-    
-    function primeFactors(num) {
-        if(isPrime(num)) return [num];
-        var l = num, i=1, factors = [], 
-            epsilon = 2.2204460492503130808472633361816E-16;
-        while(i<l) {
-            var quotient = num/i; 
-            var whole = Math.floor(quotient);
-            var remainder = quotient-whole;
-            if(remainder <= epsilon && i>1) {
-                if(PRIMES.indexOf(i) !== -1) factors.push(i);
-                l = whole;
-            }
-            i++;
-        }
-        return factors.sort(function(a, b){return a-b;});
-    };
- 
-    
-    /**
-     * This class defines the operators in nerdamer. The thinking is that with using these parameters
-     * we should be able to define more operators such as the modulus operator or a boolean operator.
-     * Although this initially works at the moment, it fails in some instances due to minor flaws in design which
-     * will be addressed in future releases.
-     * @param {char} val - The symbol of the operator
-     * @param {String} fn - The function it maps to
-     * @param {Integer} precedence - The precedence of the operator
-     * @param {boolean} left_assoc - Is the operator left or right associative
-     * @param {boolean} is_prefix - Is the operator a prefix operator
-     * @param {boolean} is_postfix - Is the operator a postfix operator
-     * @param {boolean} operation - The prefix or postfix operation the operator preforms if its either
-     * @returns {Operator}
-     */
-    function Operator(val, fn, precedence, left_assoc, is_prefix, is_postfix, operation) {
-        this.val = val;
-        this.fn = fn;
-        this.precedence = precedence;
-        this.left_assoc = left_assoc;
-        this.is_prefix = is_prefix;
-        this.is_postfix = is_postfix || false;
-        this.operation = operation;
-        this.is_operator = true;
-    }
-    
-    Operator.prototype.toString = function() {
-        return this.val;
-    };
-    
-    function Bracket(val, bracket_id, is_open, fn, typ) {
-        this.val = val;
-        this.bracket_id = bracket_id;
-        this.open = !!is_open;
-        this.fn = fn;
-        this.type = typ;
-    }
-    
-    Bracket.prototype.toString = function() {
-        return this.val;
-    };
-    
-    function Prefix(operator) {
-        this.operation = operator.operation;
-        this.val = operator.val;
-        this.is_prefix_operator = true;
-    }
-    
-    Prefix.prototype.toString = function() {
-        return '`'+this.val;
-    };
-    
-    //custom errors
-    //thrown if trying to divide by zero
-    function DivisionByZero(msg){
-        this.message = msg || "";
-    }
-    DivisionByZero.prototype = Object.create(Error.prototype);
-    //thrown in parser 
-    function ParseError(msg){
-        this.message = msg || "";
-    }
-    ParseError.prototype = Object.create(Error.prototype);
-    //thrown for undefined errors
-    function UndefinedError(msg){
-        this.message = msg || "";
-    }
-    UndefinedError.prototype = Object.create(Error.prototype);
-    //thrown for maximum iteration error
-    function MaximumIterationsReached(msg){
-        this.message = msg || "";
-    }
-    MaximumIterationsReached.prototype = Object.create(Error.prototype);
-    
-    //Uses modified Shunting-yard algorithm. http://en.wikipedia.org/wiki/Shunting-yard_algorithm
-    function Parser(){
-        //we want the underscore to point to this parser not the global nerdamer parser.
-        var _ = this, 
-            bin = {},
-            constants = this.constants = {
-                PI: Math.PI,
-                E:  Math.E
-            },
-            subs = {
-                e:  Math.E,
-                pi: Math.PI
-            };
-            
-        var trig = this.Trig = {
-            //container for trigonometric function
-            cos: function(symbol) {
-                if(symbol.equals('pi') && symbol.multiplier.den.equals(2))
-                    return new Symbol(0);
-                
-                if(Settings.PARSE2NUMBER) { 
-                    if(symbol.equals(new Symbol(Math.PI/2)))
-                        return new Symbol(0);
-                    if(symbol.isConstant()) 
-                        return new Symbol(Math.cos(symbol.valueOf()));
-                    if(symbol.isImaginary()) 
-                        return evaluate(_.parse(format('(e^(i*({0}))+e^(-i*({0})))/2', symbol)));
-                }
-                if(symbol.equals(0))
-                    return new Symbol(1);
-                
-                var retval, 
-                    c = false,
-                    q = getQuadrant(symbol.multiplier.toDecimal()),
-                    m = symbol.multiplier.abs();
-                symbol.multiplier = m;
-
-                if(symbol.isPi() && symbol.isLinear()) { 
-                    //return for 1 or -1 for multiples of pi
-                    if(isInt(m)) {
-                        retval  = new Symbol(even(m) ? 1 : -1);
-                    } 
-                    else {
-                        var n = Number(m.num), d = Number(m.den);
-                        if(d === 2) retval = new Symbol(0);
-                        else if(d === 3) {
-                            retval = _.parse('1/2'); c = true;
-                        }
-                        else if(d === 4) {
-                            retval = _.parse('1/sqrt(2)'); c = true;
-                        }
-                        else if(d === 6) {
-                            retval = _.parse('sqrt(3)/2'); c = true;
-                        }
-                        else retval = _.symfunction('cos', [symbol]);
-                    }
-                }
-
-                if(c && (q === 2 || q === 3)) retval.negate();
-
-                if(!retval) retval = _.symfunction('cos', [symbol]);
-
-                return retval;
-            },
-            sin: function(symbol) { 
-                if(Settings.PARSE2NUMBER) {
-                    if(symbol.isConstant()) 
-                        return new Symbol(Math.sin(symbol.valueOf()));
-                    if(symbol.isImaginary()) 
-                        return evaluate(_.parse(format('(e^(i*({0}))-e^(-i*({0})))/(2*i)', symbol)));
-                }
-                
-                if(symbol.equals(0))
-                    return new Symbol(0);
-                
-                var retval, 
-                    c = false,
-                    q = getQuadrant(symbol.multiplier.toDecimal()),
-                    sign = symbol.multiplier.sign(),
-                    m = symbol.multiplier.abs();
-                symbol.multiplier = m;
-                if(symbol.equals('pi'))
-                    retval = new Symbol(0);
-                else if(symbol.isPi() && symbol.isLinear()) { 
-                    //return for 0 for multiples of pi
-                    if(isInt(m)) {
-                        retval  = new Symbol(0);
-                    } 
-                    else {
-                        var n = m.num, d = m.den;
-                        if(d == 2) {
-                            retval = new Symbol(1); c = true;
-                        }
-                        else if(d == 3) {
-                            retval = _.parse('sqrt(3)/2'); c = true
-                        }
-                        else if(d == 4) {
-                            retval = _.parse('1/sqrt(2)'); c = true;
-                        }
-                        else if(d == 6) {
-                            retval = _.parse('1/2'); c = true;
-                        }
-                        else retval = _.symfunction('sin', [symbol]);
-                    }
-                }
-
-                if(!retval) retval = _.multiply(new Symbol(sign), _.symfunction('sin', [symbol]));
-
-                if(c && (q === 3 || q === 4)) retval.negate();
-
-                return retval;
-            },
-            tan: function(symbol) {
-                if(Settings.PARSE2NUMBER) {
-                    if(symbol.isConstant())
-                        return new Symbol(Math.tan(symbol.valueOf()));
-                    if(symbol.isImaginary()) 
-                        return evaluate(_.parse(format('sin({0})/cos({0})', symbol)));
-                }
-                var retval, 
-                    c = false,
-                    q = getQuadrant(symbol.multiplier.toDecimal()),
-                    m = symbol.multiplier;
-
-                symbol.multiplier = m;
-
-                if(symbol.isPi() && symbol.isLinear()) { 
-                    //return 0 for all multiples of pi
-                    if(isInt(m)) {
-                        retval  = new Symbol(0);
-                    } 
-                    else {
-                        var n = m.num, d = m.den;
-                        if(d == 2) 
-                            throw new UndefinedError('tan is undefined for '+symbol.toString());
-                        else if(d == 3) {
-                            retval = _.parse('sqrt(3)'); c = true;
-                        }
-                        else if(d == 4) {
-                            retval = new Symbol(1); c = true;
-                        }
-                        else if(d == 6) {
-                            retval = _.parse('1/sqrt(3)'); c = true;
-                        }
-                        else retval = _.symfunction('tan', [symbol]);
-                    }
-                }
-
-                if(!retval) retval = _.symfunction('tan', [symbol]);
-
-                if(c && (q === 2 || q === 4)) retval.negate();
-
-                return retval;
-            },
-            sec: function(symbol) {
-                //let's be lazy
-                if(Settings.PARSE2NUMBER && symbol.isConstant()) {
-                    return new Symbol(Math2.sec(symbol.valueOf()));
-                }
-
-                var retval, 
-                    c = false,
-                    q = getQuadrant(symbol.multiplier.toDecimal()),
-                    m = symbol.multiplier.abs();
-                symbol.multiplier = m;
-
-                if(symbol.isPi() && symbol.isLinear()) { 
-                    //return for 1 or -1 for multiples of pi
-                    if(isInt(m)) {
-                        retval  = new Symbol(even(m) ? 1 : -1);
-                    } 
-                    else {
-                        var n = m.num, d = m.den;
-                        if(d == 2) 
-                            throw new UndefinedError('sec is undefined for '+symbol.toString());
-                        else if(d == 3) {
-                            retval = new Symbol(2); c = true;
-                        }
-                        else if(d == 4) {
-                            retval = _.parse('sqrt(2)'); c = true;
-                        }
-                        else if(d == 6) {
-                            retval = _.parse('2/sqrt(3)'); c = true;
-                        }
-                        else retval = _.symfunction('sec', [symbol]);
-                    }
-                }
-
-                if(c && (q === 2 || q === 3)) retval.negate();
-
-                if(!retval) retval = _.symfunction('sec', [symbol]);
-
-                return retval;
-            },
-            csc: function(symbol) {
-                if(Settings.PARSE2NUMBER && symbol.isConstant()) {
-                    return new Symbol(Math2.csc(symbol.valueOf()));
-                }
-                var retval, 
-                    c = false,
-                    q = getQuadrant(symbol.multiplier.toDecimal()),
-                    m = symbol.multiplier.abs();
-
-                symbol.multiplier = m;
-
-                if(symbol.isPi() && symbol.isLinear()) { 
-                    //return for 0 for multiples of pi
-                    if(isInt(m)) {
-                        throw new UndefinedError('csc is undefined for '+symbol.toString());
-                    } 
-                    else {
-                        var n = m.num, d = m.den;
-                        if(d == 2) {
-                            retval = new Symbol(1); c = true;
-                        }
-                        else if(d == 3) {
-                            retval = _.parse('2/sqrt(3)'); c = true
-                        }
-                        else if(d == 4) {
-                            retval = _.parse('sqrt(2)'); c = true;
-                        }
-                        else if(d == 6) {
-                            retval = new Symbol(2); c = true;
-                        }
-                        else retval = _.symfunction('csc', [symbol]);
-                    }
-                }
-
-                if(!retval) retval = _.symfunction('csc', [symbol]);
-
-                if(c && (q === 3 || q === 4)) retval.negate();
-
-                return retval;
-            },
-            cot: function(symbol) {
-                if(Settings.PARSE2NUMBER && symbol.isConstant()) {
-                    return new Symbol(Math2.cot(symbol.valueOf()));
-                }
-                var retval, 
-                    c = false,
-                    q = getQuadrant(symbol.multiplier.toDecimal()),
-                    m = symbol.multiplier;
-
-                symbol.multiplier = m;
-
-                if(symbol.isPi() && symbol.isLinear()) { 
-                    //return 0 for all multiples of pi
-                    if(isInt(m)) {
-                        throw new UndefinedError('cot is undefined for '+symbol.toString());
-                    } 
-                    else {
-                        var n = m.num, d = m.den;
-                        if(d == 2) retval = new Symbol(0);
-                        else if(d == 3) {
-                            retval = _.parse('1/sqrt(3)'); c = true;
-                        }
-                        else if(d == 4) {
-                            retval = new Symbol(1); c = true;
-                        }
-                        else if(d == 6) {
-                            retval = _.parse('sqrt(3)'); c = true;
-                        }
-                        else retval = _.symfunction('cot', [symbol]);
-                    }
-                }
-
-                if(!retval) retval = _.symfunction('cot', [symbol]);
-
-                if(c && (q === 2 || q === 4)) retval.negate();
-
-                return retval;
-            },
-            acos: function(symbol) {
-                if(symbol.isConstant() && Settings.PARSE2NUMBER)
-                    return new Symbol(Math.acos(symbol));
-                return _.symfunction('acos', arguments);
-            },
-            asin: function(symbol) {
-                if(symbol.isConstant() && Settings.PARSE2NUMBER)
-                    return new Symbol(Math.asin(symbol));
-                return _.symfunction('asin', arguments);
-            },
-            atan: function(symbol) {
-                var retval;
-                if(symbol.isConstant() && Settings.PARSE2NUMBER)
-                    retval = new Symbol(Math.atan(symbol));
-                else if(symbol.equals(-1))
-                    retval = _.parse('-pi/4');
-                else 
-                    retval = _.symfunction('atan', arguments);
-                return retval;
-            },
-            asec: function(symbol) {
-                return trig.acos(symbol.invert());
-            },
-            acsc: function(symbol) {
-                return trig.asin(symbol.invert());
-            },
-            acot: function(symbol) {
-                var retval;
-                if(Settings.PARSE2NUMBER) {
-                    var k = _.parse('pi/2');
-                    if(symbol.equals(0))
-                        retval = k;
-                    else {
-                        if(symbol.lessThan(0))
-                            k.negate();
-                        retval = _.subtract(k, trig.atan(symbol));
-                    }
-                }
-                else 
-                    retval = _.symfunction('acot', arguments);
-                return retval;    
-            },
-            atan2: function(a, b) {
-                if(a.equals(0) && b.equals(0))
-<<<<<<< HEAD
-                    throw new UndefinedError('atan2 is undefined for 0, 0');
-                
-                if(Settings.PARSE2NUMBER && a.isConstant() && b.isConstant()) {
-                    return new Symbol(Math.atan2(a, b));
-=======
-                    throw new Error('atan2 is undefined for 0, 0');
-                if(Settings.PARSE2NUMBER && a.isConstant() && b.isConstant()) {
-                    return Math.atan2(a, b);
->>>>>>> 79c90333
-                }
-                return _.symfunction('atan2', arguments);
-            }
-        };
-            
-        var trigh = this.Trigh = {
-            //container for hyperbolic trig function
-            cosh: function(symbol) {
-                var retval;
-                if(Settings.PARSE2NUMBER)
-                    retval = _.parse(format('(e^({0})+1/e^({0}))/2', symbol));
-                else 
-                    retval = _.symfunction('cosh', arguments);
-                return retval;
-            },
-            sinh: function(symbol) {
-                var retval;
-                if(Settings.PARSE2NUMBER)
-                    retval = _.parse(format('(e^({0})-1/e^({0}))/2', symbol));
-                else 
-                    retval = _.symfunction('sinh', arguments);
-                return retval;
-            },
-            tanh: function(symbol) {
-                var retval;
-                if(Settings.PARSE2NUMBER) {
-                    retval = _.parse(format('sinh({0})/cosh({0})', symbol));
-                }
-                else 
-                    retval = _.symfunction('tanh', arguments);
-                return retval;
-            },
-            sech: function(symbol) {
-                var retval;
-                if(Settings.PARSE2NUMBER)
-                    retval = _.parse(format('1/cosh({0})', symbol));
-                else 
-                    retval = _.symfunction('sech', arguments);
-                return retval;
-            },
-            csch: function(symbol) {
-                var retval;
-                if(Settings.PARSE2NUMBER)
-                    retval = _.parse(format('1/sinh({0})', symbol));
-                else 
-                    retval = _.symfunction('csch', arguments);
-                return retval;
-            },
-            coth: function(symbol) {
-                var retval;
-                if(Settings.PARSE2NUMBER)
-                    retval = _.parse(format('1/tanh({0})', symbol));
-                else 
-                    retval = _.symfunction('coth', arguments);
-                return retval;
-            },
-            acosh: function(symbol) {
-                var retval;
-                if(Settings.PARSE2NUMBER)
-                    retval = evaluate(_.parse(format('log(({0})+sqrt(({0})^2-1))', symbol.toString())));
-                else 
-                    retval = _.symfunction('acosh', arguments);
-                return retval;
-            },
-            asinh: function(symbol) {
-                var retval;
-                if(Settings.PARSE2NUMBER)
-                    retval = evaluate(_.parse(format('log(({0})+sqrt(({0})^2+1))', symbol.toString())));
-                else 
-                    retval = _.symfunction('asinh', arguments);
-                return retval;
-            },
-            atanh: function(symbol) {
-                var retval;
-                if(Settings.PARSE2NUMBER)
-                    retval = evaluate(_.parse(format('(1/2)*log((1+({0}))/(1-({0})))', symbol.toString())));
-                else 
-                    retval = _.symfunction('atanh', arguments);
-                return retval;
-            },
-            asech: function(symbol) {
-                var retval;
-                if(Settings.PARSE2NUMBER)
-                    retval = evaluate(log(_.add(symbol.clone().invert(), sqrt(_.subtract(_.pow(symbol, new Symbol(-2)), new Symbol(1))))));
-                else 
-                    retval = _.symfunction('asech', arguments);
-                return retval;
-            },
-            acsch: function(symbol) {
-                var retval;
-                if(Settings.PARSE2NUMBER)
-                    retval = evaluate(_.parse(format('log((1+sqrt(1+({0})^2))/({0}))', symbol.toString())));
-                else 
-                    retval = _.symfunction('acsch', arguments);
-                return retval;
-            },
-            acoth: function(symbol) {
-                var retval;
-                if(Settings.PARSE2NUMBER) {
-                    if(symbol.equals(1))
-                        retval = Symbol.infinity();
-                    else
-                        retval = evaluate(
-                                _.divide(
-                                    log(_.divide(_.add(symbol.clone(), new Symbol(1)), _.subtract(symbol.clone(), new Symbol(1)))), 
-                            new Symbol(2)));
-                }
-                else 
-                    retval = _.symfunction('acoth', arguments);
-                return retval;
-            }
-        };
-        
-        //list all the supported operators
-        var operators = this.operators = {
-                '^' : new Operator('^', 'pow', 6, false, false),
-                '**' : new Operator('**', 'pow', 6, false, false),
-                '!!' : new Operator('!!', 'dfactorial',5, false, false, true, function(e) {
-                    return _.symfunction(DOUBLEFACTORIAL, [e]); //wrap it in a factorial function
-                }),
-                '!' : new Operator('!', 'factorial', 5, false, false, true, function(e) {
-                    return _.symfunction(FACTORIAL, [e]); //wrap it in a factorial function
-                }),  
-                //done with crazy fix
-                '*' : new Operator('*', 'multiply', 4, true, false),
-                '/' : new Operator('/', 'divide', 4, true, false),
-                '%' : new Operator('%', 'percent', 4, true, false, true, function(e) {
-                    return _.percent(e);
-                }),
-                '%+' : new Operator('%+', 'percent_add', 2, true, false),
-                '%-' : new Operator('%-', 'percent_subtract', 3, true, false),
-                '+' : new Operator('+', 'add', 3, true, true, false, function(e) {
-                    return e;
-                }),
-                '-' : new Operator('-', 'subtract', 3, true, true, false, function(e) {
-                    return e.negate();
-                }),
-                //begin crazy fix ... :( TODO!!! revisit
-                '!+' : new Operator('!+', 'factadd', 3, true, true, false),
-                '!!+' : new Operator('!!+', 'dfactadd', 3, true, true, false),
-                '!-' : new Operator('!-', 'factsub', 3, true, true, false),
-                '!!-' : new Operator('!!-', 'dfactsub', 3, true, true, false),
-                '=' : new Operator('=', 'equals', 2, false, false),
-                '==' : new Operator('==', 'eq', 1, false, false),
-                '<' : new Operator('<', 'lt', 1, false, false),
-                '<=' : new Operator('<=', 'lte', 1, false, false),
-                '>' : new Operator('>', 'gt', 1, false, false),
-                '>=' : new Operator('>=', 'gte', 1, false, false),
-                ',' : new Operator(',', 'comma', 0, true, false)
-            },
-            //list of supported brackets
-            brackets = {
-                '(': new Bracket('(', 0, true, null, 'round'),
-                ')': new Bracket(')', 0, false, null, 'round'),
-                '[': new Bracket('[', 1, true, function() {
-                    var f = new Symbol('vector');
-                    f.is_function = true;
-                    return f;
-                }, 'square'),
-                ']': new Bracket(']', 1, false, null, 'square')
-            },
-            // Supported functions.
-            // Format: function_name: [mapped_function, number_of_parameters]
-            functions = this.functions = {
-                'cos'               : [ trig.cos, 1],
-                'sin'               : [ trig.sin, 1],
-                'tan'               : [ trig.tan, 1],
-                'sec'               : [ trig.sec, 1],
-                'csc'               : [ trig.csc, 1],
-                'cot'               : [ trig.cot, 1],
-                'acos'              : [ trig.acos, 1],
-                'asin'              : [ trig.asin, 1],
-                'atan'              : [ trig.atan, 1],
-                'asec'              : [ trig.asec, 1],
-                'acsc'              : [ trig.acsc, 1],
-                'acot'              : [ trig.acot, 1],
-                'atan2'             : [ trig.atan2, 2],
-                'acoth'             : [ trigh.acoth, 1],
-                'asech'             : [ trigh.asech, 1],
-                'acsch'             : [ trigh.acsch, 1],
-                'sinh'              : [ trigh.sinh, 1],
-                'cosh'              : [ trigh.cosh, 1],
-                'tanh'              : [ trigh.tanh, 1],
-                'asinh'             : [ trigh.asinh, 1],
-                'sech'              : [ trigh.sech, 1],
-                'csch'              : [ trigh.csch, 1],
-                'coth'              : [ trigh.coth, 1],
-                'acosh'             : [ trigh.acosh, 1],
-                'atanh'             : [ trigh.atanh, 1],
-                'log10'             : [ , 1],
-                'exp'               : [ , 1],
-                'min'               : [ min ,-1],
-                'max'               : [ max,-1],
-                'erf'               : [ , 1],
-                'floor'             : [ , 1],
-                'ceil'              : [ , 1],
-                'trunc'             : [ , 1],
-                'Si'                : [ , 1],
-                'step'              : [ , 1],
-                'rect'              : [ , 1],
-                'sinc'              : [ , 1],
-                'tri'               : [ , 1],
-                'sign'              : [ sign, 1],
-                'Ci'                : [ , 1],
-                'Ei'                : [ , 1],
-                'Shi'               : [ , 1],
-                'Chi'               : [ , 1],
-                'fib'               : [ , 1],
-                'fact'              : [factorial, 1],
-                'factorial'         : [factorial, 1],
-                'dfactorial'        : [ , 1],
-                'gamma_incomplete'  : [ , [1, 2]],
-                'round'             : [ round, [1, 2]],
-                'mod'               : [ mod, 2],
-                'pfactor'           : [ pfactor , 1],
-                'vector'            : [ vector, -1],
-                'matrix'            : [ matrix, -1],
-                'imatrix'           : [ imatrix, -1],
-                'parens'            : [ parens, -1],
-                'sqrt'              : [ sqrt, 1],
-                'nthroot'           : [ nthroot, 2],
-                'log'               : [ log , [1, 2]],
-                'expand'            : [ expand , 1],
-                'abs'               : [ abs , 1],
-                'invert'            : [ invert, 1],
-                'determinant'       : [ determinant, 1],
-                'size'              : [ size, 1],
-                'transpose'         : [ transpose, 1],
-                'dot'               : [ dot, 2],
-                'cross'             : [ cross, 2],
-                'vecget'            : [ vecget, 2],
-                'vecset'            : [ vecset, 3],
-                'matget'            : [ matget, 3],
-                'matset'            : [ matset, 4],
-                'matgetrow'         : [ matgetrow, 2],
-                'matsetrow'         : [ matsetrow, 3],
-                'matgetcol'         : [ matgetcol, 2],
-                'matsetcol'         : [ matsetcol, 3],
-                'IF'                : [ IF, 3],
-                //imaginary support
-                'realpart'          : [ realpart, 1],
-                'imagpart'          : [ imagpart, 1],
-                'conjugate'         : [ conjugate, 1],
-                'arg'               : [ arg, 1],
-                'polarform'         : [ polarform, 1],
-                'rectform'          : [ rectform, 1],
-                'sort'              : [ sort, [1, 2]],
-            };
-
-        this.error = err;
-        
-        //this function is used to comb through the function modules and find a function given its name
-        var findFunction = function(fname) {
-            var fmodules = Settings.FUNCTION_MODULES,
-                l = fmodules.length;
-            for(var i=0; i<l; i++) {
-                var fmodule = fmodules[i];
-                if(fname in fmodule)
-                    return fmodule[fname];
-            }
-            err('The function '+fname+' is undefined!');
-        };
-        
-        var allNumbers = function(args) {
-            for(var i=0; i<args.length; i++)
-                if(args[i].group !== N)
-                    return false;
-            return true;
-        };
-        
-        var allConstants = function(args) {
-            for(var i=0; i<args.length; i++) {
-                if(args[i].isPi() || args[i].isE())
-                    continue;
-                if(!args[i].isConstant(true))
-                    return false;
-            }
-                    
-            return true;
-        };
-        
-        /**
-         * This method gives the ability to override operators with new methods.
-         * @param {String} which
-         * @param {Function} with_what
-         */
-        this.override = function(which, with_what) {
-            if(!bin[which]) bin[which] = [];
-            bin[which].push(this[which]);
-            this[which] = with_what;
-        };
-        
-        /**
-         * Restores a previously overridden operator
-         * @param {String} what
-         */
-        this.restore = function(what) {
-            if(this[what]) this[what] = bin[what].pop();
-        };
-        
-        /**
-         * This method is supposed to behave similarly to the override method but it does not override
-         * the existing function rather it only extends it
-         * @param {String} what
-         * @param {Function} with_what
-         * @param {boolean} force_call
-         */
-        this.extend = function(what, with_what, force_call) {
-            var _ = this,
-                extended = this[what];
-            if(typeof extended === 'function' && typeof with_what === 'function') {
-                var f = this[what];
-                this[what] = function(a, b) {
-                    if(isSymbol(a) && isSymbol(b) && !force_call) return f.call(_, a, b);
-                    else return with_what.call(_, a, b, f);
-                };
-            }
-        };
-        
-        /**
-         * Generates library's representation of a function. It's a fancy way of saying a symbol with 
-         * a few extras. The most important thing is that that it gives a fname and 
-         * an args property to the symbols in addition to changing its group to FN
-         * @param {String} fn_name
-         * @param {Array} params
-         * @returns {Symbol}
-         */
-        this.symfunction = function(fn_name, params) { 
-            //call the proper function and return the result;
-            var f = new Symbol(fn_name);
-            f.group = FN;
-            if(typeof params === 'object')
-                params = [].slice.call(params);//ensure an array
-            f.args = params;
-            f.fname = fn_name === PARENTHESIS ? '' : fn_name;
-            f.updateHash();
-            return f;
-        };
-        
-        /**
-         * An internal function call for the Parser. This will either trigger a real 
-         * function call if it can do so or just return a symbolic representation of the 
-         * function using symfunction.
-         * @param {String} fn_name
-         * @param {Array} args
-         * @returns {Symbol}
-         */
-        this.callfunction = function(fn_name, args, allowed_args) { 
-            var fn_settings = functions[fn_name];
-            
-            if(!fn_settings) 
-                err('Nerdamer currently does not support the function '+fn_name);
-            
-            var num_allowed_args = fn_settings[1] || allowed_args, //get the number of allowed arguments
-                fn = fn_settings[0], //get the mapped function
-                retval;
-            //We want to be able to call apply on the arguments or create a symfunction. Both require
-            //an array so make sure to wrap the argument in an array.
-            if(!(args instanceof Array)) 
-                args = args !== undefined ?  [args] : [];
-
-            if(num_allowed_args !== -1) {
-                var is_array = isArray(num_allowed_args),
-                    min_args = is_array ? num_allowed_args[0] : num_allowed_args,
-                    max_args = is_array ? num_allowed_args[1] : num_allowed_args,
-                    num_args = args.length;
-            
-                var error_msg = fn_name+' requires a {0} of {1} arguments. {2} provided!';
-                
-                if(num_args < min_args) err(format(error_msg, 'minimum', min_args, num_args));
-                if(num_args > max_args) err(format(error_msg, 'maximum', max_args, num_args));
-            }
-
-            /*
-             * The following are very important to the how nerdamer constructs functions!
-             * Assumption 1 - if fn is undefined then handling of the function is purely numeric. This
-             *     enables us to reuse Math, Math2, ..., any function from Settings.FUNCTIONS_MODULES entry
-             * Assumption 2 - if fn is defined then that function takes care of EVERYTHING including symbolics
-             * Assumption 3 - if the user calls symbolics on a function that returns a numeric value then
-             *     they are expecting a symbolic output.
-             */
-            if(!fn) { 
-                //Remember assumption 1. No function defined so it MUST be numeric in nature
-                fn = findFunction(fn_name); 
-                if(Settings.PARSE2NUMBER && allNumbers(args)) 
-                    retval = bigConvert(fn.apply(fn, args));
-                else
-                    retval = _.symfunction(fn_name, args);
-            }
-            else { 
-                //Remember assumption 2. The function is defined so it MUST handle all aspects including numeric values
-                retval = fn.apply(fn_settings[2], args);
-            }
-
-            return retval;
-        };
-        /**
-         * Build a regex based on the operators currently loaded. These operators are to be ignored when 
-         * substituting spaces for multiplication
-         */
-        this.operator_filter_regex = (function() {
-            //we only want the operators which are singular since those are the ones
-            //that nerdamer uses anyway
-            var ostr = '^\\'+Object.keys(operators).filter(function(x) {
-                if(x.length === 1)
-                    return x;
-            }).join('\\');
-            //create a regex which captures all spaces between characters except those
-            //have an operator on one end
-            return new RegExp('(['+ostr+'])\\s+(['+ostr+'])');
-        })();
-        
-        /*
-         * This method parses the tree
-         * @param {String[]} rpn
-         * @returns {Symbol}
-         */
-        this.parseTree = function(rpn, subs) { 
-            var q = []; // The container for parsed values
-            var l = rpn.length;
-            // begin parsing
-            for(var i=0; i<l; i++) {
-                var e = rpn[i];
-                if(e.is_prefix_operator || e.is_postfix) { 
-                    q.push(e.operation(q.pop()));
-                    continue;
-                }
-                if(e.is_operator) {
-                    var b = q.pop(),
-                        a = q.pop();
-                    if(isArray(b)) //misread function
-                        _.error('Unrecognized function "'+a.value+'"');
-                    if(typeof a === 'undefined' && !e.is_postfix)
-                        _.error(e+' is not a valid postfix opertor');
-                    q.push(this[e.fn](a, b));
-                }
-                else if(e.value in functions) { 
-                    q.push(_.callfunction(e.value, q.pop()));
-                }
-                else { 
-                    // Blank denotes a beginning of a scope with a prefix operator so all we have to do is 
-                    // convert it to a zero
-                    if(e === '') {
-                        q.push(new Symbol(0));
-                    }
-                    else {
-                        var unsubbed = e;
-                        // make substitutions
-                        //first sub in aliases
-                        if(e in Settings.ALIASES)
-                            e = _.parse(Settings.ALIASES[e]);
-                        //constants take higher priority
-                        if(e in constants)
-                            e = new Symbol(constants[e]);
-                        //next subs
-                        else if(e in subs) {
-                            e = subs[e].clone();
-                        }
-                        else if(e in VARS) {
-                            e = VARS[e].clone();
-                        }
-                        e.unsubbed = unsubbed;
-                        q.push(e);
-                    }
-                }
-            }
-            
-            return q[0] || new Symbol(0);
-        };
-        
-        /**
-         * This is the method that triggers the parsing of the string. It generates a parse tree but processes 
-         * it right away. The operator functions are called when their respective operators are reached. For instance
-         * + with cause this.add to be called with the left and right hand values. It works by walking along each 
-         * character of the string and placing the operators on the stack and values on the output. When an operator
-         * having a lower order than the last is reached then the stack is processed from the last operator on the 
-         * stack.
-         * @param {String} expression_string
-         * @param {Object} substitutions
-         * @returns {Symbol}
-         */
-        this.parse = function(expression_string, substitutions, tree) { 
-            //prepare the substitutions
-            if(substitutions) {
-                for(var x in substitutions)
-                    substitutions[x] = _.parse(substitutions[x]);
-                subs = substitutions;
-            }
-            else
-                subs = {};
-
-            //link e and pi
-            if(Settings.PARSE2NUMBER) {
-                subs.e = new Symbol(Math.E);
-                subs.pi = new Symbol(Math.PI);
-            }
-
-            /*
-             * Since variables cannot start with a number, the assumption is made that when this occurs the
-             * user intents for this to be a coefficient. The multiplication symbol in then added. The same goes for 
-             * a side-by-side close and open parenthesis
-             */
-            var e = String(expression_string), match;
-            
-            //add support for spaces between variables
-            while(true) { 
-                match = this.operator_filter_regex.exec(e);
-                if(!match)
-                    break;
-                try {
-                    var a = match[1],
-                        b = match[2];
-                    validateName(a);
-                    validateName(b);
-                    e = e.replace(match[0], a+'*'+b);
-                }
-                catch(e) {
-                    break;
-                }
-            }
-
-            e = e.split(' ').join('')//strip empty spaces
-            //replace scientific numbers
-            .replace(/\d+\.*\d*e\+?\-?\d+/gi, function(x) {
-                return scientificToDecimal(x);
-            })
-            //allow omission of multiplication after coefficients
-            .replace(/([\+\-\/\*]*[0-9]+)([a-z_αAβBγΓδΔϵEζZηHθΘιIκKλΛμMνNξΞoOπΠρPσΣτTυϒϕΦχXψΨωΩ]+[\+\-\/\*]*)/gi, function() {
-                var str = arguments[4],
-                    group1 = arguments[1],
-                    group2 = arguments[2],
-                    start = arguments[3],
-                    first = str.charAt(start),
-                    before = '',
-                    d = '*';
-                if(!first.match(/[\+\-\/\*]/)) before = str.charAt(start-1);
-                if(before.match(/[a-z]/i)) d = '';
-                return group1+d+group2;
-            })
-            .replace(/([a-z0-9_]+)/gi, function(match, a) {
-                if(Settings.USE_MULTICHARACTER_VARS === false && !(a in functions)) {
-                    if(!isNaN(a))
-                        return a;
-                    return a.split('').join('*');
-                }
-                return a;
-            })
-            //allow omission of multiplication sign between brackets
-            .replace( /\)\(/g, ')*(' ) || '0';
-            //replace x(x+a) with x*(x+a)
-            while(true) {
-                var e_org = e; //store the original
-                e = e.replace(/([a-z0-9_]+)(\()|(\))([a-z0-9]+)/gi, function(match, a, b, c, d) {
-                    var g1 = a || c,
-                        g2 = b || d;
-                    if(g1 in functions) //create a passthrough for functions
-                        return g1+g2;
-                    return g1+'*'+g2;
-                });
-                //if the original equals the replace we're done
-                if(e_org === e) 
-                    break;
-            }
-<<<<<<< HEAD
-            
-=======
-
->>>>>>> 79c90333
-            var l = e.length, //the length of the string
-                output = [], //the output array. This is what's returned
-                stack = [], //the operator stack
-                last_pos = 0, //the location of last operator encountered
-                open_brackets = [0, 0], //a counter for the open brackets
-                prefix_cache = [],
-                new_scope = true; //signal if we're in a new scope or not
-            // This method gets and inserts the token on output as the name implies
-            var get_and_insert_token = function(to_pos) {
-                if(to_pos !== last_pos) { 
-                    token = new Symbol(e.substring(last_pos, to_pos)); 
-                    output.push(token);
-                    //once we find out first token we are no longer in a new scope so flip
-                    //the flag
-                    new_scope = false; 
-                }
-            };  
-            
-            var verify_prefix_operator = function(operator) {
-                if(!operator.is_prefix)
-                    err(operator+' is not a valid prefix operator');
-            };
-            
-            var resolve_prefix = function(prefix1, prefix2) {
-                if(!prefix2)
-                    return prefix1;
-                if(prefix1.val === prefix2.val)
-                    return new Prefix(operators['+']);
-                return new Prefix(operators['-']);
-            };
-            
-            var insert_prefix = function(prefix) {
-                var sl = stack.length;
-                if(sl && stack[sl-1].is_prefix_operator) 
-                    stack.push(resolve_prefix(prefix, stack.pop()));
-                stack.push(prefix);   
-            };
-            
-            var collapse_prefix_cache = function(to_output) {
-                if(prefix_cache.length) {
-                    var prefix = prefix_cache.pop();
-                    while(prefix_cache.length)
-                        prefix = resolve_prefix(prefix, prefix_cache.pop());
-                    if(to_output)
-                        output.push(prefix);
-                    else
-                        stack.push(prefix);
-                }
-            };
-            
-            /*
-             * We define the operator as anything that performs any form of operation. A bracket as any object that defines
-             * a scope and a token as anything in between two operators. This enables us to have variables of more than one letter.
-             * This function is a modified version of the Shunting-Yard algorithm to enable variable names, and compound operators.
-             * operators are defined in the operator object. We walk the string and check every character. If an operator is encountered
-             * then we mark it's location. We find the next operator and get the token between. 
-             */
-            var token, operator, start = 0, i=0;
-            // start the generation of the tree
-            for(var i=start; i<l; i++) {
-                //the character
-                var ch = e.charAt(i); 
-                if(ch in operators) { 
-                    // We previously defined the token to be the anything between two operators and since we an operator
-                    //we can grab the token
-                    get_and_insert_token(i); 
-                    //mark the current position
-                    var c = i; 
-                    /*
-                     * In order to support compound operators we assume that the following might be operator as well. We keep walking the string
-                     * until we encounter a character which is no longer an operator. We define that entire sub-string an operator
-                     */
-                    while(e.charAt(i+1) in operators)
-                        i++;
-
-                    var end_operator = i+1;
-                    //the probable operator will be the difference between c and i;
-                    var pr_operator = e.substring(c, end_operator); 
-                    /* 
-                     * We now have to see if this operator is actually an operator or a combination of an operator and prefix operators 
-                     * e.g. 3*-+-8 or x^-3. To determine this we knock off an operator one at a time until we find the matching operator.
-                     * For instance if we have an operator -= and we get -=-- we knock of a minus from the back until we reach -= which will 
-                     * register as a defined operator since we defined it as such
-                     */
-                    while(!(pr_operator in operators)) { 
-                        var l2 = pr_operator.length,
-                            end = l2-1,
-                            prefix = operators[pr_operator.charAt(end)];
-                        pr_operator = pr_operator.substring(0, end);
-                        //make sure it's not a postfix operator that we're dealing with
-                        try {
-                            //verify that it's not a prefix operator
-                            verify_prefix_operator(prefix);
-                            //add the prefix to the stack
-                            prefix_cache.push(new Prefix(prefix)); 
-                        }
-                        catch(e) {
-                            //check if we're dealing with postfix operators. 
-                            //Rule: compound postfix operators must be a composition of postfix operators
-                            var prl = pr_operator.length, o;
-                            for(var j=0; j<prl; j++) {
-                                o = operators[pr_operator.charAt(j)];
-                                if(!o|| o && !o.is_postfix)
-                                    err(e.message);
-                            }
-
-                            //at this point we know that we have only postfix operators but they are parsed left to right
-                            var rem = '';
-                            do {
-                                if(pr_operator === '')
-                                    break; //we're done since the entire operator has been consumed
-                                if(pr_operator in operators) {
-                                    output.push(operators[pr_operator]);
-                                    pr_operator = rem;
-                                    rem = '';
-                                }
-                                else {
-                                    var end = pr_operator.length-1;
-                                    rem += pr_operator.charAt(end);
-                                    pr_operator = pr_operator.substring(0, end);
-                                } 
-                            }
-                            while(true)
-                            //the actual operator is now the one we assumed to be a prefix earlier. I need to really
-                            //pick better variable names :-/
-                            pr_operator = prefix.val;
-                            break;
-                        }
-                    }
-                    // we now have the operator
-                    operator = operators[pr_operator];
-                    
-                    // we mark where we find the last operator so we know where the next token begins
-                    last_pos = end_operator; 
-                    while(true) { 
-                        var sl = stack.length,
-                            los = stack[sl-1];
-                        //skip prefix 
-                        while(los !== undefined && los.is_prefix_operator)  {
-                            los = stack[--sl-1];
-                        }
-                            
-                        if(sl === 0 || !(operator.left_assoc && operator.precedence <= los.precedence 
-                            || !operator.left_assoc && operator.precedence < los.precedence))
-                            break; //nothing to do
-                        output.push(stack.pop());
-                    }
-
-                    // If we're in a new scope then we're dealing with a prefix operator
-                    if(new_scope) { 
-                        /*
-                         * There is literally no way to differentiate between a malformed expression and a properly formed one if there is no gap left 
-                         * at the beginning of the scope. This is best illustrated. Take the expression 3+7- in RPN it becomes 3,7,+,-
-                         * Take the expression -3+7 in RPN this become 3,7,+,- as well. The difference is that we tag the minus as
-                         * a prefix in the properly formed expression. Problem solved! But wait. Imagine we have no gaps at the beginning
-                         * of the scope let's say -(3+7). With no gaps this again becomes 3,7,+,- with no way to differentiate
-                         * between -3+7 and -(3+7) unless the second one is written as 3,7,+, ,- where the gap denotes the end of the scope
-                         */ 
-                        verify_prefix_operator(operator);
-                        var prefix = new Prefix(operator); 
-                        //collapse the prefix cache
-                        while(prefix_cache.length)
-                            prefix = resolve_prefix(prefix, prefix_cache.pop());
-                        insert_prefix(prefix);
-                    }
-                    else { 
-                        //if there's already a prefix on the stack then bring it down
-                        var sl = stack.length;
-                        if(sl && stack[sl-1].is_prefix_operator && operator.left_assoc) 
-                            //it's safe to move the prefix to output since it's at the beginning of a scope
-                            output.push(stack.pop());
-
-                        stack.push(operator);
-                        //resolve the prefixes
-                        collapse_prefix_cache();
-                    }
-                        
-                }
-                else if(ch in brackets) {
-                    var bracket = brackets[ch]; 
-                    if(bracket.open) { 
-                        //mark a bracket as being opened
-                        open_brackets[bracket.bracket_id]++;
-                        //check if we're dealing with a function
-                        if(last_pos !== i) {
-                            var f = new Symbol(e.substring(last_pos, i));
-                            // assume it's a function. Since a string is just an object, why not use it
-                            f.is_function = true;
-                            stack.push(f);
-                        }   
-                        if(bracket.fn)
-                            stack.push(bracket.fn());
-                        // We're in a new scope so signal so
-                        new_scope = true;
-                        stack.push(bracket);
-                        //get all the prefixes at the beginning of the scope
-                        last_pos = i+1; //move past the bracket
-                    }
-                    else {
-                        //close the open bracket
-                        open_brackets[bracket.bracket_id]--;
-                        // We proceed to pop the entire stack to output this this signals the end of a scope. The first thing is to get the 
-                        // the prefixes and then the token at the end of this scope.
-                        // get the token
-                        get_and_insert_token(i);
-                        // And then keep popping the stack until we reach a bracket
-                        while(true) {
-                            var entry = stack.pop();
-                            if(entry === undefined)
-                                err("Missing open bracket for bracket '"+bracket+"'!");
-                            //we found the matching bracket so our search is over
-                            if(entry.bracket_id === bracket.bracket_id)
-                                break; // We discard the closing bracket
-                            else 
-                                output.push(entry);
-                        }
-                        
-                        var sl = stack.length;
-                        //move the function to output
-                        if(sl && stack[sl-1].is_function)
-                            output.push(stack.pop());
-                        
-                        last_pos = i+1; //move past the bracket
-                    }
-                }
-            }
-            
-            //get the last token at the end of the string
-            get_and_insert_token(l);
-            //collapse the stack to output
-            while(stack.length)
-                output.push(stack.pop());
-
-            //check parity
-            for(var i=0; i<open_brackets.length; i++) 
-                if(open_brackets[i] > 0) {
-                    var brkt;
-                    for(bracket in brackets)
-                        if(brackets[bracket].bracket_id === i && !brackets[bracket].open)
-                            brkt = brackets[bracket];
-                    err('Missing close bracket. Expected "'+brkt+'"!');
-                }
-                   
-            if(tree)
-                return output;
-            
-            return this.parseTree(output, subs);
-
-        };
-        
-        /**
-         * Reads a string into an array of Symbols and operators
-         * @param {Symbol} symbol
-         * @returns {Array}
-         */
-        this.toObject = function(expression_string) {
-            var output = [[]], //the first one is the parent
-                e = expression_string.split(' ').join(''), //remove spaces
-                func_stack = [],
-                lp = 0,
-                target = output[0],
-                token;
-            var push = function(token) {
-                if(token !== '')
-                    target.push(new Symbol(token));
-            };
-            //start the conversion
-            for(var i=0, l=e.length; i<l; i++) {
-                var ch = e.charAt(i);
-                if(ch in operators) {
-                    token = e.substring(lp, i);
-                    push(token);
-                    target.push(ch);
-                    lp = i+1;
-                }
-                else if(ch in brackets) { 
-                    var bracket = brackets[ch];
-                    if(bracket.open) {
-                        //we may be dealing with a function so make 
-                        func_stack.push(e.substring(lp, i));
-                        target = []; //start a new scope
-                        output.push(target); //add it to the chain
-                        lp = i+1;    
-                    }
-                    else {
-                        //we have a close bracket
-                        token = e.substring(lp, i); //grab the token
-                        push(token);
-                        var o = output.pop(), //close the scope
-                            f = func_stack.pop(), //grab the matching function
-                            r;
-                        //is it a function?
-                        if(f in functions) 
-                            r = _.symfunction(f, o); 
-                        else if(f === '') {
-                            r = o;
-                            r.type = bracket.type;
-                        }
-                        else 
-                            r = f;
-                        //point to the correct target
-                        target = output[output.length-1];
-                        target.push(r);
-                        lp = i+1; 
-                    }
-                }
-            }
-            
-            push(e.substring(lp, i)); //insert the last token
-
-            return output[0];
-        };
-        
-        var getDx = function(arr) {
-            var dx = [], e;
-            for(var i=0, l=arr.length; i<l; i++) {
-                e = arr.pop();
-                if(e === ',')
-                    return dx;
-                dx.push(e);
-            }
-        };
-
-        var chunkAtCommas = function(arr){
-            var j, k = 0, chunks = [[]];
-            for (var j = 0, l=arr.length; j<l; j++){
-                if (arr[j] === ',') {
-                    k++;
-                    chunks[k] = [];
-                } else {
-                    chunks[k].push(arr[j]);
-                }
-            }
-            return chunks;
-        }
-        
-        var rem_brackets = function(str) {
-            return str.replace(/^\\left\((.+)\\right\)$/g, function(str, a) {
-                if(a) return a;
-                return str;
-            });
-        };
-        
-        this.toTeX = function(expression_or_obj) { 
-            var obj = typeof expression_or_obj === 'string' ? this.toObject(expression_or_obj) : expression_or_obj,
-                TeX = [];
-            
-            if(isArray(obj)) { 
-                var nobj = [], a, b, c;
-                //first handle ^
-                for(var i=0; i<obj.length; i++) {
-                    a = obj[i];
-                    
-                    if(obj[i+1] === '^') {
-                        b = obj[i+2];
-                        nobj.push(LaTeX.braces(this.toTeX([a]))+'^'+LaTeX.braces(this.toTeX([b])));
-                        i+=2;
-                    }
-                    else
-                        nobj.push(a);
-                }
-                obj = nobj;
-            }
-
-            
-            for(var i=0, l=obj.length; i<l; i++) {
-                var e = obj[i];
-                //convert * to cdot
-                if(e === '*')
-                    e = '\\cdot';
-                
-                if(isSymbol(e)) {
-                    if(e.group === FN) {
-                        var fname = e.fname, f;
-
-                        if(fname === SQRT) 
-                            f = '\\sqrt'+LaTeX.braces(this.toTeX(e.args));
-                        else if(fname === ABS) 
-                            f = LaTeX.brackets(this.toTeX(e.args), 'abs');
-                        else if(fname === PARENTHESIS) 
-                            f = LaTeX.brackets(this.toTeX(e.args), 'parens');
-                        else if (fname === 'log10')
-                            f = '\\log_{10}\\left( ' + this.toTeX(e.args) + '\\right)';
-                        else if(fname === 'integrate') {
-                            /* Retrive [Expression, x] */
-                            var chunks = chunkAtCommas(e.args);
-                            /* Build TeX */
-                            var expr = LaTeX.braces(this.toTeX(chunks[0])),
-                                dx = this.toTeX(chunks[1]);
-                            f = '\\int ' + expr + '\\, d' + dx;
-                        }
-                        else if (fname === 'defint') {
-                            var chunks = chunkAtCommas(e.args),
-                                expr = LaTeX.braces(this.toTeX(chunks[0])),
-                                dx = this.toTeX(chunks[1]),
-                                lb = this.toTeX(chunks[2]),
-                                ub = this.toTeX(chunks[3]);
-                            f = '\\int\\limits_{'+lb+'}^{'+ub+'} '+expr+'\\, d'+dx;
-
-                        }
-                        else if(fname === 'diff') {
-                            var chunks = chunkAtCommas(e.args);
-                            var dx = '', expr = LaTeX.braces(this.toTeX(chunks[0]));
-                            /* Handle cases: one argument provided, we need to guess the variable, and assume n = 1 */
-                            if (chunks.length == 1){
-                                var vars = [];
-                                for (j = 0; j < chunks[0].length; j++){
-                                    if (chunks[0][j].group === 3) {
-                                        vars.push(chunks[0][j].value);
-                                    }
-                                }
-                                vars = vars.sort();
-                                dx = vars.length > 0 ? ('\\frac{d}{d ' + vars[0] + '}') : '\\frac{d}{d x}';
-                            }
-                            /* If two arguments, we have expression and variable, we assume n = 1 */ 
-                            else if (chunks.length == 2){
-                                dx = '\\frac{d}{d ' + chunks[1] + '}';
-                            }
-                            /* If we have more than 2 arguments, we assume we've got everything */
-                            else {
-                                dx = '\\frac{d^{' + chunks[2] + '}}{d ' + this.toTeX(chunks[1]) + '^{' + chunks[2] + '}}';
-                            }
-
-                            f = dx + '\\left(' + expr + '\\right)';
-
-                        }
-                        else if (fname === 'sum' || fname === 'product') {
-                            // Split e.args into 4 parts based on locations of , symbols.
-                            var argSplit = [[], [], [], []], j = 0, i;
-                            for (i = 0; i < e.args.length; i++){
-                                if (e.args[i] === ','){
-                                    j++;
-                                    continue;
-                                } 
-                                argSplit[j].push(e.args[i]);
-                            }
-                            // Then build TeX string.
-                            f = (fname==='sum'?'\\sum_':'\\prod_')+LaTeX.braces(this.toTeX(argSplit[1])+' = '+this.toTeX(argSplit[2]));
-                            f += '^'+LaTeX.braces(this.toTeX(argSplit[3])) + LaTeX.braces(this.toTeX(argSplit[0]));
-                        }
-                        else if(fname === FACTORIAL || fname === DOUBLEFACTORIAL) 
-                            f = this.toTeX(e.args) + (fname === FACTORIAL ? '!' : '!!');
-                        else  {
-                            f = '\\mathrm'+LaTeX.braces(fname.replace(/_/g, '\\_')) + LaTeX.brackets(this.toTeX(e.args), 'parens');
-                        }
-                            
-                        TeX.push(f);
-                    } 
-                    else
-                        TeX.push(LaTeX.latex(e));
-                }
-                else if(isArray(e)) { 
-                    TeX.push(LaTeX.brackets(this.toTeX(e)));
-                }
-                else {
-                    if(e === '/') 
-                        TeX.push(LaTeX.frac(rem_brackets(TeX.pop()), rem_brackets(this.toTeX([obj[++i]]))));
-                    else
-                        TeX.push(e);
-                }
-            }
-            return TeX.join(' ');
-        };
-
-        /////////// ********** FUNCTIONS ********** ///////////
-        /* Although parens is not a "real" function it is important in some cases when the 
-         * symbol must carry parenthesis. Once set you don't have to worry about it anymore
-         * as the parser will get rid of it at the first opportunity
-         */
-        function parens(symbol) {
-            if(Settings.PARSE2NUMBER) {
-                return symbol;
-            }
-            return _.symfunction('parens', [symbol]);
-        }
-        
-        function abs(symbol) { 
-            if(symbol.multiplier.lessThan(0)) symbol.multiplier.negate();
-            if(symbol.isImaginary()) {
-                var re = symbol.realpart();
-                var im = symbol.imagpart();
-                if(re.isConstant() && im.isConstant())
-                    return sqrt(_.add(_.pow(re, new Symbol(2)), _.pow(im, new Symbol(2))));
-            }
-            else if(isNumericSymbol(symbol) || even(symbol.power)) {
-                return symbol;
-            }
-            if(symbol.isComposite()) {
-                var ms = [];
-                symbol.each(function(x) {
-                    ms.push(x.multiplier);
-                });
-                var gcd = Math2.QGCD.apply(null, ms);
-                if(gcd.lessThan(0)) {
-                    symbol.multiplier = symbol.multiplier.multiply(new Frac(-1));
-                    symbol.distributeMultiplier();
-                }
-            }
-            return _.symfunction(ABS, [symbol]);
-        }
-        /**
-         * The factorial functions
-         * @param {Symbol} symbol
-         * @return {Symbol)
-         */
-        function factorial(symbol) {
-            var retval;
-            if(Settings.PARSE2NUMBER && symbol.isConstant()) {
-                if(isInt(symbol)) 
-                    retval = Math2.bigfactorial(symbol);
-                else
-                    retval = Math2.gamma(symbol.multiplier.toDecimal()+1);
-                
-                return bigConvert(retval);
-            }
-            return _.symfunction(FACTORIAL, [symbol]);
-        };
-        /**
-         * The mod function
-         * @param {Symbol} symbol1
-         * @param {Symbol} symbol2
-         * @returns {Symbol}
-         */
-        function mod(symbol1, symbol2) {
-            if(symbol1.isConstant() && symbol2.isConstant()) {
-                var retval = new Symbol(1);
-                retval.multiplier = retval.multiplier.multiply(symbol1.multiplier.mod(symbol2.multiplier));
-                return retval;
-            }
-            //try to see if division has remainder of zero
-            var r = _.divide(symbol1.clone(), symbol2.clone());
-            if(isInt(r))
-                return new Symbol(0);
-            return _.symfunction('mod', [symbol1, symbol2]);
-        }
-        /**
-         * A branghing function
-         * @param {Boolean} condition
-         * @param {Symbol} a
-         * @param {Symbol} b
-         * @returns {Symbol}
-         */
-        function IF(condition, a, b) { 
-            if(typeof condition !== 'boolean')
-                if(isNumericSymbol(condition))
-                    condition = !!Number(condition);
-            if(condition) 
-                return a;
-            return b;
-        }
-        /**
-         * The square root function
-         * @param {Symbol} symbol
-         * @returns {Symbol}
-         */
-        function sqrt(symbol) { 
-            if(symbol.fname === '' && symbol.power.equals(1))
-                symbol = symbol.args[0];
-            
-            if(Settings.PARSE2NUMBER && symbol.isConstant() && !symbol.multiplier.lessThan(0)) 
-                return new Symbol(Math.sqrt(symbol.multiplier.toDecimal()));
-            
-            var img, retval, 
-                isConstant = symbol.isConstant();
-        
-            if(symbol.group === CB && symbol.isLinear()) {
-                var m = sqrt(Symbol(symbol.multiplier));
-                for(var s in symbol.symbols) {
-                    var x = symbol.symbols[s];
-                    m = _.multiply(m, sqrt(x));
-                }
-
-                retval = m;
-            }
-            //if the symbol is already sqrt then it's that symbol^(1/4) and we can unwrap it
-            else if(symbol.fname === SQRT) { 
-                var s = symbol.args[0];
-                s.setPower(symbol.power.multiply(new Frac(0.25)));
-                retval = s;
-            }
-            //if the symbol is a fraction then we don't keep can unwrap it. For instance
-            //no need to keep sqrt(x^(1/3))
-            else if(!symbol.power.isInteger()) { 
-                symbol.setPower(symbol.power.multiply(new Frac(0.5)));
-                retval = symbol;
-            }
-            else { 
-                //if the symbols is imagary then we place in the imaginary part. We'll return it 
-                //as a product
-                if(isConstant && symbol.multiplier.lessThan(0)) {
-                    img = Symbol.imaginary();
-                    symbol.multiplier = symbol.multiplier.abs();
-                }
-
-                var q = symbol.multiplier.toDecimal(),
-                    qa = Math.abs(q),
-                    t = Math.sqrt(qa);
-
-                var m;
-                //it's a perfect square so take the square
-                if(isInt(t)) { 
-                    m = new Symbol(t);
-                }
-                else if(isInt(q)) { 
-                    var factors = Math2.ifactor(q);
-                    var tw = 1;
-                    for(var x in factors) {
-                        var n = factors[x],
-                            nn = (n - (n%2)); //get out the whole numbers
-                        if(nn) { //if there is a whole number ...
-                            var w = Math.pow(x, nn);
-                            tw *= Math.pow(x, nn/2); //add to total wholes
-                            q /= w; //reduce the number by the wholes
-                        }
-                    }
-                    m = _.multiply(_.symfunction(SQRT, [new Symbol(q)]), new Symbol(tw));
-                }
-                else {
-                    var n = symbol.multiplier.num.toString(),
-                        d = symbol.multiplier.den.toString(),
-                        sqrtN = Math.sqrt(n),
-                        sqrtD = Math.sqrt(d);
-                
-                    m = _.multiply(
-                            n === '1' ? new Symbol(1) : isInt(sqrtN) ? new Symbol(sqrtN) : _.symfunction(SQRT, [new Symbol(n)]), 
-                            d === '1' ? new Symbol(1) : isInt(sqrtD) ? new Symbol(sqrtD).invert() : _.symfunction(SQRT, [new Symbol(d)]).invert()
-                    );
-                }
-
-                
-                //strip the multiplier since we already took the sqrt
-                symbol = symbol.toUnitMultiplier(true);
-                //if the symbol is one just return one and not the sqrt function
-                if(symbol.isOne()) {
-                    retval = symbol;
-                }
-                else if(even(symbol.power.toString())) { 
-                    //just raise it to the 1/2
-                    retval = _.pow(symbol.clone(), new Symbol(0.5));
-                }
-                else { 
-                    retval = _.symfunction(SQRT, [symbol]);
-                }
-
-                if(m) retval = _.multiply(m, retval);
-
-                if(img) retval = _.multiply(img, retval);
-            }
-
-            return retval;
-        }
-        
-        /**
-         * 
-         * @param {Symbol} num - the number being raised
-         * @param {Symbol} p - the exponent
-         * @param {type} prec - the precision wanted
-         * @param {bool} asbig - true if a bigDecimal is wanted
-         * @returns {Symbol}
-         */
-        //TODO: this method needs serious optimization
-        function nthroot(num, p, prec, asbig) {
-            prec = prec || 25;
-            if(!isSymbol(p))
-                p = _.parse(p);
-            if(isInt(num) && p.isConstant()) {
-                var sign = num.sign(),
-                    x;
-                num = abs(num); //remove the sign
-                var idx = num+'-'+p;
-                if(idx in Settings.CACHE.roots) {
-                    x = new bigInt(Settings.CACHE.roots[idx]);
-                    if(!even(p))
-                        x = x.multiply(sign);
-                }
-                else {
-                    if(num < 18446744073709551616) //2^64
-                        x = Frac.create(Math.pow(num, p));
-                    else
-                        x = Math2.nthroot(num, p);
-                }
-                    
-                if(asbig)
-                    return x;
-                return x.toDecimal(prec);
-            }
-            
-            return _.symfunction('nthroot', arguments);
-        }
-          
-        this.nthroot = nthroot;
-        
-        function pfactor(symbol) { 
-            //Fix issue #298
-            if(symbol.equals(Math.PI))
-                return new Symbol(Math.PI);
-            //evaluate the symbol to merge constants
-            symbol = evaluate(symbol.clone());
-            
-            
-            if(symbol.isConstant()) {
-                var retval = new Symbol(1);
-                var m = symbol.toString();
-                if(isInt(m)) { 
-                    var factors = Math2.ifactor(m);
-                    for(var factor in factors) {
-                        var p = factors[factor];
-                        retval = _.multiply(retval, _.symfunction('parens', [new Symbol(factor).setPower(new Frac(p))]));
-                    }
-                }
-                else {
-                    var n = pfactor(new Symbol(symbol.multiplier.num));
-                    var d = pfactor(new Symbol(symbol.multiplier.den));
-                    retval = _.multiply(_.symfunction('parens', [n]), _.symfunction('parens', [d]).invert());
-                }
-            }
-            else 
-                retval = _.symfunction('pfactor', arguments);
-            return retval;
-        }
-        
-        /**
-         * Get's the real part of a complex number. Return number if real
-         * @param {Symbol} symbol
-         * @returns {Symbol}
-         */
-        function realpart(symbol) {
-            return symbol.realpart();
-        }
-        
-        /**
-         * Get's the imaginary part of a complex number
-         * @param {Symbol} symbol
-         * @returns {Symbol}
-         */
-        function imagpart(symbol) {
-            return symbol.imagpart();
-        }
-        
-        /**
-         * Computes the conjugate of a complex number
-         * @param {Symbol} symbol
-         * @returns {Symbol}
-         */
-        function conjugate(symbol) {
-            var re = symbol.realpart();
-            var im = symbol.imagpart();
-            return _.add(re, _.multiply(im.negate(), Symbol.imaginary()));
-        }
-        
-        /**
-         * Returns the arugment of a complex number
-         * @param {Symbol} symbol
-         * @returns {Symbol}
-         */
-        function arg(symbol) {
-            var re = symbol.realpart(); 
-            var im = symbol.imagpart(); 
-            if(re.isConstant() && im.isConstant())
-                return Math.atan2(im, re);
-            return _.symfunction('atan2', [im, re]);
-        }
-        
-        /**
-         * Returns the polarform of a complex number
-         * @param {Symbol} symbol
-         * @returns {Symbol}
-         */
-        function polarform(symbol) {
-            var re = symbol.realpart(); 
-            var im = symbol.imagpart(); 
-            var k = sqrt(_.add(_.pow(re, new Symbol(2)), _.pow(im, new Symbol(2))));
-            var e = _.parse(format('e^({0}*atan(({1})/({2})))', Settings.IMAGINARY, im, re));
-            return _.multiply(k, e);
-        }
-        
-        /**
-         * Returns the rectangular form of a complex number
-         * @param {Symbol} symbol
-         * @returns {Symbol}
-         */
-        function rectform(symbol) {
-            
-        }
-
-        function symMinMax(f, args) {
-            args.map(function(x) {
-                x.numVal = evaluate(x).multiplier;
-            });
-            var l, a, b, a_val, b_val;
-            while(true) {
-                l = args.length;
-                if(l < 2) return args[0];
-                a = args.pop();
-                b = args[l-2];
-                if(f === 'min' ? a.numVal < b.numVal : a.numVal > b.numVal) {
-                    args.pop();
-                    args.push(a);
-                }
-            } 
-        }
-        
-        /**
-         * Returns maximum of a set of numbers
-         * @returns {Symbol}
-         */
-        function max() {
-            var args = [].slice.call(arguments);
-            if(allSame(args))
-                return args[0];
-            if(allNumbers(args))
-                return new Symbol(Math.max.apply(null, args));
-            if(Settings.SYMBOLIC_MIN_MAX && allConstants(args)) 
-                return symMinMax('max', args);
-            return _.symfunction('max', args);
-        }
-        
-        /**
-         * Returns minimum of a set of numbers
-         * @returns {Symbol}
-         */
-        function min() {
-            var args = [].slice.call(arguments);
-            if(allSame(args))
-                return args[0];
-            if(allNumbers(args))
-                return new Symbol(Math.min.apply(null, args));
-            if(Settings.SYMBOLIC_MIN_MAX && allConstants(args)) 
-                return symMinMax('min', args);
-            return _.symfunction('min', args);
-        }
-        
-        /**
-         * Returns the sign of a number
-         * @param {Symbol} x
-         * @returns {Symbol}
-         */
-        function sign(x) {
-            if(x.isConstant(true))
-                return new Symbol(Math.sign(evaluate(x)));
-            return _.symfunction('sign', arguments);
-        }
-        
-        function sort(symbol, opt) {
-            opt = opt ? opt.toString() : 'asc';
-            var getval = function(e) {
-                if(e.group === FN) {
-                    if(e.fname === '')
-                        return getval(e.args[0]);
-                    return e.fname;
-                }
-                
-                return e.value;
-            };
-            var symbols = symbol.collectSymbols();
-            return new Vector(symbols.sort(function(a, b) {
-                var aval = getval(a),
-                    bval = getval(b);
-                if(opt === 'desc')
-                    return bval - aval;
-                return aval - bval;
-            }));
-        }
-        
-        /**
-         * The log function
-         * @param {Symbol} symbol
-         * @param {Symbol} base
-         * @returns {Symbol}
-         */
-        function log(symbol, base) { 
-            var retval;
-
-            //log(0) is undefined so complain
-            if(symbol.equals(0)) {
-                throw new UndefinedError('log(0) is undefined!');
-            }
-            
-            //deal with imaginary values
-            if(symbol.isImaginary()) {
-                var a = format('log(sqrt(({0})^2+({1})^2))-({2})*atan2(({1}),({0}))', symbol.imagpart(), symbol.realpart(), Settings.IMAGINARY),
-                    b = format('({0})*PI/2', Settings.IMAGINARY);
-
-                return _.add(_.parse(a), _.parse(b));
-            }
-            
-            if(symbol.isConstant() && typeof base !== 'undefined' && base.isConstant()) {
-                /*
-                var log_sym = Math2.bigLog(symbol.multiplier);
-                var log_base = Math2.bigLog(base.multiplier);
-                retval = new Symbol(log_sym.divide());
-                */
-                var log_sym = Math.log(symbol);
-                var log_base = Math.log(base);
-                retval = new Symbol(log_sym/log_base);
-            }
-                
-            else if(symbol.group === EX && symbol.power.multiplier.lessThan(0) || symbol.power.toString() === '-1') {
-                symbol.power.negate(); 
-                //move the negative outside but keep the positive inside :)
-                retval = log(symbol).negate();
-            } 
-            else if(symbol.value === 'e' && symbol.multiplier.equals(1)) {
-                var p = symbol.power;
-                retval = isSymbol(p) ? p : new Symbol(p); 
-            }
-            else if(symbol.group === FN && symbol.fname === 'exp') {
-                var s = symbol.args[0];
-                if(symbol.multiplier.equals(1)) retval = _.multiply(s, new Symbol(symbol.power));
-                else retval = _.symfunction('log',[symbol]);
-            }
-            else if(Settings.PARSE2NUMBER && isNumericSymbol(symbol)) {
-                var img_part;
-                if(symbol.multiplier.lessThan(0)) {
-                    symbol.negate();
-                    img_part = _.multiply(new Symbol(Math.PI), new Symbol('i'));
-                }
-                retval = new Symbol(Math.log(symbol.multiplier.toDecimal()));
-                if(img_part) retval = _.add(retval, img_part);
-            }
-            else { 
-                var s;
-                if(!symbol.power.equals(1)) {
-                    s = symbol.group === EX ? symbol.power : new Symbol(symbol.power);
-                    symbol.toLinear(); 
-                }
-                //log(a,a) = 1 since the base is allowed to be changed. 
-                //This was pointed out by Happypig375 in issue #280
-                if(arguments.length > 1 && allSame(arguments))
-                    retval = new Symbol(1);
-                else
-                    retval = _.symfunction('log', arguments); 
-                
-                if(s) retval = _.multiply(s, retval);
-            }
-            return retval;
-        }
-
-        /**
-         * Round a number up to s decimal places
-         * @param {Number} x
-         * @param {int} s - the number of decimal places
-         * @returns {undefined}
-         */
-        function round(x, s) {
-            var sIsConstant = s && s.isConstant() || typeof s === 'undefined';
-            if(x.isConstant() && sIsConstant) {
-                var v, e, exp, retval;
-                v = x;
-                //round the coefficient of then number but not the actual decimal value
-                //we know this because a negative number was passed
-                if(s && s.lessThan(0)) {
-                    s = abs(s);
-                    //convert the number to exponential form
-                    e = Number(x).toExponential().toString().split('e');
-                    //point v to the coefficient of then number
-                    v = e[0];
-                    //set the expontent
-                    exp = e[1];
-                }
-                //round the number to the requested precision
-                retval = new Symbol(Utils.round(v, Number(s||0)));
-                //if there's a exponent then put it back
-                return _.multiply(retval, _.pow(new Symbol(10), new Symbol(exp || 0)))
-            }
-                
-            
-            return _.symfunction('round', arguments); 
-        }
-        
-        /**
-         * Gets the quadrant of the trig function
-         * @param {Frac} m
-         * @returns {Int}
-         */
-        function getQuadrant(m) {
-            var v = m % 2, quadrant;
-            
-            if(v < 0) v = 2+v; //put it in terms of pi
-            
-            if(v >= 0 && v <= 0.5) quadrant = 1;
-            else if(v > 0.5 && v <= 1) quadrant = 2;
-            else if(v > 1 && v <= 1.5) quadrant = 3;
-            else quadrant = 4;
-            return quadrant;
-        }
-
-        /*
-         * Serves as a bridge between numbers and bigNumbers
-         * @param {Frac|Number} n
-         * @returns {Symbol} 
-         */
-        function bigConvert(n) { 
-            if(!isFinite(n)){
-                var sign = Math.sign(n);
-                var r = new Symbol(String(Math.abs(n)));
-                r.multiplier = r.multiplier.multiply(new Frac(sign));
-                return r;
-            }
-            if(isSymbol(n))
-                return n;
-            if(typeof n === 'number') {
-                try {
-                    n = Frac.simple(n);
-                }
-                catch(e) {
-                    n = new Frac(n);
-                }
-            }
-                
-            var symbol = new Symbol(0);
-            symbol.multiplier = n;
-            return symbol;
-        };
-        
-        function clean(symbol) {
-            // handle functions with numeric values
-            // handle denominator within denominator
-            // handle trig simplifications
-            var g = symbol.group, retval;
-            //Now let's get to work
-            if(g === CP) {
-                var num = symbol.getNum(),
-                    den = symbol.getDenom() || new Symbol(1),
-                    p = Number(symbol.power),
-                    factor = new Symbol(1);
-                if(Math.abs(p) === 1) {
-                    den.each(function(x) {
-                        if(x.group === CB) {
-                            factor = _.multiply(factor, clean(x.getDenom()));
-                        }
-                        else if(x.power.lessThan(0)) {
-                            factor = _.multiply(factor, clean(x.clone().toUnitMultiplier()));
-                        }
-                    });
-
-                    var new_den = new Symbol(0);
-                    //now divide out the factor and add to new den
-                    den.each(function(x) {
-                        new_den = _.add(_.divide(x, factor.clone()), new_den);
-                    });
-                    
-                    factor.invert(); //invert so it can be added to the top
-                    var new_num;
-                    if(num.isComposite()) { 
-                        new_num = new Symbol(0);
-                        num.each(function(x){
-                            new_num = _.add(_.multiply(clean(x), factor.clone()), new_num);
-                        });
-                    }
-                    else
-                        new_num = _.multiply(factor, num);
-                    
-                    retval = _.divide(new_num, new_den);
-                }
-            }
-            else if(g === CB) { 
-                retval = new Symbol(1);
-                symbol.each(function(x) { 
-                    retval = _.multiply(retval, _.clean(x));
-                });
-            }
-            else if(g === FN) {
-                if(symbol.args.length === 1 && symbol.args[0].isConstant())
-                    retval = block('PARSE2NUMBER', function() {
-                        return _.parse(symbol);
-                    }, true);
-            }
-            
-            if(!retval)
-                retval = symbol;
-            
-            return retval;
-        }
-        
-        /**
-         * Expands a symbol
-         * @param symbol
-         */
-        function expand(symbol) { 
-            if(!symbol.symbols) return symbol; //nothing to do
-            var original = symbol.clone(); 
-            try {
-                var p = symbol.power,
-                    m = symbol.multiplier,
-                    pn = Number(p);
-                
-                if(!symbol.symbols) 
-                    return symbol;
-
-                //expand all the symbols
-                for(var s in symbol.symbols) {
-                    var x = symbol.symbols[s];
-                    symbol.symbols[s] = expand(x);
-                }
-                symbol = _.parse(symbol);
-
-                if(isInt(p) && pn > 0 && symbol.isComposite()) { 
-                    //leave original untouched
-                    symbol = symbol.toLinear().toUnitMultiplier();
-                    var result = symbol.clone();
-
-                    for(var i=0; i<pn-1; i++) {
-                        var t = new Symbol(0); 
-                        for(var s in symbol.symbols) {
-                            var x = symbol.symbols[s];
-                            for(var s2 in result.symbols) {
-                                var y = result.symbols[s2];
-                                var r = _.expand(_.multiply(x.clone(), y.clone())),
-                                    rp = Number(r.power);
-                                if(r.group === CB && rp !== 1 || r.group === PL && rp !== 1) r = expand(r);
-                                t = _.add(t, r);
-                            }
-                        }
-                        result = t;
-                    }
-
-                    //put back the multiplier
-                    if(!m.equals(1)) {
-                        for(var s in result.symbols) {
-                            var x = result.symbols[s];
-                            x.multiplier = x.multiplier.multiply(m);
-                            if(x.isComposite())
-                                x.distributeMultiplier();
-                            symbol.symbols[s] = x;
-                        }
-                    }
-
-                    return result;
-                }
-                else if(symbol.group === CB) { 
-                    //check if the symbol has composites
-                    var hascomposites = false, sp = symbol.power;
-                    for(var x in symbol.symbols) {
-                        var sub = symbol.symbols[x];
-                        if(sub.isComposite()) {
-                            hascomposites = true;
-                            break;
-                        }
-
-                        if(isSymbol(sub.power) || isSymbol(sp)) {
-                            sub.power = _.multiply(sub.power, Symbol(sp));
-                            sub.group = EX;
-                        }
-                        else sub.power = sub.power.multiply(sp);
-                    }
-                    
-                    symbol.toLinear();
-
-                    //I'm going to be super lazy here and take the easy way out. TODO: do this without re-parsing
-                    symbol = _.parse(symbol.text());
-
-                    if(!hascomposites) 
-                        return symbol; //nothing to do here
-
-                    var result = new Symbol(0);
-                    var composites = [],
-                        non_composites = new Symbol(symbol.multiplier);
-
-                    //sort them out
-                    for(var s in symbol.symbols) {
-                        var x = symbol.symbols[s];
-                        if(x.group === EX)
-                            continue;
-                        if(x.isComposite()) {
-                            var p = x.power, isDenom = false;;
-                            if(isInt(p)) {
-                                if(p < 0) {
-                                    x.power.negate();
-                                    isDenom = true;
-                                }
-                            }
-
-                            if(isDenom) {
-                                x.power.negate();
-                                non_composites = _.multiply(non_composites, x);
-                            }
-                            else composites.push(x);
-                        }
-                        else non_composites = _.multiply(non_composites, x);
-                    }
-                    //multiply out the remainder
-                    var l = composites.length;
-                        //grab the first symbol since we'll loop over that one to begin
-                    result = composites[0];
-                    for(var i=1; i<l; i++) {
-                        var t = new Symbol(0);
-                        var s = composites[i];
-                        for(var s1 in result.symbols) {
-                            var x = result.symbols[s1];
-                            for(var s2 in s.symbols) {
-                                var y = s.symbols[s2];
-                                var temp = _.multiply(x.clone(),y.clone());
-                                t = _.add(t, temp);
-                            }
-                        }
-                        result = t;
-                    }
-
-                    var finalResult = new Symbol(0);
-                    //put back the multiplier
-                    for(var s in result.symbols) {
-                        var x = result.symbols[s];
-                        finalResult = _.add(finalResult, expand(_.multiply(non_composites, x)));
-                    }
-
-                    symbol = finalResult;
-                }
-            }
-            catch(e){ return original; }
-            
-            return symbol;
-        }
-        
-        function imatrix(n) {
-            return Matrix.identity(n);
-        }
-        
-        function vecget(vector, index) {
-            return vector.elements[index];
-        }
-        
-        function vecset(vector, index, value) {
-            vector.elements[index] = value;
-            return vector;
-        }
-        
-        function matget(matrix, i, j) {
-            return matrix.elements[i][j];
-        }
-        
-        function matgetrow(matrix, i) {
-            return new Matrix(matrix.elements[i]);
-        }
-        
-        function matsetrow(matrix, i, x) {
-            if(matrix.elements[i].length !== x.elements.length)
-                throw new Error('Matrix row must match row dimensions!');
-            var M = matrix.clone();
-            M.elements[i] = x.clone().elements;
-            return M;
-        }
-        
-        function matgetcol(matrix, col_index) {
-            col_index = Number(col_index);
-            var M = Matrix.fromArray([]);
-            matrix.each(function(x, i, j) {
-                if(j === col_index) {
-                    M.elements.push([x.clone()]);
-                }
-            });
-            return M;
-        }
-        
-        function matsetcol(matrix, j, col) {
-            j = Number(j);
-            if(matrix.rows() !== col.elements.length)
-                throw new Error('Matrix columns must match number of columns!');
-            col.each(function(x, i) {
-               matrix.set(i-1, j, x.elements[0].clone());
-            });
-            return matrix;
-        }
-        
-        
-        function matset(matrix, i, j, value) {
-            matrix.elements[i][j] = value;
-            return matrix;
-        }
-        
-        //link this back to the parser
-        this.expand = expand;
-        this.clean = clean;
-        
-        //the constructor for vectors
-        function vector() {
-            return new Vector([].slice.call(arguments));
-        }
-        
-        //the constructor for matrices
-        function matrix() {
-            return Matrix.fromArray(arguments);
-        }
-        
-        function determinant(symbol) {
-            if(isMatrix(symbol)) {
-                return symbol.determinant();
-            }
-            return symbol;
-        }
-        
-        function size(symbol) {
-            if(isMatrix(symbol))
-                return [new Symbol(symbol.cols()), new Symbol(symbol.rows())];
-            err('size expects a matrix or a vector');
-        }
-        
-        function dot(vec1, vec2) {
-            if(isVector(vec1) && isVector(vec2)) return vec1.dot(vec2);
-            err('function dot expects 2 vectors');
-        }
-        
-        function cross(vec1, vec2) {
-            if(isVector(vec1) && isVector(vec2)) return vec1.cross(vec2);
-            err('function cross expects 2 vectors');
-        }
-        
-        function transpose(mat) {
-            if(isMatrix(mat)) return mat.transpose();
-            err('function transpose expects a matrix');
-        }
-        
-        function invert(mat) {
-            if(isMatrix(mat)) return mat.invert();
-            err('invert expects a matrix');
-        }
-        
-        function testSQRT(symbol) { 
-            //wrap the symbol in sqrt. This eliminates one more check down the line.
-            if(!isSymbol(symbol.power) && symbol.power.absEquals(0.5)) { 
-                var sign = symbol.power.sign();
-                //don't devide the power directly. Notice the use of toString. This makes it possible
-                //to use a bigNumber library in the future
-                return sqrt(symbol.group === P ? new Symbol(symbol.value) : symbol.toLinear()).setPower(new Frac(sign));
-            }
-            return symbol;
-        }
-        
-        //try to reduce a symbol by pulling its power
-        function testPow(symbol) { 
-            if(symbol.group === P) {
-                var v = symbol.group === N ? symbol.multiplier.toDecimal() : symbol.value,
-                    fct = primeFactors(v)[0],
-                    n = new Frac(Math.log(v)/Math.log(fct)),
-                    p = n.multiply(symbol.power); 
-                //we don't want a more complex number than before 
-                if(p.den > symbol.power.den) return symbol;
-
-                if(isInt(p)) symbol = Symbol(Math.pow(fct, p));
-                else symbol = new Symbol(fct).setPower(p);
-            }
-
-            return symbol;
-        }
-
-        //extended functions. Because functions like log aren't directly 
-        //stored in an object, it's difficult to find out about them unless you know of them 
-        //outside of the library. This serves as registry. That's all.
-        this.ext = {
-            log: log,
-            sqrt: sqrt,
-            abs: abs,
-            vector: vector,
-            matrix: matrix,
-            parens: parens,
-            determinant: determinant,
-            dot: dot,
-            invert: invert,
-            transpose: transpose
-        };
-        
-        //The loader for functions which are not part of Math2
-        this.mapped_function = function() { 
-            var subs = {},
-                params = this.params;
-            for(var i=0; i<params.length; i++) 
-                subs[params[i]] = arguments[i];
-            
-            return _.parse(this.body, subs);
-        };
-        
-        /**
-         * Adds two symbols
-         * @param {Symbol} a
-         * @param {Symbol} b
-         * @returns {Symbol}
-         */
-        this.add = function(a, b) {  
-            var aIsSymbol = isSymbol(a),
-                bIsSymbol = isSymbol(b);
-            //we're dealing with two symbols
-            if(aIsSymbol && bIsSymbol) { 
-                //handle Infinity
-                //https://www.encyclopediaofmath.org/index.php/Infinity
-                if(a.isInfinity || b.isInfinity) {
-                    var aneg = a.multiplier.lessThan(0),
-                        bneg = b.multiplier.lessThan(0);
-                
-                    if(a.isInfinity && b.isInfinity && aneg !== bneg) {
-                        throw new UndefinedError('('+a+')+('+b+') is not defined!');
-                    }
-                    
-                    var inf = Symbol.infinity();
-                    if(bneg)
-                        inf.negate();
-                    return inf;
-                }
-                
-                if(a.isComposite() && a.isLinear() && b.isComposite() && b.isLinear()) { 
-                    a.distributeMultiplier();
-                    b.distributeMultiplier();
-                }
-                //no need to waste time on zeroes
-                if(a.multiplier.equals(0)) return b;
-                if(b.multiplier.equals(0)) return a;
-
-                if(a.isConstant() && b.isConstant() && Settings.PARSE2NUMBER) {
-                    return new Symbol(a.multiplier.add(b.multiplier).valueOf());
-                }
-
-                var g1 = a.group,
-                    g2 = b.group,
-                    ap = a.power.toString(),
-                    bp = b.power.toString();
-                
-                //always keep the greater group on the left. 
-                if(g1 < g2 || (g1 === g2 && ap > bp && bp > 0)) return this.add(b, a);
-                
-                /*note to self: Please don't forget about this dilemma ever again. In this model PL and CB goes crazy
-                 * because it doesn't know which one to prioritize. */
-                //correction to PL dilemma
-                if(g1 === CB && g2 === PL && a.value === b.value) { 
-                    //swap
-                    var t = a; a = b; b = t;
-                    g1 = a.group; g2 = b.group; ap = a.power.toString(); bp = b.power.toString();
-                }
-
-                var powEQ = ap === bp,
-                    v1 = a.value,
-                    v2 = b.value,
-                    aIsComposite = a.isComposite(),
-                    bIsComposite = b.isComposite(),
-                    h1, h2, result;
-
-                if(aIsComposite) h1 = text(a, 'hash');
-                if(bIsComposite) h2 = text(b, 'hash');
-                
-                if(g1 === CP && g2 === CP && b.isLinear() && !a.isLinear() && h1 !== h2) {
-                    return this.add(a, b);
-                }   
-
-                //PL & PL should compare hashes and not values e.g. compare x+x^2 with x+x^3 and not x with x
-                if(g1 === PL && g2 === PL) { 
-                    v1 = h1; v2 = h2;
-                }
-
-                var PN = g1 === P && g2 === N,
-                    PNEQ = a.value === b.multiplier.toString(),
-                    valEQ = (v1 === v2 || h1 === h2 && !h1 === undefined || (PN && PNEQ));
-
-                //equal values, equal powers
-                if(valEQ && powEQ && g1 ===  g2) { 
-                    //make sure to convert N to something P can work with
-                    if(PN) b = b.convert(P);//CL
-
-                    //handle PL
-                    if(g1 === PL && (g2 === S || g2 === P)) { 
-                        a.distributeMultiplier();
-                        result = a.attach(b);
-                    }
-                    else {
-                        result = a;//CL
-                        if(a.multiplier.isOne() && b.multiplier.isOne() && g1 === CP && a.isLinear() && b.isLinear()) {
-                            for(var s in b.symbols) {
-                                var x = b.symbols[s];
-                                result.attach(x);
-                            }
-                        }
-                        else result.multiplier = result.multiplier.add(b.multiplier);
-                    }
-                }
-                //equal values uneven powers
-                else if(valEQ && g1 !== PL) { 
-                    result = Symbol.shell(PL).attach([a, b]);
-                    //update the hash
-                    result.value = g1 === PL ? h1 : v1;
-                }
-                else if(aIsComposite && a.isLinear()) { 
-                    var canIterate = g1 === g2,
-                        bothPL = g1 === PL && g2 === PL; 
-
-                    //we can only iterate group PL if they values match
-                    if(bothPL) canIterate = a.value === b.value;
-                    //distribute the multiplier over the entire symbol
-                    a.distributeMultiplier();
-
-                    if(b.isComposite() && b.isLinear() && canIterate) {
-                        b.distributeMultiplier();
-                        //CL
-                        for(var s in b.symbols) {
-                            var x = b.symbols[s];
-                            a.attach(x);
-                        }
-                        result = a; 
-                    }
-                    //handle cases like 2*(x+x^2)^2+2*(x+x^2)^3+4*(x+x^2)^2
-                    else if(bothPL && a.value !== h2 || g1 === PL && !valEQ) {
-                        result = Symbol.shell(CP).attach([a, b]);
-                        result.updateHash();
-
-                    }
-                    else { 
-                        result = a.attach(b);
-                    }
-                }
-                else { 
-                    if(g1 === FN && a.fname === SQRT && g2 !== EX && b.power.equals(0.5)) { 
-                        var m = b.multiplier.clone();
-                        b = sqrt(b.toUnitMultiplier().toLinear());
-                        b.multiplier = m;
-                    }
-                    //fix for issue #3 and #159
-                    if(a.length === 2 && b.length === 2 && even(a.power) && even(b.power)) {
-                        result = _.add(expand(a), expand(b));
-                    }
-                    else {
-                        result = Symbol.shell(CP).attach([a, b]);
-                        result.updateHash();
-                    }  
-                }
-
-                if(result.multiplier.equals(0)) result = new Symbol(0);
-
-                //make sure to remove unnecessary wraps
-                if(result.length === 1) { 
-                    var m = result.multiplier;
-                    result = firstObject(result.symbols);
-                    result.multiplier = result.multiplier.multiply(m);
-                }
-
-                return result;
-            }
-            else { 
-                //keep symbols to the right 
-                if(bIsSymbol && !aIsSymbol) { 
-                    var t = a; a = b; b = t; //swap
-                    t = bIsSymbol; bIsSymbol = aIsSymbol; aIsSymbol = t;
-                }
-                
-                var bIsMatrix = isMatrix(b);
-            
-                if(aIsSymbol && bIsMatrix) {
-                    b.eachElement(function(e) {
-                       return _.add(a.clone(), e); 
-                    });
-                }
-                else {
-                    if(isMatrix(a) && bIsMatrix) { 
-                        b = a.add(b);
-                    }
-                    else if(aIsSymbol && isVector(b)) {
-                        b.each(function(x, i) {
-                            i--;
-                            b.elements[i] = _.add(a.clone(), b.elements[i]);
-                        });
-                    }
-                    else { 
-                        if(isVector(a) && isVector(b)) { 
-                            b.each(function(x, i) {
-                                i--;
-                                b.elements[i] = _.add(a.elements[i], b.elements[i]);
-                            });
-                        }
-                        else if(isVector(a) && isMatrix(b)) { 
-                            //try to convert a to a matrix
-                            return _.add(b, a);
-                        }
-                        else if(isMatrix(a) && isVector(b)) {
-                            if(b.elements.length === a.rows()) {
-                                var M = new Matrix(), l = a.cols();
-                                b.each(function(e, i) {
-                                    var row = [];
-                                    for(var j=0; j<l; j++) { 
-                                        row.push(_.add(a.elements[i-1][j].clone(), e.clone()));
-                                    }
-                                    M.elements.push(row);
-                                });
-                                return M;
-                            }
-                            else err('Dimensions must match!');
-                        }
-                    }
-                }
-                return b;
-            }
-                
-        };
-        
-        /**
-         * Gets called when the parser finds the - operator. Not the prefix operator. See this.add
-         * @param {Symbol} symbol1
-         * @param {Symbol} symbol2
-         * @returns {Symbol}
-         */
-        this.subtract = function(a, b) { 
-            var aIsSymbol = aIsSymbol = isSymbol(a), 
-                bIsSymbol = isSymbol(b), t;
-            
-            if(aIsSymbol && bIsSymbol) {
-                return this.add(a, b.negate());
-            }
-            else {
-                if(bIsSymbol) {
-                    t = b; b = a; a = t;
-                    aIsSymbol = bIsSymbol;
-                }
-                if(aIsSymbol && isVector(b)) {
-                    b = b.map(function(x) {
-                        return _.subtract(x, a.clone());
-                    });
-                }
-                else if(isVector(a) && isVector(b)) {
-                    if(a.dimensions() === b.dimensions()) b = a.subtract(b);
-                    else _.error('Unable to subtract vectors. Dimensions do not match.');
-                }
-                else if(isMatrix(a) && isVector(b)) {
-                    if(b.elements.length === a.rows()) {
-                        var M = new Matrix(), l = a.cols();
-                        b.each(function(e, i) {
-                            var row = [];
-                            for(var j=0; j<l; j++) { 
-                                row.push(_.subtract(a.elements[i-1][j].clone(), e.clone()));
-                            }
-                            M.elements.push(row);
-                        });
-                        return M;
-                    }
-                    else err('Dimensions must match!');
-                }
-                else if(isVector(a) && isMatrix(b)) {
-                    var M = b.clone().negate();
-                    return _.add(M, a);
-                }
-                else if(isMatrix(a) && isMatrix(b)) {
-                    b = a.subtract(b);
-                }
-                return b;
-            }
-        };
-
-        /**
-         * Gets called when the parser finds the * operator. See this.add
-         * @param {Symbol} a
-         * @param {Symbol} b
-         * @returns {Symbol}
-         */
-        this.multiply = function(a, b) { 
-            var aIsSymbol = isSymbol(a),
-                bIsSymbol = isSymbol(b);
-        
-            if(aIsSymbol && bIsSymbol) {
-                //handle Infinty
-                if(a.isInfinity || b.isInfinity) { 
-                    if(a.equals(0) || b.equals(0))
-                        throw new UndefinedError(a+'*'+b+' is undefined!');
-                    if(b.power.lessThan(0))
-                        throw new UndefinedError('Infinity/Infinity is not defined!');
-                    var sign = a.multiplier.multiply(b.multiplier).sign(),
-                        inf = Symbol.infinity();
-                    if(a.isConstant() || b.isConstant() || (a.isInfinity && b.isInfinity)) {
-                        if(sign < 0)
-                            inf.negate();
-                        return inf;
-                    }
-                }
-                //the quickies
-                if(a.isConstant() && b.isConstant() && Settings.PARSE2NUMBER) {
-                    return new Symbol(a.multiplier.multiply(b.multiplier).valueOf());
-                }
-
-                //don't waste time
-                if(a.isOne()) return b.clone();
-                if(b.isOne()) return a.clone();
-
-                if(a.multiplier.equals(0) || b.multiplier.equals(0)) return new Symbol(0);
-
-                if(b.group > a.group && !(b.group === CP)) return this.multiply(b, a);
-                //correction for PL/CB dilemma
-                if(a.group === CB && b.group === PL && a.value === b.value) { 
-                    var t = a; a = b; b = t;//swap
-                }
-
-                var g1 = a.group,
-                    g2 = b.group,
-                    bnum = b.multiplier.num,
-                    bden = b.multiplier.den;
-
-                if(g1 === FN && a.fname === SQRT && !b.isConstant() && a.args[0].value === b.value) {
-                    //unwrap sqrt
-                    var a_pow = a.power;
-                    a = a.args[0].clone();
-                    a.setPower(new Frac(0.5).multiply(a_pow));
-                    g1 = a.group;
-                };
-                
-                var v1 = a.value,
-                    v2 = b.value,
-                    sign = new Frac(a.multiplier.lessThan(0) ? -1 : 1),
-                    //since P is just a morphed version of N we need to see if they relate
-                    ONN = (g1 === P && g2 === N && b.multiplier.equals(a.value)),
-                    //don't multiply the multiplier of b since that's equal to the value of a
-                    m = ONN ? new Frac(1).multiply(a.multiplier).abs() : a.multiplier.multiply(b.multiplier).abs(),
-                    result = a.clone().toUnitMultiplier();
-                b = b.clone().toUnitMultiplier(true);
-                
-                //if both are PL then their hashes have to match
-                if(v1 === v2 && g1 === PL && g1 === g2) {
-                    v1 = a.text('hash');
-                    v2 = b.text('hash');
-                }
-
-                //same issue with (x^2+1)^x*(x^2+1)
-                //EX needs an exception when multiplying because it needs to recognize
-                //that (x+x^2)^x has the same hash as (x+x^2). The latter is kept as x
-                if(g2 === EX && b.previousGroup === PL && g1 === PL) {
-                    v1 = text(a, 'hash', EX);
-                }
-                
-
-                if((v1 === v2 || ONN) && !(g1 === PL && (g2 === S || g2 === P || g2 === FN)) && !(g1 === PL && g2 === CB)) {                     
-                    var p1 = a.power,
-                        p2 = b.power,
-                        isSymbolP1 = isSymbol(p1),
-                        isSymbolP2 = isSymbol(p2),
-                        toEX = (isSymbolP1 || isSymbolP2);
-                    //TODO: this needs cleaning up
-                    if(g1 === PL && g2 !== PL && b.previousGroup !== PL && p1.equals(1)) {
-                        result = new Symbol(0);
-                        a.each(function(x) {
-                            result = _.add(result, _.multiply(x, b.clone()));
-                        }, true);
-                    }
-                    else {
-                        //add the powers
-                        result.power = toEX ? _.add(
-                            !(isSymbol(p1)) ? new Symbol(p1) : p1, 
-                            !(isSymbol(p2)) ? new Symbol(p2) : p2
-                        ): (g1 === N /*don't add powers for N*/? p1 : p1.add(p2));
-
-                        //eliminate zero power values and convert them to numbers
-                        if(result.power.equals(0)) result = result.convert(N);
-
-                        //properly convert to EX
-                        if(toEX) result.convert(EX);
-
-                        //take care of imaginaries
-                        if(a.imaginary && b.imaginary) { 
-                            var isEven = even(result.power % 2);
-                            if(isEven) {
-                                result = new Symbol(1);
-                                m.negate();
-                            }
-                        }
-
-                        //cleanup: this causes the LaTeX generator to get confused as to how to render the symbol
-                        if(result.group !== EX && result.previousGroup) result.previousGroup = undefined;
-                        //the sign for b is floating around. Remember we are assuming that the odd variable will carry
-                        //the sign but this isn't true if they're equals symbols
-                        result.multiplier = result.multiplier.multiply(b.multiplier);
-                    }
-                }
-                else if(g1 === CB && a.isLinear()){ 
-                    if(g2 === CB) b.distributeExponent();
-                    if(g2 === CB && b.isLinear()) { 
-                        for(var s in b.symbols) {
-                            var x = b.symbols[s];
-                            result = result.combine(x);
-                        }
-                        result.multiplier = result.multiplier.multiply(b.multiplier);
-                    }
-                    else { 
-                        result.combine(b);
-                    }
-                }
-                else {
-                    //the multiplier was already handled so nothing left to do
-                    if(g1 !== N) { 
-                        if(g1 === CB) {
-                            result.distributeExponent();
-                            result.combine(b);
-                        }
-                        else if(!b.isOne()) {
-                            var bm = b.multiplier.clone();
-                            b.toUnitMultiplier();
-                            result = Symbol.shell(CB).combine([result, b]);
-                            //transfer the multiplier to the outside
-                            result.multiplier = result.multiplier.multiply(bm);
-                        }
-                    }     
-                    else { 
-                        result = b.clone().toUnitMultiplier();
-                    }
-                }
-
-                if(result.group === P) { 
-                    var logV = Math.log(result.value),
-                        n1 = Math.log(bnum)/logV,
-                        n2 = Math.log(bden)/logV,
-                        ndiv = m.num/bnum,
-                        ddiv = m.den/bden;
-                    //we don't want to divide by zero no do we? Strange things happen.
-                    if(n1 !== 0 && isInt(n1) && isInt(ndiv)) {
-                        result.power = result.power.add(new Frac(n1));
-                        m.num /= bnum; //BigInt? Keep that in mind for the future.
-                    }
-                    if(n2 !== 0 && isInt(n2) && isInt(ddiv)) {
-                        result.power = result.power.subtract(new Frac(n2));
-                        m.den /= bden; //BigInt? Keep that in mind for the future.
-                    }
-                }
-
-                //unpack CB if length is only one
-                if(result.length === 1) { 
-                    var t = result.multiplier;
-                    //transfer the multiplier
-                    result = firstObject(result.symbols);
-                    result.multiplier = result.multiplier.multiply(t);
-                }
-
-                //reduce square root
-                var ps = result.power.toString(); 
-                if(even(ps) && result.fname === SQRT) { 
-                    var p = result.power;
-                    result = result.args[0]; 
-                    result = _.multiply(new Symbol(m), _.pow(result, new Symbol(p.divide(new Frac(2)))));
-                }
-                else {
-                    result.multiplier = result.multiplier.multiply(m).multiply(sign);
-                }
-
-
-                //back convert group P to a simpler group N if possible
-                if(result.group === P && isInt(result.power.toDecimal())) result = result.convert(N);
-
-                return result;
-            }
-            else {
-                //****** Matrices & Vector *****//
-                if(bIsSymbol && !aIsSymbol) { //keep symbols to the right 
-                    t = a; a = b; b = t; //swap
-                    t = bIsSymbol; bIsSymbol = aIsSymbol; aIsSymbol = t;
-                }
-
-                var isMatrixB = isMatrix(b), isMatrixA = isMatrix(a);
-                if(aIsSymbol && isMatrixB) {
-                    b.eachElement(function(e) {
-                       return _.multiply(a.clone(), e); 
-                    });
-                }
-                else {
-                    if(isMatrixA && isMatrixB) { 
-                        b = a.multiply(b);
-                    }
-                    else if(aIsSymbol && isVector(b)) {
-                        b.each(function(x, i) {
-                            i--;
-                            b.elements[i] = _.multiply(a.clone(), b.elements[i]);
-                        });
-                    }
-                    else {
-                        if(isVector(a) && isVector(b)) {
-                            b.each(function(x, i) {
-                                i--;
-                                b.elements[i] = _.multiply(a.elements[i], b.elements[i]);
-                            });
-                        }
-                        else if(isVector(a) && isMatrix(b)) {
-                            //try to convert a to a matrix
-                            return this.multiply(b, a);
-                        }
-                        else if(isMatrix(a) && isVector(b)) { 
-                            if(b.elements.length === a.rows()) {
-                                var M = new Matrix(), l = a.cols();
-                                b.each(function(e, i) {
-                                    var row = [];
-                                    for(var j=0; j<l; j++) { 
-                                        row.push(_.multiply(a.elements[i-1][j].clone(), e.clone()));
-                                    }
-                                    M.elements.push(row);
-                                });
-                                return M;
-                            }
-                            else err('Dimensions must match!');
-                        }
-                    }
-                }
-
-                return b;
-            }
-        };
-        
-        /**
-         * Gets called when the parser finds the / operator. See this.add
-         * @param {Symbol} a
-         * @param {Symbol} b
-         * @returns {Symbol}
-         */
-        this.divide = function(a, b) { 
-            var aIsSymbol = isSymbol(a),
-                bIsSymbol = isSymbol(b);
-        
-            if(aIsSymbol && bIsSymbol) {
-                var result;
-                if(b.equals(0)) 
-                    throw new DivisionByZero('Division by zero not allowed!');
-                
-                if(a.isConstant() && b.isConstant()) {
-                    result = a.clone();
-                    result.multiplier = result.multiplier.divide(b.multiplier);
-                }
-                else {
-                    b.invert();
-                    result = _.multiply(a, b);
-                }
-                return result;
-            }
-            else {
-                //******* Vectors & Matrices *********//
-                var isVectorA = isVector(a), isVectorB = isVector(b);
-                if(aIsSymbol && isVectorB) {
-                    b = b.map(function(x){
-                        return _.divide(a.clone(),x);
-                    });
-                }
-                else if(isVectorA && bIsSymbol) {
-                    b = a.map(function(x) {
-                        return _.divide(x, b.clone());
-                    });
-                }
-                else if(isVectorA && isVectorB) {
-                    if(a.dimensions() === b.dimensions()) {
-                        b = b.map(function(x, i) {
-                            return _.divide(a.elements[--i], x);
-                        });
-                    }
-                    else _.error('Cannot divide vectors. Dimensions do not match!');
-                }
-                else {
-                    var isMatrixA = isMatrix(a), isMatrixB = isMatrix(b);
-                    if(isMatrixA && bIsSymbol) {
-                        a.eachElement(function(x) {
-                            return _.divide(x, b.clone());
-                        });
-                        b = a;
-                    }
-                    else if(isMatrixA && isMatrixB) {
-                        if(a.rows() === b.rows() && a.cols() === b.cols()) {
-                            a.eachElement(function(x, i, j) {
-                                return _.divide(x, b.elements[i][j]);
-                            });
-                        }
-                        else {
-                            _.error('Dimensions do not match!');
-                        }
-                    }
-                    else if(isMatrixA && isVectorB) {
-                        if(a.cols() === b.dimensions()) {
-                            a.eachElement(function(x, i, j) {
-                                return _.divide(x, b.elements[i].clone());
-                            });
-                            b = a;
-                        }
-                        else {
-                            _.error('Unable to divide matrix by vector.');
-                        }
-                    }
-                }
-                return b;
-            }
-        };
-
-        /**
-         * Gets called when the parser finds the ^ operator. See this.add
-         * @param {Symbol} a
-         * @param {Symbol} b
-         * @returns {Symbol}
-         */
-        this.pow = function(a, b) { 
-            var aIsSymbol = isSymbol(a),
-                bIsSymbol = isSymbol(b);
-            if(aIsSymbol && bIsSymbol) {  
-                //handle infinity
-                if(a.isInfinity || b.isInfinity) {
-                    if(a.isInfinity && b.isInfinity)
-                        throw new UndefinedError('('+a+')^('+b+') is undefined!');
-                    
-                    if(a.isConstant() && b.isInfinity) { 
-                        if(a.equals(0)) {
-                            if(b.lessThan(0))
-                                throw new UndefinedError('0^Infinity is undefined!');
-                            return new Symbol(0);
-                        }
-                        if(a.equals(1))
-                            throw new UndefinedError('1^'+b.toString()+' is undefined!');
-                        //a^-oo
-                        if(b.lessThan(0))
-                            return new Symbol(0);
-                        //a^oo
-                        if(!a.lessThan(0))
-                            return Symbol.infinity();
-                    }
-                        
-                    if(a.isInfinity && b.isConstant()) { 
-                        if(b.equals(0))
-                            throw new UndefinedError(a+'^0 is undefined!');
-                        if(b.lessThan(0))
-                            return new Symbol(0);
-                        return _.multiply(Symbol.infinity(), _.pow(new Symbol(a.sign()), b.clone()));
-                    }
-                }
-                    
-                var aIsZero = a.equals(0);
-                if(aIsZero && b.equals(0)) err('0^0 is undefined!');
-                //return 0 right away if possible
-                if(aIsZero && b.isConstant() && b.multiplier.greaterThan(0))
-                    return new Symbol(0);
-                
-                var bIsConstant = b.isConstant(),
-                    aIsConstant = a.isConstant(), 
-                    bIsInt = b.isInteger(),
-                    m = a.multiplier,
-                    result = a.clone();
-                if(aIsConstant && bIsConstant && a.equals(0) && b.lessThan(0))
-                    throw new UndefinedError('Division by zero is not allowed!');
-                //take care of the symbolic part
-                result.toUnitMultiplier();
-                //simpifly sqrt
-                if(result.group === FN && result.fname === SQRT && !bIsConstant) { 
-                    var s = result.args[0];
-                    s.multiplyPower(new Symbol(0.5));
-                    s.multiplier.multiply(result.multiplier);
-                    s.multiplyPower(b);
-                    result = s; 
-                }
-                else { 
-                    var sign = m.sign();
-                    //handle cases such as (-a^3)^(1/4)
-                    if(evenFraction(b) && sign < 0) {
-                        //swaperoo
-                        //first put the sign back on the symbol
-                        result.negate();
-                        //wrap it in brackets
-                        result = _.symfunction(PARENTHESIS, [result]);
-                        //move the sign back the exterior and let nerdamer handle the rest
-                        result.negate();
-                    }
-                    result.multiplyPower(b);
-                }
-
-                if(aIsConstant && bIsConstant && Settings.PARSE2NUMBER) { 
-                    var c;
-                    //remove the sign
-                    if(sign < 0) {
-                        a.negate();
-                        if(b.multiplier.den.equals(2)) 
-                            //we know that the numerator has to be odd and therefore it's i
-                            c = new Symbol(Settings.IMAGINARY);
-                        else if(isInt(b.multiplier)) {
-                            if(even(b.multiplier))
-                                c = new Symbol(1);
-                            else 
-                                c = new Symbol(-1);
-                        }
-                        else if(!even(b.multiplier.den)) {
-                            sign = Math.pow(sign, b.multiplier.num);
-                            c = new Symbol(Math.pow(a, b)*sign);
-                        }
-                        else {
-                            c = _.pow(_.symfunction(PARENTHESIS, [new Symbol(sign)]), b.clone());
-                        }
-                            
-                    }
-
-                    result = new Symbol(Math.pow(a.multiplier.toDecimal(), b.multiplier.toDecimal()));
-                    //result = new Symbol(Math2.bigpow(a.multiplier, b.multiplier));
-                    //put the back sign
-                    if(c)
-                        result = _.multiply(result, c);
-                }
-                else if(bIsInt && !m.equals(1)) { 
-                    var p = b.multiplier.toDecimal();
-                    var sgn = Math.sign(p);
-                    p = Math.abs(p);
-                    var multiplier = new Frac(1); 
-                    multiplier.num = m.num.pow(p);
-                    multiplier.den = m.den.pow(p);
-                    if(sgn < 0)
-                        multiplier.invert();
-                    //multiplying is justified since after mulltiplyPower if it was of group P it will now be of group N
-                    result.multiplier = result.multiplier.multiply(multiplier);
-                }
-                else { 
-                    var sign = a.sign();
-                    if(b.isConstant() && a.isConstant() && !b.multiplier.den.equals(1) && sign < 0 ) { 
-                        //we know the sign is negative so if the denominator for b == 2 then it's i
-                        if(b.multiplier.den.equals(2)) {
-                            var i = new Symbol(Settings.IMAGINARY);
-                            a.negate();//remove the sign
-                            //if the power is negative then i is negative
-                            if(b.lessThan(0)) {
-                                i.negate();
-                                b.negate();//remove the sign from the power
-                            }
-                            //pull the power normally and put back the imaginary
-                            result = _.multiply(_.pow(a, b), i);
-                        }
-                        else { 
-                            var aa = a.clone();
-                            aa.multiplier.negate();
-                            result = _.pow(_.symfunction(PARENTHESIS, [new Symbol(-1)]), b.clone()); 
-                            var _a = _.pow(new Symbol(aa.multiplier.num), b.clone());
-                            var _b = _.pow(new Symbol(aa.multiplier.den), b.clone());
-                            var r = _.divide(_a, _b);
-                            result = _.multiply(result, r);
-                        }  
-                    }
-                    else { 
-                        //b is a symbol
-                        var neg_num = a.group === N && sign < 0,
-                            num = testSQRT(new Symbol(neg_num ? m.num : Math.abs(m.num)).setPower(b.clone())),
-                            den = testSQRT(new Symbol(m.den).setPower(b.clone()).invert());  
-                    
-                        //eliminate imaginary if possible
-                        if(a.imaginary) { 
-                            if(bIsInt) {
-                                var s, p, n;
-                                s = Math.sign(b);
-                                p = abs(b);
-                                n = p%4;
-                                result = new Symbol(even(n) ? -1 : Settings.IMAGINARY);
-                                if(n === 0 || s < 0 && (n === 1) || s > 0 && (n === 3)) {
-                                    result.negate();
-                                }
-                            }
-                            else {
-                                //assume i = sqrt(-1) -> (-1)^(1/2)
-                                var nr = b.multiplier.multiply(Frac.quick(1, 2)),
-                                    //the denominator denotes the power so raise to it. It will turn positive it round
-                                    tn = Math.pow(-1, nr.num);
-                                result = even(nr.den) ? new Symbol(-1).setPower(nr, true) : new Symbol(tn);
-                            }
-                        } 
-                        //ensure that the sign is carried by the symbol and not the multiplier
-                        //this enables us to check down the line if the multiplier can indeed be transferred
-                        if(sign < 0 && !neg_num) result.negate();
-                        
-                        //retain the absolute value
-                        if(bIsConstant && a.group !== EX) { 
-                            var evenr = even(b.multiplier.den),
-                                evenp = even(a.power),
-                                n = result.power.toDecimal(),
-                                evennp = even(n);
-                            if(evenr && evenp && !evennp) {
-                                if(n === 1 ) result = _.symfunction(ABS, [result]);
-                                else if(!isInt(n)) {
-                                    var p = result.power;
-                                    result = _.symfunction(ABS, [result.toLinear()]).setPower(p);
-                                }
-                                else {
-                                    result = _.multiply(_.symfunction(ABS, [result.clone().toLinear()]), 
-                                        result.clone().setPower(new Frac(n-1)));
-                                }
-                                //quick workaround. Revisit
-                                if(Settings.POSITIVE_MULTIPLIERS && result.fname === ABS)
-                                    result = result.args[0];
-                            }
-                        }   
-                    }   
-                }
-
-                result = testSQRT(result);
-                //don't multiply until we've tested the remaining symbol
-                if(num && den)
-                    result = _.multiply(result, testPow(_.multiply(num, den)));
-
-                //reduce square root
-                if(result.fname === SQRT) { 
-                    var isEX = result.group === EX;
-                    var t = isEX ? result.power.multiplier.toString() : result.power.toString();
-                    if(even(t)) { 
-                        var pt = isEX ? _.divide(result.power, new Symbol(2)) : new Symbol(result.power.divide(new Frac(2))),
-                            m = result.multiplier;
-                        result = _.pow(result.args[0], pt);
-                        result.multiplier = result.multiplier.multiply(m);
-                    }
-                }
-                //detect Euler's identity
-                else if(result.isE() && result.group === EX && result.power.contains('pi') 
-                        && result.power.contains(Settings.IMAGINARY)) {
-                    //we have a match
-                    var m1 = result.multiplier,
-                        m2 = result.power.multiplier; 
-                    result = new Symbol(even(m2) ? m1 : m1.negate());
-                }
-                return result;
-            }
-            else {
-                if(isVector(a) && bIsSymbol) {
-                    a = a.map(function(x) {
-                        return _.pow(x, b.clone());
-                    });
-                }
-                else if(isMatrix(a) && bIsSymbol) {
-                    a.eachElement(function(x) {
-                        return _.pow(x, b.clone());
-                    });
-                }
-                return a;
-            }
-        };
-        
-        //gets called when the parser finds the , operator. 
-        this.comma = function(a, b) { 
-            var aIsArray = (a instanceof Array),
-                bIsArray = (b instanceof Array),
-                aHasSubArray = (aIsArray && a[0] instanceof Array);
-
-            if ( (aIsArray && aHasSubArray) || (aIsArray && !bIsArray) ) a.push(b);
-            else a = [a,b];
-            return a;
-        };
-        
-        //the equality setter
-        this.equals = function(a, b) {
-            //equality can only be set for group S so complain it's not
-            if(a.group !== S && !a.isLinear())
-                err('Cannot set equality for '+a.toString());
-            VARS[a.value] = b.clone();
-            return b;
-        };
-        
-        //modulus
-        this.mod_or_percent = function(a, b) {
-            if(a && b)
-                return mod(a, b);
-            return _.percent(b);
-        };
-        
-        //percent
-        this.percent = function(a) {
-            return _.divide(a, new Symbol(100));
-        };
-        
-        this.percent_add = function(a, b) {
-            return _.add(_.percent(a), b);
-        };
-        
-        this.percent_subtract = function(a, b) {
-            return _.subtract(_.percent(a), b);
-        };
-        //function to quickly convert bools to Symbols
-        var bool2Symbol = function(x) {
-            return new Symbol(x === true ? 1 : 0);
-        };
-        //check for equality
-        this.eq = function(a, b) {
-            return bool2Symbol(a.equals(b));
-        };
-        //checks for greater than
-        this.gt = function(a, b) {
-            return bool2Symbol(a.gt(b));
-        };
-        //checks for greater than equal
-        this.gte = function(a, b) {
-            return bool2Symbol(a.gte(b));
-        };
-        //checks for less than
-        this.lt = function(a, b) {
-            return bool2Symbol(a.lt(b));
-        };
-        //checks for less than equal
-        this.lte = function(a, b) {
-            return bool2Symbol(a.lte(b));
-        };
-        //wraps the factorial
-        this.factorial = function(a) {
-            return this.symfunction(FACTORIAL, [a]);
-        };
-        //wraps the double factorial
-        this.dfactorial = function(a) {
-            return this.symfunction(DOUBLEFACTORIAL, [a]);
-        };
-        //wacky fix for factorial with prefixes
-        this.factadd = function(a, b) {
-            return _.add(this.symfunction(FACTORIAL, [a]), b);
-        };
-        this.dfactadd = function(a, b) {
-            return _.add(this.symfunction(DOUBLEFACTORIAL, [a]), b);
-        };
-        this.factsub = function(a, b) {
-            return _.subtract(this.symfunction(FACTORIAL, [a]), b);
-        };
-        this.dfactsub = function(a, b) {
-            return _.subtract(this.symfunction(DOUBLEFACTORIAL, [a]), b);
-        };
-    };
-    
-    /* "STATIC" */
-    //converts a number to a fraction. 
-    var Fraction = {
-        /**
-         * Converts a decimal to a fraction
-         * @param {number} value
-         * @param {object} opts
-         * @returns {Array} - an array containing the denominator and the numerator
-         */
-        convert: function( value, opts ) { 
-            var frac;
-            if( value === 0 ) {
-                frac = [ 0, 1];
-            }
-            else {
-                if( value < 1e-6 || value > 1e20) {
-                    var qc = this.quickConversion( Number(value) );
-                    if( qc[1] <= 1e20 ) { 
-                        var abs = Math.abs( value );
-                        var sign = value/abs;
-                        frac = this.fullConversion( abs.toFixed( (qc[1]+'').length-1 ));
-                        frac[0] = frac[0]*sign;
-                    }
-                    else {
-                        frac = qc;
-                    }
-                }
-                else {
-                    frac = this.fullConversion( value );
-                }
-            }
-            return frac;
-        },
-        /**
-         * If the fraction is too small or too large this gets called instead of fullConversion method
-         * @param {number} dec
-         * @returns {Array} - an array containing the denominator and the numerator
-         */
-        quickConversion: function(dec) {
-            var x = (dec.toExponential()+'').split('e');
-            var d = x[0].split('.')[1];// get the number of places after the decimal
-            var l = d ? d.length : 0; // maybe the coefficient is an integer;
-            //call Math.round to avoid rounding error
-            return [Math.round(Math.pow(10,l)*x[0]), Math.pow(10, Math.abs(x[1])+l)];
-        },
-        /**
-         * Returns a good approximation of a fraction. This method gets called by convert
-         * http://mathforum.org/library/drmath/view/61772.html
-         * Decimal To Fraction Conversion - A Simpler Version
-         * Dr Peterson
-         * @param {number} dec
-         * @returns {Array} - an array containing the denominator and the numerator
-         */
-        fullConversion: function( dec ) {
-            var done = false;
-            //you can adjust the epsilon to a larger number if you don't need very high precision
-            var n1 = 0, d1 = 1, n2 = 1, d2 = 0, n = 0, q = dec, epsilon = 1e-16;
-            while(!done) {
-                n++;
-                if( n > 10000 ){
-                    done = true;
-                }
-                var a = Math.floor(q);
-                var num = n1 + a * n2;
-                var den = d1 + a * d2;
-                var e = (q - a);
-                if( e < epsilon) {
-                    done = true;
-                }
-                q = 1/e;
-                n1 = n2; d1 = d2; n2 = num; d2 = den;
-                if(Math.abs(num/den-dec) < epsilon || n > 30) {
-                    done = true;
-                }
-            }
-            return [num, den];
-        }
-    };
-
-    //Depends on Fraction
-    //The latex generator
-    var LaTeX = {
-        space: '~',
-        dot: ' \\cdot ',
-        //grab a list of supported functions but remove the excluded ones found in exclFN
-        
-        latex: function(symbol, option) { 
-            //it might be an array
-            if(symbol.clone)
-                symbol = symbol.clone(); //leave original as-is
-            
-            if(isArray(symbol)) {
-                var LaTeXArray = [];
-                for(var i=0; i<symbol.length; i++) {
-                    var sym = symbol[i];
-                    //This way I can generate LaTeX on an array of strings.
-                    if(!isSymbol(sym))
-                        sym = _.parse(sym);
-                    LaTeXArray.push(this.latex(sym));
-                }
-                return this.brackets(LaTeXArray.join(', '), 'square');
-            }
-            
-            if(isMatrix(symbol)) {
-                var TeX = '\\begin{pmatrix}\n';
-                for(var i=0; i<symbol.elements.length; i++) {
-                    var rowTeX = [],
-                        e = symbol.elements[i];
-                    for(var j=0; j<e.length; j++) {
-                        rowTeX.push(this.latex(e[j]));
-                    }
-                    TeX += rowTeX.join(' & ');
-                    if (i<symbol.elements.length-1){    
-                        TeX+='\\\\\n';
-                    }
-                }
-                TeX += '\\end{pmatrix}';
-                return TeX;
-            }
-
-            if (isVector(symbol)) {
-                var TeX = '\\left[';
-                for (var i = 0; i < symbol.elements.length; i++){
-                    TeX += this.latex(symbol.elements[i]) + ' ' + (i!==symbol.elements.length-1 ? ',\\,' : '');
-                }
-                TeX += '\\right]';
-                return TeX;
-            }
-
-            symbol = symbol.clone();
-            var decimal = option === 'decimal',
-                power = symbol.power,
-                invert = isNegative(power),
-                negative = symbol.multiplier.lessThan(0);
-
-            if(symbol.group === P && decimal) {
-                return String(symbol.multiplier.toDecimal()*Math.pow(symbol.value, symbol.power.toDecimal()));
-            }
-            else {
-                symbol.multiplier = symbol.multiplier.abs();
-
-                    //if the user wants the result in decimal format then return it as such by placing it at the top part
-                var m_array;
-
-                if(decimal) {
-                    var m = String(symbol.multiplier.toDecimal());
-                    if(m == '1' && !decimal) m = '';
-                    m_array = [m, ''];
-                }
-                else {
-                    m_array = [symbol.multiplier.num, symbol.multiplier.den];
-                }
-                    //get the value as a two part array
-                var v_array = this.value(symbol, invert, option, negative),
-                    p;    
-                //make it all positive since we know whether to push the power to the numerator or denominator already.
-                if(invert) power.negate();
-                //the power is simple since it requires no additional formatting. We can get it to a
-                //string right away. pass in true to neglect unit powers
-                if(decimal)  { 
-                    p = isSymbol(power) ? LaTeX.latex(power, option) : String(power.toDecimal());
-                    if(p == '1') p = '';
-                }
-                //get the latex representation
-                else if(isSymbol(power)) p = this.latex(power, option);
-                //get it as a fraction
-                else p = this.formatFrac(power, true);
-                //use this array to specify if the power is getting attached to the top or the bottom
-                var p_array = ['', ''],
-                    //stick it to the top or the bottom. If it's negative then the power gets placed on the bottom
-                    index = invert ? 1 : 0;
-                p_array[index] = p;
-
-                //special case group P and decimal
-                var retval = (negative ? '-': '')+this.set(m_array, v_array, p_array, symbol.group === CB);
-
-                return retval.replace(/\+\-/gi, '-');
-            }
-                
-        },
-        //greek mapping
-        greek: {
-            alpha:      '\\alpha',
-            beta:       '\\beta',
-            gamma:      '\\gamma',
-            delta:      '\\delta',
-            epsilon:    '\\epsilon',
-            zeta:       '\\zeta',
-            eta:        '\\eta',
-            theta:      '\\theta',
-            iota:       '\\iota',
-            kappa:      '\\kappa',
-            lambda:     '\\lambda',
-            mu:         '\\mu',
-            nu:         '\\nu',
-            xi:         '\\xi',
-            omnikron:   '\\omnikron',
-            pi:         '\\pi',
-            rho:        '\\rho',
-            sigma:      '\\sigma',
-            tau:        '\\tau',
-            upsilon:    '\\upsilon',
-            phi:        '\\phi',
-            chi:        '\\chi',
-            psi:        '\\psi',
-            omega:      '\\omega',
-            Gamma:      '\\Gamma',
-            Delta:      '\\Delta',
-            Epsilon:    '\\Epsilon',
-            Theta:      '\\Theta',
-            Lambda:     '\\Lambda',
-            Xi:         '\\Xi',
-            Pi:         '\\Pi',
-            Sigma:      '\\Sigma',
-            Phi:        '\\Phi',
-            Psi:        '\\Psi',
-            Omega:      '\\Omega'
-        },
-        //get the raw value of the symbol as an array
-        value: function(symbol, inverted, option, negative) { 
-            var group = symbol.group,
-                previousGroup = symbol.previousGroup,
-                v = ['', ''],
-                index =  inverted ? 1 : 0; 
-            /*if(group === N) //do nothing since we want to return top & bottom blank; */
-            if(group === S || group === P || previousGroup === S || previousGroup === P || previousGroup === N) { 
-                var value = symbol.value; 
-                if(value.replace) 
-                    value = value.replace(/(.+)_$/, function(match, g1) {
-                        return g1+'\\_'
-                    });
-                //split it so we can check for instances of alpha as well as alpha_b
-                var t_varray = String(value).split('_'); 
-                var greek = this.greek[t_varray[0]];
-                if(greek) {
-                    t_varray[0] = greek;
-                    value = t_varray.join('_');
-                }
-                v[index] = value;
-            }
-            else if(group === FN || previousGroup === FN) { 
-                var name,
-                    input = [],
-                    fname = symbol.fname;
-                //collect the arguments
-                for(var i=0; i<symbol.args.length; i++) {
-                    var arg = symbol.args[i], item;
-                    if(typeof arg === 'string')
-                        item = arg;
-                    else
-                        item = this.latex(arg, option);
-                    input.push(item);
-                }
-
-                if(fname === SQRT) {
-                    v[index] = '\\sqrt'+this.braces(input.join(','));
-                }
-                else if(fname === ABS) {
-                    v[index] = this.brackets(input.join(','), 'abs');
-                }
-                else if(fname === PARENTHESIS) { 
-                    v[index] = this.brackets(input.join(','), 'parens');
-                }
-                else if(fname === 'defint') {
-                    v[index] = '\\int_'+this.braces(input[1])+'^'+this.braces(input[2])+this.braces(input[0])+this.braces('d'+input[3]);
-                }
-                else if(fname === 'integrate') {
-                    v[index] = '\\int'+this.braces(input[0])+this.braces('d'+input[1]);
-                }
-                else if(fname === FACTORIAL || fname === DOUBLEFACTORIAL) {
-                    var arg = symbol.args[0];
-                    if(arg.power.equals(1) && (arg.isComposite() || arg.isCombination())) {
-                        input[0] = this.brackets(input[0]);
-                    }
-                    v[index] = input[0]+(fname === FACTORIAL ? '!' : '!!');
-                }
-                else if(fname === 'floor') {
-                    v[index] = '\\left \\lfloor'+this.braces(input[0])+'\\right \\rfloor';
-                }
-                else if(fname === 'ceil') {
-                    v[index] = '\\left \\lceil'+this.braces(input[0])+'\\right \\rceil';
-                }
-                //capture log(a, b)
-                else if(fname === 'log' && input.length > 1) {
-                    v[index] = '\\mathrm'+this.braces('log')+'_'+this.braces(input[1])+this.brackets(input[0]);
-                }
-                //capture log(a, b)
-                else if(fname === 'log10') {
-                    v[index] = '\\mathrm'+this.braces('log')+'_'+this.braces(10)+this.brackets(input[0]);
-                }
-                else { 
-                    var name = fname!=='' ? '\\mathrm'+this.braces(fname.replace(/_/g, '\\_')) : '';
-                    v[index] = name+this.brackets(input.join(','), 'parens');
-                }  
-            }
-            else if(symbol.isComposite()) { 
-                var collected = symbol.collectSymbols().sort(
-                        group === CP || previousGroup === CP ? 
-                        function(a, b) { return b.group - a.group;}:
-                        function(a, b) { 
-                            var x = isSymbol(a.power) ? -1 : a.power;
-                            var y = isSymbol(b.power) ? -1 : b.power;
-                            return y-x;
-                        }
-                    ),
-                    symbols = [],
-                    l = collected.length;
-                for(var i=0; i<l; i++) {
-                    symbols.push(LaTeX.latex(collected[i], option));
-                }
-                var value = symbols.join('+'); 
-
-                v[index] = !(symbol.isLinear() && symbol.multiplier.equals(1)) || negative ? this.brackets(value, 'parens') : value;
-            }
-            else if(group === CB || previousGroup === EX || previousGroup === CB) { 
-                if(group === CB)
-                    symbol.distributeExponent();
-                //this almost feels a little like cheating but I need to know if I should be wrapping the symbol
-                //in brackets or not. We'll do this by checking the value of the numerator and then comparing it 
-                //to whether the symbol value is "simple" or not.
-                var denominator = [],
-                    numerator = [];
-                //generate a profile
-                var den_map = [], num_map = [], num_c = 0, den_c = 0;
-                var setBrackets = function(container, map, counter) {
-                    if(counter > 1 && map.length > 0) {
-                        var l = map.length;
-                        for(var i=0; i<l; i++) {
-                            var idx = map[i], item = container[idx];
-                            if(!(/^\\left\(.+\\right\)\^\{.+\}$/g.test(item) || /^\\left\(.+\\right\)$/g.test(item))) {
-                                container[idx] = LaTeX.brackets(item, 'parens');
-                            }
-                        }
-                    }  
-                    return container;
-                };
-                
-                //generate latex for each of them
-                symbol.each(function(x) { 
-                    var isDenom = isNegative(x.power),
-                        laTex;
-                    
-                    if(isDenom) { 
-                        laTex = LaTeX.latex(x.invert(), option);
-                        den_c++;
-                        if(x.isComposite()) {
-                            if(symbol.multiplier.den != 1 && Math.abs(x.power) == 1) laTex = LaTeX.brackets(laTex, 'parens');
-                            den_map.push(denominator.length); //make a note of where the composite was found 
-                        }
-                        
-                        denominator.push(laTex);
-                    }
-                    else {
-                        laTex = LaTeX.latex(x, option);
-                        num_c++;
-                        if(x.isComposite()) {
-                            if(symbol.multiplier.num != 1 && Math.abs(x.power) == 1) laTex = LaTeX.brackets(laTex, 'parens');
-                            num_map.push(numerator.length);   //make a note of where the composite was found 
-                        }
-                        numerator.push(laTex);
-                    }
-                });
-
-                //apply brackets
-                setBrackets(numerator, num_map, num_c);
-                v[0] = numerator.join(this.dot); //collapse the numerator into one string
-
-                setBrackets(denominator, den_map, den_c);
-                v[1] = denominator.join(this.dot); 
-            }
-
-            return v;
-        },
-        set: function(m, v, p, combine_power) { 
-            var isBracketed = function(v) {
-                return /^\\left\(.+\\right\)$/.test(v);
-            };
-            //format the power if it exists
-            if(p) p = this.formatP(p);
-            //group CB will have to be wrapped since the power applies to both it's numerator and denominator
-            if(combine_power) {
-                //POSSIBLE BUG: If powers for group CB format wrong, investigate this since I might have overlooked something
-                //the assumption is that in every case the denonimator should be empty when dealing with CB. I can't think
-                //of a case where this isn't true
-                var tp = p[0];
-                p[0] = ''; //temporarily make p blank
-            }
-
-            //merge v and p. Not that v MUST be first since the order matters
-            v = this.merge(v, p);
-            var mn = m[0], md = m[1], vn = v[0], vd = v[1];
-            //filters
-            //if the top has a variable but the numerator is one drop it
-            if(vn && mn == 1) mn = '';
-            //if denominator is 1 drop it always
-            if(md == 1) md = ''; 
-            //prepare the top portion but check that it's not already bracketed. If it is then leave out the cdot
-            var top = this.join(mn, vn, !isBracketed(vn) ? this.dot : '');
-
-            //prepare the bottom portion but check that it's not already bracketed. If it is then leave out the cdot
-            var bottom = this.join(md, vd, !isBracketed(vd) ? this.dot : '');
-            //format the power if it exists
-            //make it a fraction if both top and bottom exists
-            if(top && bottom) {
-                var frac = this.frac(top, bottom);
-                if(combine_power && tp) frac = this.brackets(frac)+tp; 
-                return frac;
-            }
-            //otherwise only the top exists so return that
-            else return top;
-        },
-        merge: function(a, b) {
-            var r = [];
-            for(var i=0; i<2; i++) r[i] = a[i]+b[i];
-            return r;
-        },
-        //joins together two strings if both exist
-        join: function(n, d, glue) {
-            if(!n && !d) return '';
-            if(n && !d) return n;
-            if(d && !n) return d;
-            return n+glue+d;
-        },
-        formatP: function(p_array) {
-            for(var i=0; i<2; i++) {
-                var p = p_array[i];
-                if(p) p_array[i] = '^'+this.braces(p);
-            }
-            return p_array;    
-        },
-        /**
-         * formats the fractions accordingly.
-         * @param {Frac} f
-         * @param {bool} make_1_blank - let's the function know to return blank for denominators == 1
-         */ 
-        formatFrac: function(f, is_pow) { 
-            var n = f.num.toString(), 
-                d = f.den.toString(); 
-            //no need to have x^1
-            if(is_pow && n === '1' && d === '1') return '';
-            //no need to have x/1
-            if(d === '1') return n;
-            return this.frac(n, d);
-        },
-        frac: function(n, d) {
-            return '\\frac'+this.braces(n)+this.braces(d);
-        },
-        braces: function(e) {
-            return '{'+e+'}';
-        },
-        brackets: function(e, typ) {
-            typ = typ || 'parens';
-            var bracketTypes = {
-                parens: ['(', ')'],
-                square: ['[', ']'],
-                brace:  ['{', '}'],
-                abs:    ['|', '|'],
-                angle:  ['\\langle', '\\rangle']
-            };
-            var bracket = bracketTypes[typ];
-            return '\\left'+bracket[0]+e+'\\right'+bracket[1];
-        }
-    };
-    
-    function Vector(v) { 
-        if(isVector(v)) this.elements = v.items.slice(0);
-        else if(isArray(v)) this.elements = v.slice(0);
-        else this.elements = [].slice.call(arguments);
-    }
-    
-    Vector.arrayPrefill = function(n, val) {
-        var a = [];
-        val = val || 0;
-        for(var i=0; i<n; i++) a[i] = val;
-        return a;
-    };
-    
-    Vector.fromArray = function(a) {
-        var v = new Vector();
-        v.elements = a;
-        return v;
-    };
-    
-    //Ported from Sylvester.js
-    Vector.prototype = {
-        custom: true,
-        // Returns element i of the vector
-        e: function(i) {
-            return (i < 1 || i > this.elements.length) ? null : this.elements[i-1];
-        },
-        
-        set: function(i, val) {
-            this.elements[i] = new Symbol(val);
-        },
-        
-        // Returns the number of elements the vector has
-        dimensions: function() {
-            return this.elements.length;
-        },
-
-        // Returns the modulus ('length') of the vector
-        modulus: function() {
-            return block('SAFE', function() {
-                return _.pow((this.dot(this.clone())), new Symbol(0.5));
-            }, undefined, this);
-        },
-
-        // Returns true iff the vector is equal to the argument
-        eql: function(vector) {
-            var n = this.elements.length;
-            var V = vector.elements || vector;
-            if (n !== V.length) { return false; }
-            do {
-                if (Math.abs(_.subtract(this.elements[n-1],V[n-1]).valueOf()) > PRECISION) { return false; }
-            } while (--n);
-            return true;
-        },
-
-        // Returns a clone of the vector
-        clone: function() {
-            var V = new Vector(),
-                l = this.elements.length;
-            for(var i=0; i<l; i++) {
-                //Rule: all items within the vector must have a clone method.
-                V.elements.push(this.elements[i].clone());
-            }
-            
-            return V;
-        },
-
-        // Maps the vector to another vector according to the given function
-        map: function(fn) {
-            var elements = [];
-            this.each(function(x, i) {
-                elements.push(fn(x, i));
-            });
-            return new Vector(elements);
-        },
-
-        // Calls the iterator for each element of the vector in turn
-        each: function(fn) { 
-            var n = this.elements.length, k=n, i;
-            do { 
-                i = k-n;
-                fn(this.elements[i], i+1);
-            } while (--n);
-        },
-
-        // Returns a new vector created by normalizing the receiver
-        toUnitVector: function() {
-            return block('SAFE', function() {
-                var r = this.modulus();
-                if (r.valueOf() === 0) { return this.clone(); }
-                return this.map(function(x) { return _.divide(x, r); });
-            }, undefined, this);    
-        },
-
-        // Returns the angle between the vector and the argument (also a vector)
-        angleFrom: function(vector) {
-            return block('SAFE', function() {
-                var V = vector.elements || vector;
-                var n = this.elements.length;
-                if (n !== V.length) { return null; }
-                var dot = new Symbol(0), mod1 = new Symbol(0), mod2 = new Symbol(0);
-                // Work things out in parallel to save time
-                this.each(function(x, i) {
-                    dot = _.add(dot, _.multiply(x, V[i-1]));
-                    mod1 = _.add(mod1, _.multiply(x, x));//will not conflict in safe block
-                    mod2 = _.add(mod2, _.multiply(V[i-1], V[i-1]));//will not conflict in safe block
-                });
-                mod1 = _.pow(mod1, new Symbol(0.5)); mod2 = _.pow(mod2, new Symbol(0.5));
-                var product = _.multiply(mod1,mod2);
-                if(product.valueOf() === 0) { return null; }
-                var theta = _.divide(dot, product);
-                var theta_val = theta.valueOf();
-                if(theta_val < -1) { theta = -1; }
-                if (theta_val > 1) { theta = 1; }
-                return new Symbol(Math.acos(theta));
-            }, undefined, this);
-        },
-
-        // Returns true iff the vector is parallel to the argument
-        isParallelTo: function(vector) {
-          var angle = this.angleFrom(vector).valueOf();
-          return (angle === null) ? null : (angle <= PRECISION);
-        },
-
-        // Returns true iff the vector is antiparallel to the argument
-        isAntiparallelTo: function(vector) {
-          var angle = this.angleFrom(vector).valueOf();
-          return (angle === null) ? null : (Math.abs(angle - Math.PI) <= Sylvester.precision);
-        },
-
-        // Returns true iff the vector is perpendicular to the argument
-        isPerpendicularTo: function(vector) {
-          var dot = this.dot(vector);
-          return (dot === null) ? null : (Math.abs(dot) <= Sylvester.precision);
-        },
-
-        // Returns the result of adding the argument to the vector
-        add: function(vector) {
-            return block('SAFE', function(){
-                var V = vector.elements || vector;
-                if (this.elements.length !== V.length) { return null; }
-                return this.map(function(x, i) { return _.add(x, V[i-1]); });
-            }, undefined, this);
-        },
-
-        // Returns the result of subtracting the argument from the vector
-        subtract: function(vector) { 
-            return block('SAFE', function(){
-                var V = vector.elements || vector;
-                if (this.elements.length !== V.length) { return null; }
-                return this.map(function(x, i) { return _.subtract(x, V[i-1]); });
-            }, undefined, this);
-        },
-
-        // Returns the result of multiplying the elements of the vector by the argument
-        multiply: function(k) {
-            return this.map(function(x) { return x.clone()*k.clone(); });
-        },
-
-        x: function(k) { return this.multiply(k); },
-
-        // Returns the scalar product of the vector with the argument
-        // Both vectors must have equal dimensionality
-        dot: function(vector) {
-            return block('SAFE', function() {
-                var V = vector.elements || vector;
-                var product = new Symbol(0), n = this.elements.length;
-                if (n !== V.length) { return null; }
-                do { product = _.add(product, _.multiply(this.elements[n-1], V[n-1])); } while (--n);
-                return product;
-            }, undefined, this);  
-        },
-
-        // Returns the vector product of the vector with the argument
-        // Both vectors must have dimensionality 3
-        cross: function(vector) {
-            var B = vector.elements || vector;
-            if(this.elements.length !== 3 || B.length !== 3) { return null; }
-            var A = this.elements;
-            return block('SAFE', function() {
-                return new Vector([
-                    _.subtract(_.multiply(A[1], B[2]), _.multiply(A[2], B[1])),
-                    _.subtract(_.multiply(A[2], B[0]), _.multiply(A[0], B[2])),
-                    _.subtract(_.multiply(A[0], B[1]), _.multiply(A[1], B[0]))
-                ]);
-            }, undefined, this);  
-        },
-
-        // Returns the (absolute) largest element of the vector
-        max: function() {
-            var m = 0, n = this.elements.length, k = n, i;
-            do { i = k - n;
-                if(Math.abs(this.elements[i].valueOf()) > Math.abs(m.valueOf())) { m = this.elements[i]; }
-            } while (--n);
-            return m;
-        },
-
-        // Returns the index of the first match found
-        indexOf: function(x) {
-            var index = null, n = this.elements.length, k = n, i;
-            do { 
-                i = k-n;
-                if(index === null && this.elements[i].valueOf() === x.valueOf()) {
-                    index = i+1;
-                }
-            } while (--n);
-            return index;
-        },
-        text: function(x) {
-            return text(this);
-        },
-        toString: function() {
-            return this.text();
-        },
-        latex: function(option) {
-            var tex = [];
-            for(var i=0;i<this.elements.length;i++) {
-                tex.push(LaTeX.latex.call(LaTeX, this.elements[i], option));
-            }
-            return '['+tex.join(', ')+']';
-        }
-    };
-    
-    function Matrix() {
-        var m = arguments,
-            l = m.length, i, el = [];
-        if(isMatrix(m)) { //if it's a matrix then make a clone
-            for(i=0; i<l; i++) {
-                el.push(m[i].slice(0));
-            }
-        }
-        else {
-            var row, lw, rl;
-            for(i=0; i<l; i++) {
-                row = m[i];
-                if(isVector(row)) row = row.elements;
-                if(!isArray(row)) row = [row];
-                rl = row.length;
-                if(lw && lw !== rl) err('Unable to create Matrix. Row dimensions do not match!');
-                el.push(row);
-                lw = rl;
-            }
-        }
-        this.elements = el;
-    }
-    
-    Matrix.identity = function(n) {
-        var m = new Matrix();
-        for(var i=0; i<n; i++) {
-            m.elements.push([]);
-            for(var j=0; j<n; j++) {
-                m.set(i, j, i === j ? new Symbol(1) : new Symbol(0));
-            }
-        }
-        return m;
-    };
-
-    Matrix.fromArray = function(arr) {
-        function F(args) {
-            return Matrix.apply(this, args);
-        }
-        F.prototype = Matrix.prototype;
-
-        return new F(arr);
-    };
-    
-    Matrix.zeroMatrix = function(rows, cols) {
-        var m = new Matrix();
-        for(var i=0; i<rows; i++) {
-            m.elements.push(Vector.arrayPrefill(cols, new Symbol(0)));
-        }
-        return m;
-    };
-    
-    Matrix.prototype = {
-        //needs be true to let the parser know not to try to cast it to a symbol
-        custom: true, 
-        get: function(row, column) {
-            if(!this.elements[row])
-                return undefined;
-            return this.elements[row][column];
-        },
-        set: function(row, column, value) { 
-            if(!this.elements[row]) 
-                this.elements[row] = [];
-            this.elements[row][column] = isSymbol(value) ? value : new Symbol(value);
-        },
-        cols: function() {
-            return this.elements[0].length;
-        },
-        rows: function() {
-            return this.elements.length;
-        },
-        row: function(n) {
-            if(!n || n > this.cols()) return [];
-            return this.elements[n-1];
-        },
-        col: function(n) {
-            var nr = this.rows(),
-                col = []; 
-            if(n > this.cols() || !n) return col;
-            for(var i=0; i<nr; i++) {
-                col.push(this.elements[i][n-1]);
-            }
-            return col;
-        },
-        eachElement: function(fn) {
-            var nr = this.rows(),
-                nc = this.cols(), i, j;
-            for(i=0; i<nr; i++) {
-                for(j=0; j<nc; j++) {
-                    this.elements[i][j] = fn.call(this, this.elements[i][j], i, j);
-                }
-            }
-        },
-        //ported from Sylvester.js
-        determinant: function() {
-            if (!this.isSquare()) { return null; }
-            var M = this.toRightTriangular();
-            var det = M.elements[0][0], n = M.elements.length-1, k = n, i;
-            do { 
-                i = k-n+1;
-                det = _.multiply(det,M.elements[i][i]);
-            } while (--n);
-            return det;
-        },
-        isSquare: function() {
-            return this.elements.length === this.elements[0].length;
-        },
-        isSingular: function() {
-            return this.isSquare() && this.determinant() === 0;
-        },
-        augment: function(m) {
-            var r = this.rows(), rr = m.rows();
-            if(r !== rr) err("Cannot augment matrix. Rows don't match.");
-            for(var i=0; i<r; i++) {
-                this.elements[i] = this.elements[i].concat(m.elements[i]);
-            }
-            
-            return this;
-        },
-        clone: function() {
-            var r = this.rows(), c = this.cols(),
-                m = new Matrix();
-            for(var i=0; i<r; i++) {
-                m.elements[i] = [];
-                for(var j=0; j<c; j++) { 
-                    var symbol = this.elements[i][j]; 
-                    m.elements[i][j] = isSymbol(symbol) ? symbol.clone() : symbol;
-                }
-            }
-            return m;
-        },
-        //ported from Sylvester.js
-        invert: function() {
-            if(!this.isSquare()) err('Matrix is not square!');
-            return block('SAFE', function() {
-                var ni = this.elements.length, ki = ni, i, j;
-                var imatrix = Matrix.identity(ni);
-                var M = this.augment(imatrix).toRightTriangular(); 
-                var np, kp = M.elements[0].length, p, els, divisor;
-                var inverse_elements = [], new_element;
-                // Matrix is non-singular so there will be no zeros on the diagonal
-                // Cycle through rows from last to first
-                do { 
-                    i = ni-1;
-                    // First, normalise diagonal elements to 1
-                    els = []; np = kp;
-                    inverse_elements[i] = [];
-                    divisor = M.elements[i][i];
-                    do { 
-                        p = kp - np;
-                        new_element = _.divide(M.elements[i][p], divisor.clone());
-                        els.push(new_element);
-                        // Shuffle of the current row of the right hand side into the results
-                        // array as it will not be modified by later runs through this loop
-                        if (p >= ki) { inverse_elements[i].push(new_element); }
-                    } while (--np);
-                    M.elements[i] = els;
-                    // Then, subtract this row from those above it to
-                    // give the identity matrix on the left hand side
-                    for (j=0; j<i; j++) {
-                      els = []; np = kp;
-                      do { p = kp - np; 
-                        els.push(_.subtract(M.elements[j][p].clone(),_.multiply(M.elements[i][p].clone(), M.elements[j][i].clone())));
-                      } while (--np);
-                      M.elements[j] = els;
-                    }
-                } while (--ni);
-                return Matrix.fromArray(inverse_elements);
-            }, undefined, this);
-        },
-        //ported from Sylvester.js
-        toRightTriangular: function() {
-            return block('SAFE', function(){
-                var M = this.clone(), els, fel, nel, 
-                    n = this.elements.length, k = n, i, np, kp = this.elements[0].length, p;
-                do { 
-                    i = k-n;
-                    fel = M.elements[i][i]; 
-                    if(fel.valueOf() === 0) {
-                        for(var j=i+1; j<k; j++) {
-                        nel = M.elements[j][i];
-                        if (nel && nel.valueOf() !== 0) {
-                            els = []; np = kp;
-                            do { 
-                                p = kp-np; 
-                                els.push(_.add(M.elements[i][p].clone(), M.elements[j][p].clone()));
-                            } while (--np);
-                            M.elements[i] = els;
-                            break;
-                        }
-                      }
-                    }
-                    var fel = M.elements[i][i]; 
-                    if(fel.valueOf() !== 0) {
-                        for (j=i+1; j<k; j++) { 
-                            var multiplier = _.divide(M.elements[j][i].clone(),M.elements[i][i].clone()); 
-                            els = []; np = kp;
-                            do { p = kp - np;
-                                // Elements with column numbers up to an including the number
-                                // of the row that we're subtracting can safely be set straight to
-                                // zero, since that's the point of this routine and it avoids having
-                                // to loop over and correct rounding errors later
-                                els.push(p <= i ? new Symbol(0) : 
-                                        _.subtract(M.elements[j][p].clone(), _.multiply(M.elements[i][p].clone(), multiplier.clone())));
-                            } while (--np);
-                            M.elements[j] = els;
-                        }
-                    }
-                } while (--n);
-
-                return M;  
-            }, undefined, this);     
-        },
-        transpose: function() {
-            var rows = this.elements.length, cols = this.elements[0].length;
-            var M = new Matrix(), ni = cols, i, nj, j;
-            
-            do { 
-                i = cols - ni;
-                M.elements[i] = [];
-                nj = rows;
-                do { j = rows - nj;
-                    M.elements[i][j] = this.elements[j][i].clone();
-                } while (--nj);
-            } while (--ni);
-            return M;
-        },
-        // Returns true if the matrix can multiply the argument from the left
-        canMultiplyFromLeft: function(matrix) {
-          var l = isMatrix(matrix) ? matrix.elements.length : matrix.length;
-          // this.columns should equal matrix.rows
-          return (this.elements[0].length === l);
-        },
-        sameSize: function(matrix) {
-            return this.rows() === matrix.rows() && this.cols() === matrix.cols();
-        },
-        multiply: function(matrix) {    
-            return block('SAFE', function(){
-                var M = matrix.elements || matrix;
-                if (!this.canMultiplyFromLeft(M)) { 
-                    if(this.sameSize(matrix)) {
-                        var MM = new Matrix();
-                        var rows = this.rows();
-                        for(var i=0; i<rows; i++) {
-                            var e = _.multiply(new Vector(this.elements[i]), new Vector(matrix.elements[i]));
-                            MM.elements[i] = e.elements;
-                        }
-                        return MM;
-                    }
-                    return null; 
-                }
-                var ni = this.elements.length, ki = ni, i, nj, kj = M[0].length, j;
-                var cols = this.elements[0].length, elements = [], sum, nc, c;
-                do { 
-                    i = ki-ni;
-                    elements[i] = [];
-                    nj = kj;
-                    do { 
-                        j = kj - nj;
-                        sum = new Symbol(0);
-                        nc = cols;
-                        do { 
-                            c = cols-nc;
-                            sum = _.add(sum, _.multiply(this.elements[i][c], M[c][j])) ;
-                        } while (--nc);
-                      elements[i][j] = sum;
-                    } while (--nj);
-                } while (--ni);
-                return Matrix.fromArray(elements);
-            }, undefined, this);
-        },
-        add: function(matrix) {
-            var M = new Matrix();
-            if(this.sameSize(matrix)) {
-                this.eachElement(function(e, i, j) {
-                    M.set(i, j, _.add(e.clone(), matrix.elements[i][j]));
-                });
-            }
-            return M;
-        },
-        subtract: function(matrix) {
-            var M = new Matrix();
-            if(this.sameSize(matrix)) {
-                this.eachElement(function(e, i, j) {
-                    M.set(i, j, _.subtract(e.clone(), matrix.elements[i][j]));
-                });
-            }
-            return M;
-        },
-        negate: function() {
-            this.each(function(e) {
-               return e.negate(); 
-            });
-            return this;
-        },
-        toVector: function() {
-            if(this.rows () === 1 || this.cols() === 1) {
-                var v = new Vector();
-                v.elements = this.elements;
-                return v;
-            }
-            return this;
-        },
-        toString: function(newline) {
-            var l = this.rows(),
-                s = [];
-            newline = newline === undefined ? '\n' : newline;
-            for(var i=0; i<l; i++) {
-                s.push('['+this.elements[i].map(function(x) {
-                    return x !== undefined ? x.toString() : '';
-                }).join(',')+']');
-            }
-            return 'matrix'+inBrackets(s.join(','));
-        },
-        text: function() {
-            return 'matrix('+this.toString('')+')';
-        },
-        latex: function(option) {
-            var cols = this.cols(), elements = this.elements; 
-            return format('\\begin{vmatrix}{0}\\end{vmatrix}', function() {
-                var tex = []; 
-                for(var row in elements) {
-                    var row_tex = [];
-                    for(var i=0; i<cols; i++) {
-                        row_tex.push(LaTeX.latex.call(LaTeX, elements[row][i], option));
-                    }
-                    tex.push(row_tex.join(' & '));
-                }
-                return tex.join(' \\cr ');
-            });
-        }
-    };
-    
-    //aliases
-    Matrix.prototype.each = Matrix.prototype.eachElement;
-    
-    /* END CLASSES */
-
-    /* FINALIZE */
-    var finalize = function() {
-        reserveNames(_.constants);
-        reserveNames(_.functions);
-        //generatePrimes(Settings.init_primes);//generate the firs 100 primes
-    };
-    
-    var build = Utils.build = function(symbol, arg_array) { 
-        symbol = block('PARSE2NUMBER', function() {
-            return _.parse(symbol);
-        }, true);
-        var args = variables(symbol);
-        var supplements = [];
-        var ftext = function(symbol, xports) { 
-            xports = xports || [];
-            var c = [],
-                group = symbol.group,
-                prefix = '';
-
-            var ftext_complex = function(group) {
-                var d = group === CB ? '*' : '+',
-                    cc = [];
-                
-                for(var x in symbol.symbols) {
-                    var sym = symbol.symbols[x],
-                        ft = ftext(sym, xports)[0];
-                    //wrap it in brackets if it's group PL or CP
-                    if(sym.isComposite())
-                        ft = inBrackets(ft);
-                    cc.push(ft);
-                }
-                var retval = cc.join(d);
-                retval = retval && !symbol.multiplier.equals(1) ? inBrackets(retval) : retval;
-                return retval;
-            },
-
-            ftext_function = function(bn) { 
-                var retval;
-                if(bn in Math) retval = 'Math.'+bn;
-                else {
-                    if(supplements.indexOf(bn) === -1) { //make sure you're not adding the function twice
-                        //Math2 functions aren't part of the standard javascript
-                        //Math library and must be exported.
-                        xports.push('var '+bn+' = '+ Math2[bn].toString()+'; ');
-                        supplements.push(bn);
-                    }
-                    retval = bn;
-                }
-                retval = retval+inBrackets(symbol.args.map(function(x) {
-                    return ftext(x, xports)[0];
-                }).join(','));
-
-                return retval;
-            };
-
-            //the multiplier
-            if(group === N) 
-                c.push(symbol.multiplier.toDecimal());
-            else if(symbol.multiplier.equals(-1)) 
-                prefix = '-';
-            else if(!symbol.multiplier.equals(1)) 
-                c.push(symbol.multiplier.toDecimal());
-            //the value
-            var value;
-            
-            if(group === S || group === P) value = symbol.value;
-            else if(group === FN) { 
-                value = ftext_function(symbol.fname);
-            }
-            else if(group === EX) {
-                var pg = symbol.previousGroup;
-                if(pg === N || pg === S) value = symbol.value;
-                else if(pg === FN) value = ftext_function(symbol.fname);
-                else value = ftext_complex(symbol.previousGroup);
-            }
-            else {
-                value = ftext_complex(symbol.group);
-            }     
-
-            if(symbol.group !== N && !symbol.power.equals(1)) {
-                var pow = ftext(_.parse(symbol.power));
-                xports.push(pow[1]);
-                value = 'Math.pow'+inBrackets(value+','+pow[0]);
-            }
-
-            if(value) c.push(prefix+value);
-
-            return [c.join('*'), xports.join('').replace(/\n+\s+/g, ' ')];
-        };
-        if(arg_array) { 
-            for(var i=0; i<args.length; i++) {
-                var arg = args[i];
-                if(arg_array.indexOf(arg) === -1) err(arg+' not found in argument array');
-            }
-            args = arg_array;
-        }
-        var f_array = ftext(symbol);
-        return new Function(args, f_array[1]+' return '+f_array[0]+';');
-    };
-    
-    finalize(); //final preparations
-    /* END FINALIZE */
-
-    /* BUILD CORE */
-    //This contains all the parts of nerdamer and enables nerdamer's internal functions
-    //to be used.
-    var C = {
-        Operator: Operator,
-        groups: Groups,
-        Symbol: Symbol,
-        Expression: Expression,
-        Frac: Frac,
-        Vector: Vector,
-        Matrix: Matrix,
-        Parser: Parser,
-        Fraction: Fraction,
-        Math2: Math2,
-        LaTeX: LaTeX,
-        Utils: Utils,
-        PARSER: _,
-        PARENTHESIS: PARENTHESIS, 
-        Settings: Settings,
-        err: err,
-        bigInt: bigInt,
-        exceptions: {
-            DivisionByZero: DivisionByZero,
-            ParseError: ParseError,
-            UndefinedError: UndefinedError, 
-            MaximumIterationsReached: MaximumIterationsReached
-        }
-    };
-
-    //TODO: fix 
-    if(!_.error)
-        _.error = err;
-    /* END BUILD CORE */
-
-    
-    /* EXPORTS */
-    /**
-     * 
-     * @param {String} expression the expression to be evaluated
-     * @param {Object} subs the object containing the variable values
-     * @param {Integer} location a specific location in the equation list to 
-     * insert the evaluated expression
-     * @param {String} option additional options
-     * @returns {Expression} 
-     */
-    
-    var libExports = function(expression, subs, option, location) { 
-        //is the user declaring a function?
-        var fndec = /^([a-z_][a-z\d\_]*)\(([a-z_,\s]*)\):=(.+)$/gi.exec(expression);
-        if(fndec) 
-            return nerdamer.setFunction(fndec[1], fndec[2].split(','), fndec[3]);
-
-        var variable, fn, args;
-        //convert any expression passed in to a string
-        if(expression instanceof Expression) expression = expression.toString();
-
-        var multi_options = isArray(option),
-            expand = 'expand',
-            numer = multi_options ? option.indexOf('numer') !== -1 : option === 'numer';
-        if((multi_options ? option.indexOf(expand) !== -1 : option === expand)) {
-            expression = format('{0}({1})', expand, expression);
-        }
-        var e = block('PARSE2NUMBER', function(){ 
-            return _.parse(expression, subs);
-        }, numer || Settings.PARSE2NUMBER);
-        
-        if(location) { EXPRESSIONS[location-1] = e; }
-        else { EXPRESSIONS.push(e);}
-        
-        if(variable) libExports.setVar(variable, e);
-        if(fn) libExports.setFunction(fn, args, e);
-        
-        return new Expression(e);
-    };
-    
-    libExports.rpn = function(expression) {
-        return _.parse(expression, null, true);
-    };
-    
-    libExports.convertToLaTeX = function(e) {
-        return _.toTeX(e);
-    };
-    
-    /**
-     * Get the version of nerdamer or a loaded add-on
-     * @param {String} add_on - The add-on being checked
-     * @returns {String} returns the version of nerdamer
-     */
-    libExports.version = function(add_on) {
-        if(add_on) {
-            try {
-                return C[add_on].version;
-            }
-            catch(e) {
-                return "No module named "+add_on+" found!";
-            }
-        }
-        return version;
-    };
-    
-    /**
-     * Get nerdamer generated warnings
-     * @returns {String}
-     */
-    libExports.getWarnings = function() {
-        return WARNINGS;
-    };
-    
-    /**
-     * 
-     * @param {String} constant The name of the constant to be set
-     * @param {mixed} value The value of the constant 
-     * @returns {Object} Returns the nerdamer object
-     */
-    libExports.setConstant = function(constant, value) {
-        validateName(constant); 
-        if(!isReserved(constant)) {
-            //fix for issue #127
-            if(value === 'delete' || value === '') {
-                delete _.constants[constant];
-            }
-            else {
-                if(isNaN(value)) throw new Error('Constant must be a number!');
-                _.constants[constant] =  value;
-            }
-        }    
-        return this;
-    };
-    
-    /**
-     * Returns the value of a previously set constant
-     * @param {type} constant
-     * @returns {String}
-     */
-    libExports.getConstant = function(constant) {
-        return String(_.constant[constant]);
-    };
-    
-    /**
-     * 
-     * @param {String} name The name of the function
-     * @param {Array} params_array A list containing the parameter name of the functions
-     * @param {String} body The body of the function
-     * @returns {Boolean} returns true if succeeded and falls on fail
-     * @example nerdamer.setFunction('f',['x'], 'x^2+2');
-     */
-    libExports.setFunction = function(name, params_array, body) {
-        validateName(name);
-        if(!isReserved(name)) {
-            params_array = params_array || variables(_.parse(body));
-            _.functions[name] = [_.mapped_function, params_array.length, {
-                    name: name,
-                    params: params_array,
-                    body: body
-            }];
-            return true;
-        }
-        return false;
-    };
-    
-    /**
-     * 
-     * @returns {C} Exports the nerdamer core functions and objects
-     */
-    libExports.getCore = function() {
-        return C;
-    };
-
-    libExports.getExpression = libExports.getEquation = Expression.getExpression;
-    
-    /**
-     * 
-     * @param {Boolean} asArray The returned names are returned as an array if this is set to true;
-     * @returns {String|Array}
-     */
-    libExports.reserved = function(asArray) {
-        if(asArray){ return RESERVED; }
-        return RESERVED.join(', ');
-    };
-    
-    /**
-     * 
-     * @param {Integer} equation_number the number of the equation to clear. 
-     * If 'all' is supplied then all equations are cleared
-     * @param {Boolean} keep_EXPRESSIONS_fixed use true if you don't want to keep EXPRESSIONS length fixed
-     * @returns {Object} Returns the nerdamer object
-     */
-    libExports.clear = function( equation_number, keep_EXPRESSIONS_fixed ) { 
-        if(equation_number === 'all') { EXPRESSIONS = []; }
-        else if(equation_number === 'last') { EXPRESSIONS.pop(); }
-        else if(equation_number === 'first') { EXPRESSIONS.shift(); }
-        else { 
-            var index = !equation_number ? EXPRESSIONS.length : equation_number-1; 
-            keep_EXPRESSIONS_fixed === true ? EXPRESSIONS[index] = undefined : remove(EXPRESSIONS, index);
-        }   
-        return this;
-    };
-    
-    /**
-     * Alias for nerdamer.clear('all')
-     */
-    libExports.flush = function() {
-        this.clear('all');
-        return this;
-    };
-    
-    /**
-     * 
-     * @param {Boolean} asObject
-     * @param {Boolean} asLaTeX
-     * @param {String|String[]} option 
-     * @returns {Array}
-     */
-    libExports.expressions = function( asObject, asLaTeX, option ) {
-        var result = asObject ? {} : [];
-        for(var i=0; i<EXPRESSIONS.length; i++) {
-            var eq = asLaTeX ? LaTeX.latex(EXPRESSIONS[i], option) : text(EXPRESSIONS[i], option);
-            asObject ? result[i+1] = eq : result.push(eq);
-        }
-        return result;
-    };
-    
-    //the method for registering modules
-    libExports.register = function(obj) { 
-        var core = this.getCore();
-        
-        if(isArray(obj)) {
-            for(var i=0; i<obj.length; i++) {
-                if(obj) this.register(obj[i]);
-            }
-        }
-        else if(obj && Settings.exclude.indexOf(obj.name) === -1) {
-            //make sure all the dependencies are available
-            if(obj.dependencies) {
-                for(var i=0; i<obj.dependencies.length; i++)
-                    if(!core[obj.dependencies[i]]) 
-                        throw new Error(format('{0} requires {1} to be loaded!', obj.name, obj.dependencies[i]));
-            }
-            //if no parent object is provided then the function does not have an address and cannot be called directly
-            var parent_obj = obj.parent, 
-                fn = obj.build.call(core); //call constructor to get function
-            if(parent_obj) {
-                if(!core[parent_obj]) core[obj.parent] = {};
-                
-                var ref_obj = parent_obj === 'nerdamer' ? this : core[parent_obj];
-                //attach the function to the core
-                ref_obj[obj.name] = fn;
-            }
-            if(obj.visible) _.functions[obj.name] = [fn, obj.numargs]; //make the function available
-            
-        } 
-    };
-    
-    /**
-     * @param {String} name variable name
-     * @returns {boolean} validates if the profided string is a valid variable name
-     */
-    libExports.validateName = validateName;
-    
-    /**
-     * @param {String} varname variable name
-     * @returns {boolean} validates if the profided string is a valid variable name
-     */
-    libExports.validVarName = function(varname) {
-        try {
-            validateName(varname);
-            return RESERVED.indexOf(varname) === -1;
-        }
-        catch(e){ return false; }
-    };
-    
-    /**
-     * 
-     * @returns {Array} Array of functions currently supported by nerdamer
-     */
-    libExports.supported = function() {
-        return keys(_.functions);
-    };
-    
-    /**
-     * 
-     * @returns {Number} The number equations/expressions currently loaded
-     */
-    libExports.numEquations = libExports.numExpressions = function() {
-        return EXPRESSIONS.length;
-    };
-    /* END EXPORTS */
-    
-    /**
-     * 
-     * @param {String} v variable to be set
-     * @param {String} val value of variable. This can be a variable expression or number
-     * @returns {Object} Returns the nerdamer object
-     */
-    libExports.setVar = function(v, val) {
-        validateName(v);
-        //check if it's not already a constant
-        if(v in _.constants)
-            err('Cannot set value for constant '+v);
-        if(val === 'delete' || val === '') 
-            delete VARS[v];
-        else {
-            VARS[v] = isSymbol(val) ? val : _.parse(val);
-        }
-        return this;
-    };
-    
-    /**
-     * Returns the value of a set variable
-     * @param {type} v
-     * @returns {varies}
-     */
-    libExports.getVar = function(v) {
-        return VARS[v];
-    };
-    /**
-     * Clear the variables from the VARS object
-     * @returns {Object} Returns the nerdamer object
-     */    
-    libExports.clearVars = function() {
-        VARS = {};
-        return this;
-    };
-    
-    /**
-     * 
-     * @param {Function} loader
-     * @returns {nerdamer}
-     */
-    libExports.load = function(loader) {
-        loader.call(this);
-        return this;
-    };
-    
-    /**
-     * @param {String} output - output format. Can be 'object' (just returns the VARS object), 'text' or 'latex'. Default: 'text'
-     * @param {String|String[]} option
-     * @returns {Object} Returns an object with the variables
-     */    
-    libExports.getVars = function(output, option) {
-        output = output || 'text';
-        var variables = {};
-        if (output === 'object') variables = VARS;
-        else {
-            for (var v in VARS) {
-                if (output === 'latex') {
-                    variables[v] = VARS[v].latex(option);
-                } else if (output === 'text') {
-                    variables[v] = VARS[v].text(option);
-                }
-            }
-        }
-        return variables;
-    };
-    
-    /**
-     * Set the value of a setting
-     * @param {String} setting The setting to be changed
-     * @param {boolean} value 
-     */
-    libExports.set = function(setting, value) {
-        //current options:
-        //PARSE2NUMBER, suppress_errors
-        if(typeof setting === 'object')
-            for(var x in setting) { 
-                libExports.set(x, setting[x]);
-            }
-                
-        var disallowed = ['SAFE'];
-        if(disallowed.indexOf(setting) !== -1) err('Cannot modify setting: '+setting);
-        Settings[setting] = value;
-    };
-    
-    /**
-     * Get the value of a setting
-     * @param {type} setting
-     * @returns {undefined}
-     */
-    libExports.get = function(setting) {
-        return Settings[setting];
-    };
-    
-    /**
-     * This functions makes internal functions available externally
-     * @param {bool} override Override the functions when calling api if it exists 
-     */
-    libExports.api = function(override) {
-        //Map internal functions to external ones
-        var linker = function(fname) {
-            return function() {
-                var args = [].slice.call(arguments);
-                for(var i=0; i<args.length; i++)
-                    args[i] = _.parse(args[i]);
-                return new Expression(block('PARSE2NUMBER', function() {
-                    return _.callfunction(fname, args);
-                }));
-            };
-        };
-        //perform the mapping
-        for(var x in _.functions) 
-            if(!(x in libExports) || override)
-                libExports[x] = linker(x);
-    };
-    
-    libExports.replaceFunction = function(name, fn, num_args) {
-        var existing = _.functions[name];
-        var new_num_args = typeof num_args === 'undefined' ? existing[1]: num_args;
-        _.functions[name] = [fn.call(undefined, existing[0], C), new_num_args];
-    };
-    
-    //helper function to set and operator
-    //Operator('^', 'pow', 6, false, false),
-    //function Operator(val, fn, precedence, left_assoc, is_prefix, is_postfix, operation) 
-    libExports.setOperator = function(symbol, name, precendence, left_assoc, is_prefix, is_postfix, fn) {
-        _.operators[symbol] = new Operator(symbol, name, precendence, left_assoc, is_prefix, is_postfix, fn);
-        _.name = name; //make the parser aware of this  new function
-        CUSTOM_OPERATORS[name] = symbol; //let nerdamer know how to display it
-    };
-    
-    libExports.getOperator = function(symbol) {
-        return _.operators[symbol];
-    };
-    
-    libExports.api();
-
-    return libExports; //Done
-})({
-    //https://github.com/peterolson/BigInteger.js
-    bigInt: (function(){
-        var bigInt = function(undefined){"use strict";var BASE=1e7,LOG_BASE=7,MAX_INT=9007199254740992,MAX_INT_ARR=smallToArray(MAX_INT),LOG_MAX_INT=Math.log(MAX_INT);function Integer(v,radix){if(typeof v==="undefined")return Integer[0];if(typeof radix!=="undefined")return+radix===10?parseValue(v):parseBase(v,radix);return parseValue(v)}function BigInteger(value,sign){this.value=value;this.sign=sign;this.isSmall=false}BigInteger.prototype=Object.create(Integer.prototype);function SmallInteger(value){this.value=value;this.sign=value<0;this.isSmall=true}SmallInteger.prototype=Object.create(Integer.prototype);function isPrecise(n){return-MAX_INT<n&&n<MAX_INT}function smallToArray(n){if(n<1e7)return[n];if(n<1e14)return[n%1e7,Math.floor(n/1e7)];return[n%1e7,Math.floor(n/1e7)%1e7,Math.floor(n/1e14)]}function arrayToSmall(arr){trim(arr);var length=arr.length;if(length<4&&compareAbs(arr,MAX_INT_ARR)<0){switch(length){case 0:return 0;case 1:return arr[0];case 2:return arr[0]+arr[1]*BASE;default:return arr[0]+(arr[1]+arr[2]*BASE)*BASE}}return arr}function trim(v){var i=v.length;while(v[--i]===0);v.length=i+1}function createArray(length){var x=new Array(length);var i=-1;while(++i<length){x[i]=0}return x}function truncate(n){if(n>0)return Math.floor(n);return Math.ceil(n)}function add(a,b){var l_a=a.length,l_b=b.length,r=new Array(l_a),carry=0,base=BASE,sum,i;for(i=0;i<l_b;i++){sum=a[i]+b[i]+carry;carry=sum>=base?1:0;r[i]=sum-carry*base}while(i<l_a){sum=a[i]+carry;carry=sum===base?1:0;r[i++]=sum-carry*base}if(carry>0)r.push(carry);return r}function addAny(a,b){if(a.length>=b.length)return add(a,b);return add(b,a)}function addSmall(a,carry){var l=a.length,r=new Array(l),base=BASE,sum,i;for(i=0;i<l;i++){sum=a[i]-base+carry;carry=Math.floor(sum/base);r[i]=sum-carry*base;carry+=1}while(carry>0){r[i++]=carry%base;carry=Math.floor(carry/base)}return r}BigInteger.prototype.add=function(v){var n=parseValue(v);if(this.sign!==n.sign){return this.subtract(n.negate())}var a=this.value,b=n.value;if(n.isSmall){return new BigInteger(addSmall(a,Math.abs(b)),this.sign)}return new BigInteger(addAny(a,b),this.sign)};BigInteger.prototype.plus=BigInteger.prototype.add;SmallInteger.prototype.add=function(v){var n=parseValue(v);var a=this.value;if(a<0!==n.sign){return this.subtract(n.negate())}var b=n.value;if(n.isSmall){if(isPrecise(a+b))return new SmallInteger(a+b);b=smallToArray(Math.abs(b))}return new BigInteger(addSmall(b,Math.abs(a)),a<0)};SmallInteger.prototype.plus=SmallInteger.prototype.add;function subtract(a,b){var a_l=a.length,b_l=b.length,r=new Array(a_l),borrow=0,base=BASE,i,difference;for(i=0;i<b_l;i++){difference=a[i]-borrow-b[i];if(difference<0){difference+=base;borrow=1}else borrow=0;r[i]=difference}for(i=b_l;i<a_l;i++){difference=a[i]-borrow;if(difference<0)difference+=base;else{r[i++]=difference;break}r[i]=difference}for(;i<a_l;i++){r[i]=a[i]}trim(r);return r}function subtractAny(a,b,sign){var value;if(compareAbs(a,b)>=0){value=subtract(a,b)}else{value=subtract(b,a);sign=!sign}value=arrayToSmall(value);if(typeof value==="number"){if(sign)value=-value;return new SmallInteger(value)}return new BigInteger(value,sign)}function subtractSmall(a,b,sign){var l=a.length,r=new Array(l),carry=-b,base=BASE,i,difference;for(i=0;i<l;i++){difference=a[i]+carry;carry=Math.floor(difference/base);difference%=base;r[i]=difference<0?difference+base:difference}r=arrayToSmall(r);if(typeof r==="number"){if(sign)r=-r;return new SmallInteger(r)}return new BigInteger(r,sign)}BigInteger.prototype.subtract=function(v){var n=parseValue(v);if(this.sign!==n.sign){return this.add(n.negate())}var a=this.value,b=n.value;if(n.isSmall)return subtractSmall(a,Math.abs(b),this.sign);return subtractAny(a,b,this.sign)};BigInteger.prototype.minus=BigInteger.prototype.subtract;SmallInteger.prototype.subtract=function(v){var n=parseValue(v);var a=this.value;if(a<0!==n.sign){return this.add(n.negate())}var b=n.value;if(n.isSmall){return new SmallInteger(a-b)}return subtractSmall(b,Math.abs(a),a>=0)};SmallInteger.prototype.minus=SmallInteger.prototype.subtract;BigInteger.prototype.negate=function(){return new BigInteger(this.value,!this.sign)};SmallInteger.prototype.negate=function(){var sign=this.sign;var small=new SmallInteger(-this.value);small.sign=!sign;return small};BigInteger.prototype.abs=function(){return new BigInteger(this.value,false)};SmallInteger.prototype.abs=function(){return new SmallInteger(Math.abs(this.value))};function multiplyLong(a,b){var a_l=a.length,b_l=b.length,l=a_l+b_l,r=createArray(l),base=BASE,product,carry,i,a_i,b_j;for(i=0;i<a_l;++i){a_i=a[i];for(var j=0;j<b_l;++j){b_j=b[j];product=a_i*b_j+r[i+j];carry=Math.floor(product/base);r[i+j]=product-carry*base;r[i+j+1]+=carry}}trim(r);return r}function multiplySmall(a,b){var l=a.length,r=new Array(l),base=BASE,carry=0,product,i;for(i=0;i<l;i++){product=a[i]*b+carry;carry=Math.floor(product/base);r[i]=product-carry*base}while(carry>0){r[i++]=carry%base;carry=Math.floor(carry/base)}return r}function shiftLeft(x,n){var r=[];while(n-- >0)r.push(0);return r.concat(x)}function multiplyKaratsuba(x,y){var n=Math.max(x.length,y.length);if(n<=30)return multiplyLong(x,y);n=Math.ceil(n/2);var b=x.slice(n),a=x.slice(0,n),d=y.slice(n),c=y.slice(0,n);var ac=multiplyKaratsuba(a,c),bd=multiplyKaratsuba(b,d),abcd=multiplyKaratsuba(addAny(a,b),addAny(c,d));var product=addAny(addAny(ac,shiftLeft(subtract(subtract(abcd,ac),bd),n)),shiftLeft(bd,2*n));trim(product);return product}function useKaratsuba(l1,l2){return-.012*l1-.012*l2+15e-6*l1*l2>0}BigInteger.prototype.multiply=function(v){var n=parseValue(v),a=this.value,b=n.value,sign=this.sign!==n.sign,abs;if(n.isSmall){if(b===0)return Integer[0];if(b===1)return this;if(b===-1)return this.negate();abs=Math.abs(b);if(abs<BASE){return new BigInteger(multiplySmall(a,abs),sign)}b=smallToArray(abs)}if(useKaratsuba(a.length,b.length))return new BigInteger(multiplyKaratsuba(a,b),sign);return new BigInteger(multiplyLong(a,b),sign)};BigInteger.prototype.times=BigInteger.prototype.multiply;function multiplySmallAndArray(a,b,sign){if(a<BASE){return new BigInteger(multiplySmall(b,a),sign)}return new BigInteger(multiplyLong(b,smallToArray(a)),sign)}SmallInteger.prototype._multiplyBySmall=function(a){if(isPrecise(a.value*this.value)){return new SmallInteger(a.value*this.value)}return multiplySmallAndArray(Math.abs(a.value),smallToArray(Math.abs(this.value)),this.sign!==a.sign)};BigInteger.prototype._multiplyBySmall=function(a){if(a.value===0)return Integer[0];if(a.value===1)return this;if(a.value===-1)return this.negate();return multiplySmallAndArray(Math.abs(a.value),this.value,this.sign!==a.sign)};SmallInteger.prototype.multiply=function(v){return parseValue(v)._multiplyBySmall(this)};SmallInteger.prototype.times=SmallInteger.prototype.multiply;function square(a){var l=a.length,r=createArray(l+l),base=BASE,product,carry,i,a_i,a_j;for(i=0;i<l;i++){a_i=a[i];for(var j=0;j<l;j++){a_j=a[j];product=a_i*a_j+r[i+j];carry=Math.floor(product/base);r[i+j]=product-carry*base;r[i+j+1]+=carry}}trim(r);return r}BigInteger.prototype.square=function(){return new BigInteger(square(this.value),false)};SmallInteger.prototype.square=function(){var value=this.value*this.value;if(isPrecise(value))return new SmallInteger(value);return new BigInteger(square(smallToArray(Math.abs(this.value))),false)};function divMod1(a,b){var a_l=a.length,b_l=b.length,base=BASE,result=createArray(b.length),divisorMostSignificantDigit=b[b_l-1],lambda=Math.ceil(base/(2*divisorMostSignificantDigit)),remainder=multiplySmall(a,lambda),divisor=multiplySmall(b,lambda),quotientDigit,shift,carry,borrow,i,l,q;if(remainder.length<=a_l)remainder.push(0);divisor.push(0);divisorMostSignificantDigit=divisor[b_l-1];for(shift=a_l-b_l;shift>=0;shift--){quotientDigit=base-1;if(remainder[shift+b_l]!==divisorMostSignificantDigit){quotientDigit=Math.floor((remainder[shift+b_l]*base+remainder[shift+b_l-1])/divisorMostSignificantDigit)}carry=0;borrow=0;l=divisor.length;for(i=0;i<l;i++){carry+=quotientDigit*divisor[i];q=Math.floor(carry/base);borrow+=remainder[shift+i]-(carry-q*base);carry=q;if(borrow<0){remainder[shift+i]=borrow+base;borrow=-1}else{remainder[shift+i]=borrow;borrow=0}}while(borrow!==0){quotientDigit-=1;carry=0;for(i=0;i<l;i++){carry+=remainder[shift+i]-base+divisor[i];if(carry<0){remainder[shift+i]=carry+base;carry=0}else{remainder[shift+i]=carry;carry=1}}borrow+=carry}result[shift]=quotientDigit}remainder=divModSmall(remainder,lambda)[0];return[arrayToSmall(result),arrayToSmall(remainder)]}function divMod2(a,b){var a_l=a.length,b_l=b.length,result=[],part=[],base=BASE,guess,xlen,highx,highy,check;while(a_l){part.unshift(a[--a_l]);trim(part);if(compareAbs(part,b)<0){result.push(0);continue}xlen=part.length;highx=part[xlen-1]*base+part[xlen-2];highy=b[b_l-1]*base+b[b_l-2];if(xlen>b_l){highx=(highx+1)*base}guess=Math.ceil(highx/highy);do{check=multiplySmall(b,guess);if(compareAbs(check,part)<=0)break;guess--}while(guess);result.push(guess);part=subtract(part,check)}result.reverse();return[arrayToSmall(result),arrayToSmall(part)]}function divModSmall(value,lambda){var length=value.length,quotient=createArray(length),base=BASE,i,q,remainder,divisor;remainder=0;for(i=length-1;i>=0;--i){divisor=remainder*base+value[i];q=truncate(divisor/lambda);remainder=divisor-q*lambda;quotient[i]=q|0}return[quotient,remainder|0]}function divModAny(self,v){var value,n=parseValue(v);var a=self.value,b=n.value;var quotient;if(b===0)throw new Error("Cannot divide by zero");if(self.isSmall){if(n.isSmall){return[new SmallInteger(truncate(a/b)),new SmallInteger(a%b)]}return[Integer[0],self]}if(n.isSmall){if(b===1)return[self,Integer[0]];if(b==-1)return[self.negate(),Integer[0]];var abs=Math.abs(b);if(abs<BASE){value=divModSmall(a,abs);quotient=arrayToSmall(value[0]);var remainder=value[1];if(self.sign)remainder=-remainder;if(typeof quotient==="number"){if(self.sign!==n.sign)quotient=-quotient;return[new SmallInteger(quotient),new SmallInteger(remainder)]}return[new BigInteger(quotient,self.sign!==n.sign),new SmallInteger(remainder)]}b=smallToArray(abs)}var comparison=compareAbs(a,b);if(comparison===-1)return[Integer[0],self];if(comparison===0)return[Integer[self.sign===n.sign?1:-1],Integer[0]];if(a.length+b.length<=200)value=divMod1(a,b);else value=divMod2(a,b);quotient=value[0];var qSign=self.sign!==n.sign,mod=value[1],mSign=self.sign;if(typeof quotient==="number"){if(qSign)quotient=-quotient;quotient=new SmallInteger(quotient)}else quotient=new BigInteger(quotient,qSign);if(typeof mod==="number"){if(mSign)mod=-mod;mod=new SmallInteger(mod)}else mod=new BigInteger(mod,mSign);return[quotient,mod]}BigInteger.prototype.divmod=function(v){var result=divModAny(this,v);return{quotient:result[0],remainder:result[1]}};SmallInteger.prototype.divmod=BigInteger.prototype.divmod;BigInteger.prototype.divide=function(v){return divModAny(this,v)[0]};SmallInteger.prototype.over=SmallInteger.prototype.divide=BigInteger.prototype.over=BigInteger.prototype.divide;BigInteger.prototype.mod=function(v){return divModAny(this,v)[1]};SmallInteger.prototype.remainder=SmallInteger.prototype.mod=BigInteger.prototype.remainder=BigInteger.prototype.mod;BigInteger.prototype.pow=function(v){var n=parseValue(v),a=this.value,b=n.value,value,x,y;if(b===0)return Integer[1];if(a===0)return Integer[0];if(a===1)return Integer[1];if(a===-1)return n.isEven()?Integer[1]:Integer[-1];if(n.sign){return Integer[0]}if(!n.isSmall)throw new Error("The exponent "+n.toString()+" is too large.");if(this.isSmall){if(isPrecise(value=Math.pow(a,b)))return new SmallInteger(truncate(value))}x=this;y=Integer[1];while(true){if(b&1===1){y=y.times(x);--b}if(b===0)break;b/=2;x=x.square()}return y};SmallInteger.prototype.pow=BigInteger.prototype.pow;BigInteger.prototype.modPow=function(exp,mod){exp=parseValue(exp);mod=parseValue(mod);if(mod.isZero())throw new Error("Cannot take modPow with modulus 0");var r=Integer[1],base=this.mod(mod);while(exp.isPositive()){if(base.isZero())return Integer[0];if(exp.isOdd())r=r.multiply(base).mod(mod);exp=exp.divide(2);base=base.square().mod(mod)}return r};SmallInteger.prototype.modPow=BigInteger.prototype.modPow;function compareAbs(a,b){if(a.length!==b.length){return a.length>b.length?1:-1}for(var i=a.length-1;i>=0;i--){if(a[i]!==b[i])return a[i]>b[i]?1:-1}return 0}BigInteger.prototype.compareAbs=function(v){var n=parseValue(v),a=this.value,b=n.value;if(n.isSmall)return 1;return compareAbs(a,b)};SmallInteger.prototype.compareAbs=function(v){var n=parseValue(v),a=Math.abs(this.value),b=n.value;if(n.isSmall){b=Math.abs(b);return a===b?0:a>b?1:-1}return-1};BigInteger.prototype.compare=function(v){if(v===Infinity){return-1}if(v===-Infinity){return 1}var n=parseValue(v),a=this.value,b=n.value;if(this.sign!==n.sign){return n.sign?1:-1}if(n.isSmall){return this.sign?-1:1}return compareAbs(a,b)*(this.sign?-1:1)};BigInteger.prototype.compareTo=BigInteger.prototype.compare;SmallInteger.prototype.compare=function(v){if(v===Infinity){return-1}if(v===-Infinity){return 1}var n=parseValue(v),a=this.value,b=n.value;if(n.isSmall){return a==b?0:a>b?1:-1}if(a<0!==n.sign){return a<0?-1:1}return a<0?1:-1};SmallInteger.prototype.compareTo=SmallInteger.prototype.compare;BigInteger.prototype.equals=function(v){return this.compare(v)===0};SmallInteger.prototype.eq=SmallInteger.prototype.equals=BigInteger.prototype.eq=BigInteger.prototype.equals;BigInteger.prototype.notEquals=function(v){return this.compare(v)!==0};SmallInteger.prototype.neq=SmallInteger.prototype.notEquals=BigInteger.prototype.neq=BigInteger.prototype.notEquals;BigInteger.prototype.greater=function(v){return this.compare(v)>0};SmallInteger.prototype.gt=SmallInteger.prototype.greater=BigInteger.prototype.gt=BigInteger.prototype.greater;BigInteger.prototype.lesser=function(v){return this.compare(v)<0};SmallInteger.prototype.lt=SmallInteger.prototype.lesser=BigInteger.prototype.lt=BigInteger.prototype.lesser;BigInteger.prototype.greaterOrEquals=function(v){return this.compare(v)>=0};SmallInteger.prototype.geq=SmallInteger.prototype.greaterOrEquals=BigInteger.prototype.geq=BigInteger.prototype.greaterOrEquals;BigInteger.prototype.lesserOrEquals=function(v){return this.compare(v)<=0};SmallInteger.prototype.leq=SmallInteger.prototype.lesserOrEquals=BigInteger.prototype.leq=BigInteger.prototype.lesserOrEquals;BigInteger.prototype.isEven=function(){return(this.value[0]&1)===0};SmallInteger.prototype.isEven=function(){return(this.value&1)===0};BigInteger.prototype.isOdd=function(){return(this.value[0]&1)===1};SmallInteger.prototype.isOdd=function(){return(this.value&1)===1};BigInteger.prototype.isPositive=function(){return!this.sign};SmallInteger.prototype.isPositive=function(){return this.value>0};BigInteger.prototype.isNegative=function(){return this.sign};SmallInteger.prototype.isNegative=function(){return this.value<0};BigInteger.prototype.isUnit=function(){return false};SmallInteger.prototype.isUnit=function(){return Math.abs(this.value)===1};BigInteger.prototype.isZero=function(){return false};SmallInteger.prototype.isZero=function(){return this.value===0};BigInteger.prototype.isDivisibleBy=function(v){var n=parseValue(v);var value=n.value;if(value===0)return false;if(value===1)return true;if(value===2)return this.isEven();return this.mod(n).equals(Integer[0])};SmallInteger.prototype.isDivisibleBy=BigInteger.prototype.isDivisibleBy;function isBasicPrime(v){var n=v.abs();if(n.isUnit())return false;if(n.equals(2)||n.equals(3)||n.equals(5))return true;if(n.isEven()||n.isDivisibleBy(3)||n.isDivisibleBy(5))return false;if(n.lesser(25))return true}BigInteger.prototype.isPrime=function(){var isPrime=isBasicPrime(this);if(isPrime!==undefined)return isPrime;var n=this.abs(),nPrev=n.prev();var a=[2,3,5,7,11,13,17,19],b=nPrev,d,t,i,x;while(b.isEven())b=b.divide(2);for(i=0;i<a.length;i++){x=bigInt(a[i]).modPow(b,n);if(x.equals(Integer[1])||x.equals(nPrev))continue;for(t=true,d=b;t&&d.lesser(nPrev);d=d.multiply(2)){x=x.square().mod(n);if(x.equals(nPrev))t=false}if(t)return false}return true};SmallInteger.prototype.isPrime=BigInteger.prototype.isPrime;BigInteger.prototype.isProbablePrime=function(iterations){var isPrime=isBasicPrime(this);if(isPrime!==undefined)return isPrime;var n=this.abs();var t=iterations===undefined?5:iterations;for(var i=0;i<t;i++){var a=bigInt.randBetween(2,n.minus(2));if(!a.modPow(n.prev(),n).isUnit())return false}return true};SmallInteger.prototype.isProbablePrime=BigInteger.prototype.isProbablePrime;BigInteger.prototype.modInv=function(n){var t=bigInt.zero,newT=bigInt.one,r=parseValue(n),newR=this.abs(),q,lastT,lastR;while(!newR.equals(bigInt.zero)){q=r.divide(newR);lastT=t;lastR=r;t=newT;r=newR;newT=lastT.subtract(q.multiply(newT));newR=lastR.subtract(q.multiply(newR))}if(!r.equals(1))throw new Error(this.toString()+" and "+n.toString()+" are not co-prime");if(t.compare(0)===-1){t=t.add(n)}if(this.isNegative()){return t.negate()}return t};SmallInteger.prototype.modInv=BigInteger.prototype.modInv;BigInteger.prototype.next=function(){var value=this.value;if(this.sign){return subtractSmall(value,1,this.sign)}return new BigInteger(addSmall(value,1),this.sign)};SmallInteger.prototype.next=function(){var value=this.value;if(value+1<MAX_INT)return new SmallInteger(value+1);return new BigInteger(MAX_INT_ARR,false)};BigInteger.prototype.prev=function(){var value=this.value;if(this.sign){return new BigInteger(addSmall(value,1),true)}return subtractSmall(value,1,this.sign)};SmallInteger.prototype.prev=function(){var value=this.value;if(value-1>-MAX_INT)return new SmallInteger(value-1);return new BigInteger(MAX_INT_ARR,true)};var powersOfTwo=[1];while(powersOfTwo[powersOfTwo.length-1]<=BASE)powersOfTwo.push(2*powersOfTwo[powersOfTwo.length-1]);var powers2Length=powersOfTwo.length,highestPower2=powersOfTwo[powers2Length-1];function shift_isSmall(n){return(typeof n==="number"||typeof n==="string")&&+Math.abs(n)<=BASE||n instanceof BigInteger&&n.value.length<=1}BigInteger.prototype.shiftLeft=function(n){if(!shift_isSmall(n)){throw new Error(String(n)+" is too large for shifting.")}n=+n;if(n<0)return this.shiftRight(-n);var result=this;while(n>=powers2Length){result=result.multiply(highestPower2);n-=powers2Length-1}return result.multiply(powersOfTwo[n])};SmallInteger.prototype.shiftLeft=BigInteger.prototype.shiftLeft;BigInteger.prototype.shiftRight=function(n){var remQuo;if(!shift_isSmall(n)){throw new Error(String(n)+" is too large for shifting.")}n=+n;if(n<0)return this.shiftLeft(-n);var result=this;while(n>=powers2Length){if(result.isZero())return result;remQuo=divModAny(result,highestPower2);result=remQuo[1].isNegative()?remQuo[0].prev():remQuo[0];n-=powers2Length-1}remQuo=divModAny(result,powersOfTwo[n]);return remQuo[1].isNegative()?remQuo[0].prev():remQuo[0]};SmallInteger.prototype.shiftRight=BigInteger.prototype.shiftRight;function bitwise(x,y,fn){y=parseValue(y);var xSign=x.isNegative(),ySign=y.isNegative();var xRem=xSign?x.not():x,yRem=ySign?y.not():y;var xBits=[],yBits=[];var xStop=false,yStop=false;while(!xStop||!yStop){if(xRem.isZero()){xStop=true;xBits.push(xSign?1:0)}else if(xSign)xBits.push(xRem.isEven()?1:0);else xBits.push(xRem.isEven()?0:1);if(yRem.isZero()){yStop=true;yBits.push(ySign?1:0)}else if(ySign)yBits.push(yRem.isEven()?1:0);else yBits.push(yRem.isEven()?0:1);xRem=xRem.over(2);yRem=yRem.over(2)}var result=[];for(var i=0;i<xBits.length;i++)result.push(fn(xBits[i],yBits[i]));var sum=bigInt(result.pop()).negate().times(bigInt(2).pow(result.length));while(result.length){sum=sum.add(bigInt(result.pop()).times(bigInt(2).pow(result.length)))}return sum}BigInteger.prototype.not=function(){return this.negate().prev()};SmallInteger.prototype.not=BigInteger.prototype.not;BigInteger.prototype.and=function(n){return bitwise(this,n,function(a,b){return a&b})};SmallInteger.prototype.and=BigInteger.prototype.and;BigInteger.prototype.or=function(n){return bitwise(this,n,function(a,b){return a|b})};SmallInteger.prototype.or=BigInteger.prototype.or;BigInteger.prototype.xor=function(n){return bitwise(this,n,function(a,b){return a^b})};SmallInteger.prototype.xor=BigInteger.prototype.xor;var LOBMASK_I=1<<30,LOBMASK_BI=(BASE&-BASE)*(BASE&-BASE)|LOBMASK_I;function roughLOB(n){var v=n.value,x=typeof v==="number"?v|LOBMASK_I:v[0]+v[1]*BASE|LOBMASK_BI;return x&-x}function max(a,b){a=parseValue(a);b=parseValue(b);return a.greater(b)?a:b}function min(a,b){a=parseValue(a);b=parseValue(b);return a.lesser(b)?a:b}function gcd(a,b){a=parseValue(a).abs();b=parseValue(b).abs();if(a.equals(b))return a;if(a.isZero())return b;if(b.isZero())return a;var c=Integer[1],d,t;while(a.isEven()&&b.isEven()){d=Math.min(roughLOB(a),roughLOB(b));a=a.divide(d);b=b.divide(d);c=c.multiply(d)}while(a.isEven()){a=a.divide(roughLOB(a))}do{while(b.isEven()){b=b.divide(roughLOB(b))}if(a.greater(b)){t=b;b=a;a=t}b=b.subtract(a)}while(!b.isZero());return c.isUnit()?a:a.multiply(c)}function lcm(a,b){a=parseValue(a).abs();b=parseValue(b).abs();return a.divide(gcd(a,b)).multiply(b)}function randBetween(a,b){a=parseValue(a);b=parseValue(b);var low=min(a,b),high=max(a,b);var range=high.subtract(low);if(range.isSmall)return low.add(Math.round(Math.random()*range));var length=range.value.length-1;var result=[],restricted=true;for(var i=length;i>=0;i--){var top=restricted?range.value[i]:BASE;var digit=truncate(Math.random()*top);result.unshift(digit);if(digit<top)restricted=false}result=arrayToSmall(result);return low.add(typeof result==="number"?new SmallInteger(result):new BigInteger(result,false))}var parseBase=function(text,base){var length=text.length;var i;var absBase=Math.abs(base);for(var i=0;i<length;i++){var c=text[i].toLowerCase();if(c==="-")continue;if(/[a-z0-9]/.test(c)){if(/[0-9]/.test(c)&&+c>=absBase){if(c==="1"&&absBase===1)continue;throw new Error(c+" is not a valid digit in base "+base+".")}else if(c.charCodeAt(0)-87>=absBase){throw new Error(c+" is not a valid digit in base "+base+".")}}}if(2<=base&&base<=36){if(length<=LOG_MAX_INT/Math.log(base)){var result=parseInt(text,base);if(isNaN(result)){throw new Error(c+" is not a valid digit in base "+base+".")}return new SmallInteger(parseInt(text,base))}}base=parseValue(base);var digits=[];var isNegative=text[0]==="-";for(i=isNegative?1:0;i<text.length;i++){var c=text[i].toLowerCase(),charCode=c.charCodeAt(0);if(48<=charCode&&charCode<=57)digits.push(parseValue(c));else if(97<=charCode&&charCode<=122)digits.push(parseValue(c.charCodeAt(0)-87));else if(c==="<"){var start=i;do{i++}while(text[i]!==">");digits.push(parseValue(text.slice(start+1,i)))}else throw new Error(c+" is not a valid character")}return parseBaseFromArray(digits,base,isNegative)};function parseBaseFromArray(digits,base,isNegative){var val=Integer[0],pow=Integer[1],i;for(i=digits.length-1;i>=0;i--){val=val.add(digits[i].times(pow));pow=pow.times(base)}return isNegative?val.negate():val}function stringify(digit){var v=digit.value;if(typeof v==="number")v=[v];if(v.length===1&&v[0]<=35){return"0123456789abcdefghijklmnopqrstuvwxyz".charAt(v[0])}return"<"+v+">"}function toBase(n,base){base=bigInt(base);if(base.isZero()){if(n.isZero())return"0";throw new Error("Cannot convert nonzero numbers to base 0.")}if(base.equals(-1)){if(n.isZero())return"0";if(n.isNegative())return new Array(1-n).join("10");return"1"+new Array(+n).join("01")}var minusSign="";if(n.isNegative()&&base.isPositive()){minusSign="-";n=n.abs()}if(base.equals(1)){if(n.isZero())return"0";return minusSign+new Array(+n+1).join(1)}var out=[];var left=n,divmod;while(left.isNegative()||left.compareAbs(base)>=0){divmod=left.divmod(base);left=divmod.quotient;var digit=divmod.remainder;if(digit.isNegative()){digit=base.minus(digit).abs();left=left.next()}out.push(stringify(digit))}out.push(stringify(left));return minusSign+out.reverse().join("")}BigInteger.prototype.toString=function(radix){if(radix===undefined)radix=10;if(radix!==10)return toBase(this,radix);var v=this.value,l=v.length,str=String(v[--l]),zeros="0000000",digit;while(--l>=0){digit=String(v[l]);str+=zeros.slice(digit.length)+digit}var sign=this.sign?"-":"";return sign+str};SmallInteger.prototype.toString=function(radix){if(radix===undefined)radix=10;if(radix!=10)return toBase(this,radix);return String(this.value)};BigInteger.prototype.toJSON=SmallInteger.prototype.toJSON=function(){return this.toString()};BigInteger.prototype.valueOf=function(){return+this.toString()};BigInteger.prototype.toJSNumber=BigInteger.prototype.valueOf;SmallInteger.prototype.valueOf=function(){return this.value};SmallInteger.prototype.toJSNumber=SmallInteger.prototype.valueOf;function parseStringValue(v){if(isPrecise(+v)){var x=+v;if(x===truncate(x))return new SmallInteger(x);throw"Invalid integer: "+v}var sign=v[0]==="-";if(sign)v=v.slice(1);var split=v.split(/e/i);if(split.length>2)throw new Error("Invalid integer: "+split.join("e"));if(split.length===2){var exp=split[1];if(exp[0]==="+")exp=exp.slice(1);exp=+exp;if(exp!==truncate(exp)||!isPrecise(exp))throw new Error("Invalid integer: "+exp+" is not a valid exponent.");var text=split[0];var decimalPlace=text.indexOf(".");if(decimalPlace>=0){exp-=text.length-decimalPlace-1;text=text.slice(0,decimalPlace)+text.slice(decimalPlace+1)}if(exp<0)throw new Error("Cannot include negative exponent part for integers");text+=new Array(exp+1).join("0");v=text}var isValid=/^([0-9][0-9]*)$/.test(v);if(!isValid)throw new Error("Invalid integer: "+v);var r=[],max=v.length,l=LOG_BASE,min=max-l;while(max>0){r.push(+v.slice(min,max));min-=l;if(min<0)min=0;max-=l}trim(r);return new BigInteger(r,sign)}function parseNumberValue(v){if(isPrecise(v)){if(v!==truncate(v))throw new Error(v+" is not an integer.");return new SmallInteger(v)}return parseStringValue(v.toString())}function parseValue(v){if(typeof v==="number"){return parseNumberValue(v)}if(typeof v==="string"){return parseStringValue(v)}return v}for(var i=0;i<1e3;i++){Integer[i]=new SmallInteger(i);if(i>0)Integer[-i]=new SmallInteger(-i)}Integer.one=Integer[1];Integer.zero=Integer[0];Integer.minusOne=Integer[-1];Integer.max=max;Integer.min=min;Integer.gcd=gcd;Integer.lcm=lcm;Integer.isInstance=function(x){return x instanceof BigInteger||x instanceof SmallInteger};Integer.randBetween=randBetween;Integer.fromArray=function(digits,base,isNegative){return parseBaseFromArray(digits.map(parseValue),parseValue(base||10),isNegative)};return Integer}();if(typeof module!=="undefined"&&module.hasOwnProperty("exports")){module.exports=bigInt}if(typeof define==="function"&&define.amd){define("big-integer",[],function(){return bigInt})};
-        return bigInt;
-    })()
-});
-
-if((typeof module) !== 'undefined') {
-    module.exports = nerdamer;
+/*
+ * Author : Martin Donk
+ * Website : http://www.nerdamer.com
+ * Email : martin.r.donk@gmail.com
+ * Source : https://github.com/jiggzson/nerdamer
+ */
+
+var nerdamer = (function(imports) { 
+    "use strict";
+
+    var version = '0.7.15',
+
+        _ = new Parser(), //nerdamer's parser
+        //import bigInt
+        bigInt = imports.bigInt,
+        
+        Groups = {},
+        
+        //container of pregenerated primes
+        PRIMES = [2,3,5,7,11,13,17,19,23,29,31,37,41,43,47,53,59,61,67,71,73,79,83,89,97,101,103,107,109,113
+            ,127,131,137,139,149,151,157,163,167,173,179,181,191,193,197,199,211,223,227,229,233,239,241,251,
+            257,263,269,271,277,281,283,293,307,311,313,317,331,337,347,349,353,359,367,373,379,383,389,397,
+            401,409,419,421,431,433,439,443,449,457,461,463,467,479,487,491,499,503,509,521,523,541,547,557,
+            563,569,571,577,587,593,599,601,607,613,617,619,631,641,643,647,653,659,661,673,677,683,691,701,
+            709,719,727,733,739,743,751,757,761,769,773,787,797,809,811,821,823,827,829,839,853,857,859,863,
+            877,881,883,887,907,911,919,929,937,941,947,953,967,971,977,983,991,997,1009,1013,1019,1021,1031,
+            1033,1039,1049,1051,1061,1063,1069,1087,1091,1093,1097,1103,1109,1117,1123,1129,1151,1153,1163,1171,
+            1181,1187,1193,1201,1213,1217,1223,1229,1231,1237,1249,1259,1277,1279,1283,1289,1291,1297,1301,1303,
+            1307,1319,1321,1327,1361,1367,1373,1381,1399,1409,1423,1427,1429,1433,1439,1447,1451,1453,1459,1471,
+            1481,1483,1487,1489,1493,1499,1511,1523,1531,1543,1549,1553,1559,1567,1571,1579,1583,1597,1601,1607,
+            1609,1613,1619,1621,1627,1637,1657,1663,1667,1669,1693,1697,1699,1709,1721,1723,1733,1741,1747,1753,
+            1759,1777,1783,1787,1789,1801,1811,1823,1831,1847,1861,1867,1871,1873,1877,1879,1889,1901,1907,1913,1931,
+            1933,1949,1951,1973,1979,1987,1993,1997,1999,2003,2011,2017,2027,2029,2039,2053,2063,2069,2081,2083],
+        //this is the class which holds the utilities which are exported to the core
+        //All utility functions which are to be made available to the core should be added to this object
+        Utils = {},
+        
+        //Settings
+        Settings = {
+            //the max number up to which to cache primes. Making this too high causes performance issues
+            init_primes: 1000,
+            
+            exclude: [],
+            //If you don't care about division by zero for example then this can be set to true. 
+            //Has some nasty side effects so choose carefully.
+            suppress_errors: false,
+            //the global used to invoke the libary to parse to a number. Normally cos(9) for example returns
+            //cos(9) for convenience but parse to number will always try to return a number if set to true. 
+            PARSE2NUMBER: false,
+            //this flag forces the a clone to be returned when add, subtract, etc... is called
+            SAFE: false,
+            //the symbol to use for imaginary symbols
+            IMAGINARY: 'i',
+            //the modules used to link numeric function holders
+            FUNCTION_MODULES: [Math],
+            //Allow certain characters
+            ALLOW_CHARS: ['π'],
+            //Allow nerdamer to convert multi-character variables
+            USE_MULTICHARACTER_VARS: true,
+            //Allow changing of power operator
+            POWER_OPERATOR: '^',
+            //The variable validation regex
+            //VALIDATION_REGEX: /^[a-z_][a-z\d\_]*$/i
+            VALIDATION_REGEX: /^[a-z_αAβBγΓδΔϵEζZηHθΘιIκKλΛμMνNξΞoOπΠρPσΣτTυϒϕΦχXψΨωΩ][a-z\d\_αAβBγΓδΔϵEζZηHθΘιIκKλΛμMνNξΞoOπΠρPσΣτTυϒϕΦχXψΨωΩ]*$/i,
+            //Aliases
+            ALIASES: {
+                'π': 'pi'
+            },
+            POSITIVE_MULTIPLIERS: false,
+
+            //Cached items
+            CACHE: {}
+        },
+        
+        //Container for custom operators
+        CUSTOM_OPERATORS = {
+
+        },
+        
+        //Add the groups. These have been reorganized as of v0.5.1 to make CP the highest group
+        //The groups that help with organizing during parsing. Note that for FN is still a function even 
+        //when it's raised to a symbol, which typically results in an EX
+        N   = Groups.N  = 1, // A number
+        P   = Groups.P  = 2, // A number with a rational power e.g. 2^(3/5). 
+        S   = Groups.S  = 3, // A single variable e.g. x. 
+        EX  = Groups.EX = 4, // An exponential
+        FN  = Groups.FN = 5, // A function
+        PL  = Groups.PL = 6, // A symbol/expression having same name with different powers e.g. 1/x + x^2
+        CB  = Groups.CB = 7, // A symbol/expression composed of one or more variables through multiplication e.g. x*y
+        CP  = Groups.CP = 8, // A symbol/expression composed of one variable and any other symbol or number x+1 or x+y
+        
+        CONST_HASH = Settings.CONST_HASH = '#',
+        
+        //GLOBALS
+        
+        PARENTHESIS = Settings.PARENTHESIS = 'parens',
+
+        //the function which represent vector
+        VECTOR = Settings.VECTOR = 'vector',
+
+        SQRT = Settings.SQRT = 'sqrt',
+        
+        ABS = Settings.ABS = 'abs',
+        
+        FACTORIAL = Settings.FACTORIAL = 'factorial',
+        
+        DOUBLEFACTORIAL = Settings.DOUBLEFACTORIAL = 'dfactorial',
+
+        //the storage container "memory" for parsed expressions
+        EXPRESSIONS = [],
+        
+        //variables
+        VARS = {},
+        
+        //the container used to store all the reserved functions
+        RESERVED = [],
+
+        WARNINGS = '',
+        
+        /**
+         * Checks to see if value is one of nerdamer's reserved names
+         * @param {String} value
+         * @return boolean
+         */
+        isReserved = Utils.isReserved = function(value) { 
+            return RESERVED.indexOf(value) !== -1;
+        },
+        
+        /**
+         * Checks to see that all symbols in array are the same
+         * @param {Symbol[]} arr
+         * @returns {bool}
+         */
+        allSame = Utils.allSame = function(arr) {
+            var last = arr[0];
+            for(var i=1, l=arr.length; i<l; i++) 
+                if(!arr[i].equals(last))
+                    return false;
+            return true;
+        },
+
+        /**
+         * Use this when errors are suppressible
+         * @param {String} msg
+         */
+        err = function(msg) {
+            if(!Settings.suppress_errors) throw new Error(msg);
+        },
+        
+        /**
+         * Used to pass warnings or low severity errors about the library
+         * @param msg
+         */
+        warn = function(msg) {
+            WARNINGS += (msg+'\n');
+        },
+        
+        /**
+         * Enforces rule: "must start with a letter or underscore and 
+         * can have any number of underscores, letters, and numbers thereafter."
+         * @param name The name of the symbol being checked
+         * @param {String} typ - The type of symbols that's being validated
+         * @throws {Exception} - Throws an exception on fail
+         */
+        validateName = Utils.validateName = function(name, typ) {
+            typ = typ || 'variable';
+            if(Settings.ALLOW_CHARS.indexOf(name) !== -1)
+                return;
+            var regex = Settings.VALIDATION_REGEX;
+            if(!(regex.test(name)) ) {
+                throw new Error(name+' is not a valid '+typ+' name');
+            }
+        },
+        /**
+         * Finds intersection of two arrays
+         * @param {array} a
+         * @param {Array} b
+         * @param {Array} compare_fn
+         * @returns {Array}
+         */
+        intersection = Utils.intersection = function(a, b, compare_fn) {
+            var c = [];
+            if(a.length > b.length) {
+                var t = a; a = b; b = t;
+            }
+            b = b.slice();
+            var l = a.length, l2 = b.length;
+            for(var i=0; i<l; i++) {
+                var item = a[i];
+                for(var j=0; j<l2; j++) {
+                    var item2 = b[j];
+                    if(item2 === undefined) continue;
+                    var equals = compare_fn ? compare_fn(item, item2) : item === item2;
+                    if(equals) {
+                        b[j] = undefined;
+                        c.push(item);
+                        continue;
+                    }
+                }
+            }
+            return c;
+        },
+        //convert number from scientific format to decimal format
+        scientificToDecimal = Utils.scientificToDecimal = function(num) {
+            //if the number is in scientific notation remove it
+            if(/\d+\.?\d*e[\+\-]*\d+/i.test(num)) {
+                var zero = '0',
+                    parts = String(num).toLowerCase().split('e'), //split into coeff and exponent
+                    e = parts.pop(),//store the exponential part
+                    l = Math.abs(e), //get the number of zeros
+                    sign = e/l,
+                    coeff_array = parts[0].split('.');
+                if(sign === -1) {
+                    num = zero + '.' + new Array(l).join(zero) + coeff_array.join('');
+                }
+                else {
+                    var dec = coeff_array[1];
+                    if(dec) l = l - dec.length;
+                    num = coeff_array.join('') + new Array(l+1).join(zero);
+                }
+            }
+
+            return num;
+        },
+        /**
+         * Checks if number is a prime number
+         * @param {Number} n - the number to be checked
+         */
+        isPrime  = Utils.isPrime = function(n) {
+            var q = Math.floor(Math.sqrt(n));
+            for (var i = 2; i <= q; i++) {
+                if (n % i === 0) return false;
+            }
+            return true;
+        },
+        
+        /**
+         * Checks to see if a number or Symbol is a fraction
+         * @param {Number|Symbol} num
+         * @returns {boolean}
+         */
+        isFraction = Utils.isFraction = function(num) {
+            if(isSymbol(num)) return isFraction(num.multiplier.toDecimal());
+            return (num % 1 !== 0);
+        },
+        
+        /**
+         * Checks to see if the object provided is a Symbol
+         * @param {Object} obj
+         */
+        isSymbol = Utils.isSymbol = function(obj) {
+            return (obj instanceof Symbol);
+        },
+        
+        /**
+         * Checks to see if the object provided is an Expression
+         * @param {Object} obj
+         */
+        isExpression = Utils.isExpression = function(obj) {
+            return (obj instanceof Expression);
+        },
+        
+        /**
+         * 
+         * Checks to see if the object provided is a Vector
+         * @param {Object} obj
+         */
+        isVector = Utils.isVector = function(obj) {
+            return (obj instanceof Vector);
+        },
+        
+        /**
+         * Checks to see if the object provided is a Matrix
+         * @param {Object} obj
+         */
+        isMatrix = Utils.isMatrix = function(obj) {
+            return (obj instanceof Matrix);
+        },
+        
+        /**
+         * @param {Symbol} symbol
+         */
+        isNumericSymbol = Utils.isNumericSymbol = function(symbol) {
+            return symbol.group === N;
+        },
+
+        /**
+         * Checks to see if the object provided is an Array
+         * @param {Object} arr
+         */
+        isArray = Utils.isArray = function(arr) {
+            return arr instanceof Array;
+        },
+
+        /**
+         * Checks to see if a number is an integer
+         * @param {Number} num
+         */
+        isInt = Utils.isInt = function(num) {
+            return num % 1 === 0;
+        },
+
+        /**
+         * @param {Number|Symbol} obj
+         * @returns {boolean}
+         */
+        isNegative = Utils.isNegative = function(obj) {
+            if( isSymbol(obj) ) {
+                obj = obj.multiplier;
+            }
+            return obj.lessThan(0);
+        },
+        
+        /**
+         * @param {String} str
+         * @returns {String} - returns a formatted string surrounded by brackets
+         */
+        inBrackets = Utils.inBrackets = function(str) {
+            return '('+str+')';
+        },
+        
+        /**
+         * A helper function to replace parts of string
+         * @param {String} str - The original string
+         * @param {Integer} from - The starting index
+         * @param {Integer} to - The ending index
+         * @param {String} with_str - The replacement string
+         * @returns {String} - A formatted string
+         */
+        stringReplace = Utils.stringReplace = function(str, from, to, with_str) {
+            return str.substr(0, from)+with_str+str.substr(to, str.length);
+        },
+        
+        /**
+         * the Parser uses this to check if it's allowed to convert the obj to type Symbol
+         * @param {Object} obj
+         * @returns {boolean}
+         */
+        customType = Utils.customType = function(obj) {
+            return obj !== undefined && obj.custom;
+        },
+        
+        /**
+         * Checks to see if numbers are both negative or are both positive
+         * @param {Number} a
+         * @param {Number} b
+         * @returns {boolean}
+         */
+        sameSign = Utils.sameSign = function(a, b) {
+            return (a < 0) === (b < 0);
+        },
+        
+        /**
+         * A helper function to replace multiple occurences in a string. Takes multiple arguments
+         * @example format('{0} nice, {0} sweet')
+         * //returns 'something nice, something sweet'
+         */
+        format = Utils.format = function() {
+            var args = [].slice.call(arguments),
+                str = args.shift();
+                var new_str = str.replace(/{(\d+)}/g, function(match, index) {
+                    var arg = args[index];
+                    return typeof arg === 'function' ? arg() : arg;
+                });
+
+                return new_str;
+        },
+        
+        /**
+         * Returns an array of all the keys in an array
+         * @param {Object} obj
+         * @returns {Array}
+         */
+        keys = Utils.keys = Object.keys,
+
+        /**
+         * Returns the first encountered item in an object. Items do not have a fixed order in objects 
+         * so only use if you need any first random or if there's only one item in the object
+         * @param {Object} obj
+         * @returns {*}
+         */
+        firstObject = Utils.firstObject = function(obj) {
+            for( var x in obj ) break;
+            return obj[x];
+        },
+        
+        /**
+         * Substitutes out variables for two symbols, parses them to a number and them compares them numerically
+         * @param {Symbol} sym1
+         * @param {Symbol} sym2
+         * @param {String[]} vars - an optional array of variables to use
+         * @returns {bool}
+         */
+        compare = Utils.compare = function(sym1, sym2, vars) {
+            var n = 5; //a random number between 1 and 5 is good enough
+            var scope = {}; // scope object with random numbers generated using vars
+            var comparison;
+            for(var i=0; i<vars.length; i++) 
+                scope[vars[i]] = new Symbol(Math.floor(Math.random()*n)+1);
+            block('PARSE2NUMBER', function() {
+                comparison = _.parse(sym1, scope).equals(_.parse(sym2, scope));
+            });
+            return comparison;
+        },
+        
+        /**
+         * Returns the minimum number in an array
+         * @param {Array} arr
+         * @returns {Number} 
+         */
+        arrayMax = Utils.arrayMax = function(arr) {
+            return Math.max.apply(undefined, arr);
+        },
+
+        /**
+         * Returns the maximum number in an array
+         * @param {Array} arr
+         * @returns {Number} 
+         */
+        arrayMin = Utils.arrayMin = function(arr) {
+            return Math.min.apply(undefined, arr);
+        },
+        
+        /**
+         * Clones array with clonable items
+         * @param {Array} arr
+         * @returns {Array}
+         */
+        arrayClone = Utils.arrayClone = function(arr) {
+            var new_array = [], l = arr.length;
+            for(var i=0; i<l; i++) new_array[i] = arr[i].clone();
+            return new_array;
+        },
+        
+        comboSort = Utils.comboSort = function(a, b) {
+            var l = a.length,
+                combined = []; //the linker
+            for(var i=0; i<a.length; i++) {
+                combined.push([a[i], b[i]]); //create the map
+            }
+
+            combined.sort(function(x, y) {
+                return x[0] - y[0];
+            });
+
+            var na = [], nb = [];
+
+            for(i=0; i<l; i++) {
+                na.push(combined[i][0]);
+                nb.push(combined[i][1]);
+            }
+
+            return [na, nb];
+        },
+        
+        decompose_fn = Utils.decompose_fn = function(fn, wrt, as_obj) { 
+            var ax, a, x, b;
+            if(fn.group === CP) {
+                var t = _.expand(fn.clone()).stripVar(wrt); 
+                ax = _.subtract(fn.clone(), t.clone());
+                b = t;
+            }
+            else
+                ax = fn.clone(); 
+            a = ax.stripVar(wrt);
+            x = _.divide(ax.clone(), a.clone());
+            b = b || new Symbol(0);
+            if(as_obj) 
+                return {
+                    a: a,
+                    x: x,
+                    ax: ax,
+                    b: b
+                };
+            return [a, x, ax, b];
+        },
+         /**
+         * Rounds a number up to x decimal places
+         * @param {Number} x
+         * @param {Number} s
+         */
+        _round = Utils.round = function(x, s) { 
+            s = typeof s === 'undefined' ? 14 : s;
+            return Math.round( x*Math.pow( 10,s ) )/Math.pow( 10,s );
+        },
+        
+        /**
+         * This method traverses the symbol structure and grabs all the variables in a symbol. The variable
+         * names are then returned in alphabetical order.
+         * @param {Symbol} obj
+         * @param {Boolean} poly 
+         * @param {Object} vars - An object containing the variables. Do not pass this in as it generated 
+         * automatically. In the future this will be a Collector object.
+         * @returns {String[]} - An array containing variable names
+         */
+        variables = Utils.variables = function(obj, poly, vars) { 
+            vars = vars || {
+                c: [],
+                add: function(value) {
+                    if(this.c.indexOf(value) === -1 && isNaN(value)) this.c.push(value);
+                }
+            };
+
+            if(isSymbol(obj)) { 
+                var group = obj.group,
+                    prevgroup = obj.previousGroup;
+                if(group === EX) variables(obj.power, poly, vars);
+                
+                if(group === CP || group === CB || prevgroup === CP || prevgroup === CB) {
+                    for(var x in obj.symbols) variables(obj.symbols[x], poly, vars);
+                }
+                else if(group === S || prevgroup === S) { 
+                    //very crude needs fixing. TODO
+                    if(!(obj.value === 'e' || obj.value === 'pi'))
+                        vars.add(obj.value);
+                }
+                else if(group === PL || prevgroup === PL) {
+                    variables(firstObject(obj.symbols), poly, vars);
+                }
+                else if(group === EX) { 
+                    if(!isNaN(obj.value)) vars.add(obj.value);
+                    variables(obj.power, poly, vars);
+                }
+                else if(group === FN && !poly) { 
+                    for(var i=0; i<obj.args.length; i++) {
+                        variables(obj.args[i], poly, vars);
+                    }
+                }
+            }
+            return vars.c.sort();
+        },
+        
+        getU = Utils.getU = function(symbol) {
+            //start with u
+            var u = 'u', //start with u
+                v = u, //init with u
+                c = 0, //postfix number
+                vars = variables(symbol);
+            //make sure this variable isn't reserved and isn't in the variable list
+            while(!(RESERVED.indexOf(v) === -1 && vars.indexOf(v) === -1))  
+                v = u + c++;
+            //get an empty slot. It seems easier to just push but the
+            //problem is that we may have some which are created by clearU
+            for(var i=0, l=RESERVED.length; i<=l; i++)
+                //reserved cannot equals false or 0 so we can safely check for a falsy type
+                if(!RESERVED[i]) {
+                    RESERVED[i] = v; //reserve the variable
+                    break;
+                }
+            return v;
+        },
+        
+        clearU = Utils.clearU = function(u) {
+            var indx = RESERVED.indexOf(u);
+            if(indx !== -1)
+                RESERVED[indx] = undefined;
+        },
+        
+        /**
+         * Loops through each item in object and calls function with item as param
+         * @param {Object|Array} obj
+         * @param {Function} fn 
+         */
+        each = Utils.each = function(obj, fn) {
+            if(isArray(obj)) {
+                var l = obj.length;
+                for(var i=0; i<l; i++) fn.call(obj, i);
+            }
+            else {
+                for(var x in obj) if(obj.hasOwnProperty(x)) fn.call(obj, x);
+            }
+        },
+        
+        /**
+         * Checks to see if a number is an even number
+         * @param {Number} num
+         * @returns {boolean}
+         */
+        even = Utils.even = function(num) {
+            return num % 2 === 0;
+        },
+        
+        /**
+         * Checks to see if a fraction is divisible by 2
+         * @param {Number} num
+         * @returns {boolean}
+         */
+        evenFraction = Utils.evenFraction = function(num) {
+            return 1/( num % 1) % 2 === 0;
+        },
+        
+        /**
+         * Strips duplicates out of an array
+         * @param {Array} arr
+         */
+        arrayUnique = Utils.arrayUnique = function(arr) {
+            var l = arr.length, a = [];
+            for(var i=0; i<l; i++) {
+                var item = arr[i];
+                if(a.indexOf(item) === -1) a.push(item);
+            }
+            return a;
+        },
+        
+        /**
+         * Reserves the names in an object so they cannot be used as function names
+         * @param {Object} obj
+         */
+        reserveNames = Utils.reserveNames = function(obj) {
+            var add = function(item) {
+                if(RESERVED.indexOf(item) === -1) RESERVED.push(item);
+            };
+            
+            if(typeof obj === 'string') add(obj);
+            else {
+                each(obj, function(x) {
+                    add(x);
+                });
+            }  
+        },
+
+        /**
+         * Removes an item from either an array or an object. If the object is an array, the index must be 
+         * specified after the array. If it's an object then the key must be specified
+         * @param {Object|Array} obj
+         * @param {Integer} indexOrKey
+         */
+        remove = Utils.remove = function( obj, indexOrKey ) {
+            var result;
+            if( isArray(obj) ) {
+                result =  obj.splice(indexOrKey, 1)[0];
+            }
+            else {
+                result = obj[indexOrKey];
+                delete obj[indexOrKey];
+            }
+            return result;
+        },
+        
+        /**
+         * Creates a temporary block in which one of the global settings is temporarily modified while
+         * the function is called. For instance if you want to parse directly to a number rather than have a symbolic
+         * answer for a period you would set PARSE2NUMBER to true in the block.
+         * @example block('PARSE2NUMBER', function(){//symbol being parsed to number}, true);
+         * @param {String} setting - The setting being accessed
+         * @param {Function} f 
+         * @param {boolean} opt - The value of the setting in the block
+         * @param {String} obj - The obj of interest. Usually a Symbol but could be any object
+         */
+        block = Utils.block = function(setting, f, opt, obj) {
+            var current_setting = Settings[setting];
+            Settings[setting] = opt === undefined ? true : !! opt;
+            var retval = f.call(obj);
+            Settings[setting] = current_setting;
+            return retval;
+        },
+
+        /**
+         * Converts function arguments to an array. I had hopes for this function :(
+         * @param {Object} obj - arguments obj
+         */
+        arguments2Array = Utils.arguments2Array = function(obj) {
+            return [].slice.call(obj);
+        },
+        
+        getCoeffs = Utils.getCoeffs = function(symbol, wrt) {
+            var coeffs = [];
+            //we loop through the symbols and stick them in their respective 
+            //containers e.g. y*x^2 goes to index 2
+            symbol.each(function(term) {
+                if(term.contains(wrt)) {
+                    //we want only the coefficient which in this case will be everything but the variable
+                    //e.g. a*b*x -> a*b if the variable to solve for is x
+                    var coeff = term.stripVar(wrt),
+                        x = _.divide(term.clone(), coeff.clone()),
+                        p = x.power.toDecimal();
+                }
+                else {
+                    coeff = term;
+                    p = 0;
+                }
+                var e = coeffs[p];
+                //if it exists just add it to it
+                coeffs[p] = e ? _.add(e, coeff) : coeff;
+                
+            }, true);
+            
+            for(var i=0; i<coeffs.length; i++)
+                if(!coeffs[i])
+                    coeffs[i] = new Symbol(0);
+            //fill the holes
+            return coeffs;
+        },
+        
+        /**
+         * Using a regex to get between brackets can be a bit tricky. This functions makes it more abstract 
+         * to fetch between brackets within a string from any given index. If the starting index is a bracket 
+         * then it will fail. returns [matched_string, first_bracket_index, end_bracket_index]
+         * @param {Char} ob - open bracket
+         * @param {Char} cb - close bracket
+         * @param {String} str - The string being read
+         * @param {Integer} start - Where in the string to start
+         * @returns {Array}
+         */
+        betweenBrackets = function(ob, cb, str, start) {
+            start = start || 0;
+            var l = str.length,
+                open = 0, fb;
+            for(var i=start; i<l; i++) {
+                var ch = str.charAt(i); //get the character at this position
+
+                if(ch === ob) { //if an open bracket was found
+                    if(fb === undefined) fb = i+1;//mark the first bracket found
+                    open++; //mark a new open bracket
+                }
+                if(ch === cb) { //if a close bracket was found
+                    open--; //close a bracket
+                    if(open === 0 && fb !== undefined) {
+                        var nb = i;
+                        return [str.substring(fb, nb), fb, nb];
+                    }
+                }
+            }
+            
+            return [];
+        },
+        
+        /**
+         * A helper function to make substitutions
+         * @param {Object} subs
+         */
+        format_subs = function(subs) {
+            for(var x in subs) subs[x] = _.parse(subs[x].toString());
+            return subs;
+        },
+        generatePrimes = Utils.generatePrimes = function(upto) {
+            //get the last prime in the array
+            var last_prime = PRIMES[PRIMES.length-1] || 2; 
+            //no need to check if we've already encountered the number. Just check the cache.
+            for(var i=last_prime; i<upto; i++) {
+                if(isPrime(i)) PRIMES.push(i);
+            }
+        },
+        evaluate = Utils.evaluate = function (symbol) {
+            return block('PARSE2NUMBER', function() {
+                return _.parse(symbol);
+            }, true);
+        },
+        convertToVector = Utils.convertToVector = function(x) {
+            if(isArray(x)) {
+                var vector = new Vector([]);
+                for(var i=0; i<x.length; i++) 
+                    vector.elements.push(convertToVector(x[i]));
+                return vector;
+            }
+            //Ensure that a nerdamer ready object is returned
+            if(!isSymbol(x))
+                return _.parse(x);
+            return x;
+        },
+        //This object holds additional functions for nerdamer. Think of it as an extension of the Math object.
+        //I really don't like touching objects which aren't mine hence the reason for Math2. The names of the 
+        //functions within are pretty self-explanatory.
+        Math2 = {
+            csc: function(x) { return 1/Math.sin(x); },
+            sec: function(x) { return 1/Math.cos(x); },
+            cot: function(x) { return 1/Math.tan(x); },
+            // https://gist.github.com/jiggzson/df0e9ae8b3b06ff3d8dc2aa062853bd8
+            erf: function(x) {
+                var t = 1/(1+0.5*Math.abs(x));
+                var result = 1-t*Math.exp( -x*x -  1.26551223 +
+                        t * ( 1.00002368 +
+                        t * ( 0.37409196 +
+                        t * ( 0.09678418 +
+                        t * (-0.18628806 +
+                        t * ( 0.27886807 +
+                        t * (-1.13520398 +
+                        t * ( 1.48851587 +
+                        t * (-0.82215223 +
+                        t * ( 0.17087277)))))))))
+                    );
+                return x >= 0 ? result : -result;
+            },
+            bigpow: function(n, p) { 
+                if(!(n instanceof Frac))
+                    n = Frac.create(n);
+                if(!(p instanceof Frac))
+                    p = Frac.create(p);
+                var retval = new Frac(0);
+                if(p.isInteger()) {
+                    retval.num = n.num.pow(p.toString());
+                    retval.den = n.den.pow(p.toString());
+                }
+                else {
+                    var num = Frac.create(Math.pow(n.num, p.num));
+                    var den = Frac.create(Math.pow(n.den, p.num));
+
+                    retval.num = Math2.nthroot(num, p.den.toString());
+                    retval.den = Math2.nthroot(den, p.den);
+                }  
+                return retval;
+            },
+            //http://stackoverflow.com/questions/15454183/how-to-make-a-function-that-computes-the-factorial-for-numbers-with-decimals
+            gamma: function(z) {
+                var g = 7;
+                var C = [
+                    0.99999999999980993, 
+                    676.5203681218851, 
+                    -1259.1392167224028,
+                    771.32342877765313, 
+                    -176.61502916214059, 
+                    12.507343278686905, 
+                    -0.13857109526572012, 
+                    9.9843695780195716e-6, 
+                    1.5056327351493116e-7]
+                ;
+
+                if (z < 0.5) 
+                    return Math.PI / (Math.sin(Math.PI * z) * Math2.gamma(1 - z));
+                else {
+                    z -= 1;
+
+                    var x = C[0];
+                    for (var i = 1; i < g + 2; i++)
+                    x += C[i] / (z + i);
+
+                    var t = z + g + 0.5;
+                    return Math.sqrt(2 * Math.PI) * Math.pow(t, (z + 0.5)) * Math.exp(-t) * x;
+                }
+            },
+            //factorial
+            bigfactorial: function(x) {
+                var retval = new Frac(1);
+                for (var i = 2; i <= x; i++) 
+                    retval = retval.multiply(new Frac(i));
+                return retval;
+            },
+            //https://en.wikipedia.org/wiki/Logarithm#Calculation
+            bigLog: function(x) {
+                var CACHE = ["-253631954333118718762629409109262279926288908775918712466601196032/39970093576053625963957478139049824030906352922262642968060706375","0","24553090145869607172412918483124184864289170814122579923404694986469653261608528681589949629750677407356463601998534945057511664951799678336/35422621391945757431676178435630229283255250779216421054188228659061954317501699707236864189383591478024245495110561124597124995986978302375","369017335340917140706044240090243368728616279239227943871048759140274862131699550043150713059889196223917527172547/335894053932612728969975338549993764554481173661218585876475837409922537622385232776657791604345125227005476864000","24606853025626737903121303930100462245506322607985779603220820323211395607931699126390918477501325805513849611930008427268176602460462988972957593458726734897129954728102144/17750092415977639787139561330326170936321452137635322313122938207611787444311735251389066106937796085669460151963285086542745859461943369606018450213014148175716400146484375","399073568781976806715759409052286641738926636328983929439450824555613704676637191564699164303012247386095942144825603522401740680808466858044/247958349743620302021733249049411604982786755454514947379317600613433680222511897950658049325685140346169718465773927872179874971908848116625","1468102989495846944084741146947295378041808701256909016224309866143294556551407470861354311593351276612463858816796714569499021375899793849136855085849133702029337910502448189055357182595424959360/819363879309286303497217527375463120404739098260200279520788950777458900438307356738082930586032462601215802636320993648007907724899611296693997216938989854861043298494990214825163523387600982777","5896704855274661767824574093605344871722790278354431422729640950821239030785642943033153793245906863203822369276271050164634206965056233097479117980782641839669/3030306850569309344013726745100070601277982132543905537366562638553198167007159067544789592089960911065181606283478843359856123992707598685058297067179343872000","76631772943534985713873427262830314617912556928476573358548256872141516989538374761909611879922349479420014771499018155447198112155515453671128814488139633810493264352294560043912066253026059140653027326566801398784/36852092933388988649396042883218509607503204211148493545892849595498822817623842579026942621098851631842754395231561679671400197056377380063233740202370686144673585955581403046886083948450136247134308381940165804875","3159076083816399509754948610929467278257473888282947311280653574634802580912280940686954763313882823327077171624015737719617373932318151594325834524000275847475866299387913048/1437757485694188822758304467756419845842037623148461107362957994816554782989250555362514354661961482939226272309026092009962414616417412938087494467254146002233028411865234375","22266067259907364984531611601870291368272674573653403965630628996687370994139884833897773468149149664829922302484782423514167405397665098388400450149078982462318781750661005833037235183394221496186539779712428265837926417581952/9670030144664428565128962309657100138096047028794689249320859276197340398920725569428532293373676415359965773460364494998334259893079003125373872108770534788283842907318071170285038777091588292539102269617376180390982915567375","14604654564989239958569331443385369522850975185358647132770022716433280072271007767111036877803328768910274400515590151934676819262085211828028638417329558229123989556376108454497813055/6090614019162516693013973409650613208227889078878781039105047015752493519149314227721984436973374032279421344818329285207124280297611253861173835238379831004010748379874393292231671808","1901241885407696031217292877862925220917660047127261026827869027159993239567933534052663335498281439239753018507182016153657409777749792228538380379703411298411623469292891476969894084838876001545818141543890273256985768690847587711270930688/765116019778838839812655402103512685695769161212360553099732689795578904762091216998790589926057819838537805856579109910198553330075924857419395160755642371550113347465300208422126945265887065434116781678702741657275181694851670325469434625","139459806786604751793737926146840623607010208216289543036026206208962059593900745886202214788747453279179283344350478734275973878932538430194363355795823581315329311220701640235653288975569812161436/54371368534412517053056101353618694718215711767266376573138772968257303578467926450212293233332401067673270853953399269852376592855992724934941173346260129257754416412476202526978443681584633116375","1045669091124493070709683241190022970908640501171378776604126771144008324358233819560649021940145166254659028524319517244711645162132513416238958170819347361185944945680269442845829390112062101255500836072082817820950448463314034677353723256969344/396228259004446234921310936915931611736815598535963504660076315228798989932959459406702091180060429080345146735173591749448509810270759531977278642135591672189002006272326131885315743181289970885337574780897529347356567086535505950450897216796875","9912919238915437302006264477931031611447467070103973106567538528951878797932559935860738745374437522819124347510590800370471910492338584284092534264608801221235029062881964101996762011296996851893455828946521/3660537472668264151218961634689665210933936249986285290553357254224360417386515311493310199319523687171757653216994741150377508234317025158302057758196429623723072084157928224798322861732880034847243894784000","9263710175433181746575186369318246002919895649622127410824041370079225200282403368319370743363303164313395723904510539050157032684710468364067204876434546848634842333436957245275217583248805993142227630297924119330553308466662488683624783307023014909360640/3341177182697517248552428837661919299725031035849865632511882688786226888137634168024976033652753689210700218163621739078534353578510364301481093730054725078138658805025014615651043313990684347632166030359086885561104034510990826655289288319840595753002771","5116082230713622171832327542439052727465114322479570603905499496221224653983960598946033081212909066917137546065542953865612718836914393275681318667667521726785633638189373998191090501201427906618075889744489190209584/1805752553736060443820406101277706970767657006346276183748749630179442318063568286372320188433843729960294965366346522303898609655762491623098453269916163621089005711823488749297418113474056676109581110715068124438875","246569125619713282434448566970352231845414317018379160824176638351574938993535464763890962336882760882398479702237564384291290459961036068916857265499633061660562532011248501476114401629839742058389195725393702000011860799793778295606988057303225493814005789533570432/85307063020836305797178273029353623060860009152114361453434032434699636078115114412588719432277441055049132559782203988387794711585368296817222565434951256788867244687081233632650953850383220864394261763844194948389861147622944651546912394593164406926489862036343375","133672026303452911046163998480860917119290576658330909785707604886881155606725822685088929236266583416708668502760907677019598002175122453170574729028452721476464728566191464897928696630979863154661704374206171469014225143/45398130975270785045482567762871405072140548998125471025451666500000000000000000000000000000000000000000000000000000000000000000000000000000000000000000000000000000000000000000000000000000000000000000000000000000000000000","6041693953360002800224091673336562508913199995987479264605216252220579740134601435770085920869376641180763419907442721705887169884230643795126568815123647603047739799302562095542459344811429882053086550900803768964612193941424128649976704727183797495759082741166938351872/2016766992122395667828553277997478570503475626107286343497917705446132017125079612756035254750822860815515899557855166824523851779156336235294914777307802256439645525835223691751931866188957324792276149549076500784191791380803500156776088683900346065830066370370083309875","705868391597244582764749229356331441978820024796066870551110486625729826111158236686696326058778874201639006234449557592353247542995871491078308187261304930042019640830629526023972693107193897009168955674240659026247094657679060/231848642748474339277532000336338632910990823562381469441716922006107433404523316252618490265927265734670539384485699132080062215196462178933963957679882342083893417545858074378754089719547920901917516016346211301054206383643383","101832160604157943093944673541651013907278188571533075311673249923948856034633446617630054761681006062910980371900782781226979391765818325065031889334563981235894369036439929651260587335544056975715076598739977065390678221999918899003881778449092038750712969437519295878491018112/32944277910571666002449086492515464541550138004002141571670657643770713783329063548790202120805341989608877739811787937782240802963962520261844114327432160788193314874913687387269408387417806176202979244637915812905426565263196954203487934225589622864145960079736633434831996625","10655703119271468913597640479490594180964700448340778168715956712130636958373270202484276402718566314881119559090842449610957974112230306343486091910217340665146602598568991520563987490686996746558858366002301982443029430290679385551/3398412687366638541233365137084722368200311117891192348532156645374786104142009695796409107380345795998400850838706661851176885183144928701608654514812261697598380070746520197171576610572921007069104300695592751543563472456384512000","1903039332876763837419920240543738799531131775028971323439870868730321221615515008394327723508670975623498588291298064320786970626232668956372004004897872810230178526101184611242511193415796638694370503100219710864543168952682617801833318493436174387568067811938490953495819438108686336/598806534367503338307287246320963280558134937382149405305466709787179429317914803617527827862441615350396864359976273212272586892074799651088317544101755361439294687323233086696182687664637422796995789967075271448560870681210580691574924544896656175563265378514188341796398162841796875","525573915563826130963525826191411949262846916750432019596028344808298471293378917508549164993368392834023782480702893643486699787870059946429810070222126260200026332874480239090370088123833491499400991181659445914352500247596757005142623368/163278727324937389095822405034435687776345799835442022795533783889356344755225815267819508608559076191292900367982490827396869405536484846115955581043091229202052407483776587687967125885665493681707461345895999542381476164157058393971431375","9263815657177858787273494705338516861045771674838057329170239610953039987023429736752079544014780707408666628475997291124805562998227296677616204140605356257712022384368492575381355563976330347792504605666631512343447560301417325154003481040250148561839861837778597346623630046623751094400/2843321709948499955095590862256744532227698001408929142548057792217790532624003190447363578048562448168721539177458065482170148482375585867230123873178100117094533143052886527452665480614620123764036974180917207421482431983407742154634391264619615289225747664532332469783301704643254076601","407959339726114455622180187758753007349209016396248763075759257357925636039752474207685682218422721827857994768023399625060206708378433960993946156803948655098667156937949174400873748557248801874735834957795040139401560494087476967548060208243867/123780218751812156744401121690996305978134694678934447237402511116731459214498784497436358160964198336874043702652746834763131444030185151143987331404604087778514863973633941401826334750268416015224906056576641018962863645043976537664227639296000","2547676391598917379516698439971914695230548782904479778605691338364453606537643088857116141939170899135026552016969320061900926954008522781162186995856580955090548471448276736878300717869625651893741316530109438876067419826217901657017506157997588944233677467357220316084583383623602865379325184/764562034757392298786420374672266498815021229519853724850874576419885380830752931701831256959159800764672605004880389358601658343203513177084389490286723240185146570925957286083025676875197029662038213216541352875570101363668917766225709569356861275434470568767077844675593176178611021135573625","186545352286463730559933346565311535598243666022232037054735807289501173444103692309735768703898330430135399033529355360391658728987379385732098960609744313878477967971557204207043802935782878745271859468248704012618254203101767841517569443555143252/55399179641621656233589820996143825959365789093262978988289445625153099592463372579496245442338653053662134699646413817866770218574795378644415019944304868289119443774932782235638737888469746745621382139263856603239588594078668393194675445556640625","664884440164786473344854955309049113269357314957985265728106924238588705533437169796551912202931185746193155801905841712503407258166135075966280435780812714252670362202091663287095423712596462690753468682634261029392794173636943978404002804413009590005984736612421172979101972556772005594499779860608/195485517776407145286424460448995460754674039560651791192647586550615878988380153730602665795647187884543361218962125172808792176382956599256188706636727418572541254480798303566840010217729386905041217793614214518363859058348249961790104618910877813067510758225302884815410347238200133693756493703875","2614957283934314904315471338485451166053664494383241929385424599389309215073267052860464009981063483440201193771607520572077231889699858482582363845275452280606276949653970992719332472370351170732899676316967244504534154616036371979031399425846100527685/761493664432749089312665480773496290658029971027686543404885407644062485746072719559288231362060149626237939029641098328278650939665665969011529293869562636656650999759724704272743235210867676873525147820749560155294022488994426729939894753293900972032","124843380518493746761140367283007507854364503961156704095198010255465940085534099747297600085903814014415830785663764373057896014399822131175202342399536439284123918855893825207202244831315575594886675813256448846863723093240955901916229136393454605455444105444987028391748121054399538064686074523506176/36022228212051654395480210378626648518430280334458144892889271272122662467638331091863215146548048144675657239846337165813938424387499358852301016926312083940212100001220180762189978024821166744964908871443681332664798940660421469519997746775275873085770018269706847741064037876137315001228315806659875","827992369063043155578730871896750570951766628472810506926098505028264552046829097082095665194000002802661600196840639204300804225352337632259980703832713031790922485730615305441309917696044954289187837653933158950774246017223571461858939407386087081525130831392/236805932823686534991153393869288530368011574665859226704279685567723830696754821658770176385138917722808377962346690757191122309876922069867472518117628639913077442806147910884267694879089753138429767401700283014143248445966474839193628309668702223994071394625","17347276886878323736540051321582548724378497839789943634071026331001588645519865992773157565595886250230140452154269197770615097377486013097979087647774513500701793885978192218455687078883766086309728287172567466406449372659680040183273634701092561727514713494914793425407149186041796935055187281744386432/4919325621804683623339606849970832094714371903709195539440424738973575902329797546592497378000858196173718145883783709223158260700365224756081275272021856393735663399552166737690038832550853145831185979094979556715294990257315369124065787473707136464772247917156232366320267601622617803514003753662109375","137984231830526866236186357461458917020538108058615632801298091031540729111527734872044790487396302545910108285921421417358113055522725197998483383380192391312304647004240060970929072498293210057120617332323445379424867965764749534125081131327565507524502163460761/38810445792642817561168950890315210470940006613819790543653745327778579787694809782601777514116858514049585074667085399925278459138508514838268321349069481334967221455722811414399738756151414906092225265355449011152267068726417045644222323488445626292574879744000","746567120547823334914136339633766098626636643449144032626270358619125402826113269699709721071135471625588981126637674402048519990010499180844665151971356149292818375448504122545400227696621572263621729512461528550588108384619064912224884465737417596190735966915167530332762203074440688676123756162572829692160/208334337057923929636884170505570363171441147899816815785150954417598643614152856767186132467069365605496210036171429712485182162940460120834349006784956522600679357307849981862006710239311750261522832996877712350330290831638640913932265004107623954913155144975252743257846945609734368518424172846119306643431","64649371728330695076928013661001819989330953381731372450140483779536126948957993261299287753791770622512248630224724990234903928056275080682537641377393210728546364176267034339221558641084730052304770498929958838997239635790469536857863963589118888238069738647239076/17903951498200212327802847425913723358452100686246224008745414214690047078122925247086521362329833307849817944645647750649290248110509395628305970523384831671737569872597295947593410067364379687588919135621621162007748635920864926867870502568935739725312687094047375","2454918942158003099688922026016393688092399295166304634317616773083386087532869193458590448918958337530406410803840837646465522656670050113548208618655070231274778592766244282964463702354872753657766121825196898916725498553882689210280080206627916046484942827487726300822318764058084323314109595329304407466188383616/674880185931325925966586583820010578979699141814417326552629206140252348822939845006845669570885271576698771404162512001549922909048916000017837898649100825976232784446638776021483802989797501705685620612986771521390439936066527738682396560462899753657942715306792783283782238662155922082005591512296007820682995125","74018558041066162916454010680594042518462756234254788158141115244349044958441521749277686851928706433556285971088455226217644009628399441967508838553345152310730562224910795446341601049647392069373970101491741830623078126344928804029524181578945586663110848142571149861/20204153620006780689923328634586091101021423979622170579036140596085566172775051595588438592742563923428900864000000000000000000000000000000000000000000000000000000000000000000000000000000000000000000000000000000000000000000000000000000000000000000000000000000000000000","2127032036758045513335690185608563023954009095206088224487365541995326714285119384743928987635752931664240752323937321097955456543854943206092931247498833001499955456190701695430459583885125382086777607021670447795321669948733328973350279846928613949120929250312666393359442423066212311060931469017737106028339882830848/576612418511902928757340062840968526862381326698309578771238715462180282212422302261044980131594522407066369222998903808960617461164985318633518680304995784614308979881735537678182134128319596636920719106506829571072447362052319438091347699720147003209417806230149598345068078717948025207635448205253184540936478445125","35289653975561083576641954928762116897061274899517309102784750384002335187117263273488751066569234386120759866204372398611196356888479036949053282301027789530999737306501029700128744408015642211359442183943916106790666114870974212159410284751571905275610921784716184508440/9503006066880728386808143045924119024212377150217533250562188228062174064693375135306438120385877320162710918716613546077156389583384656340709638430674364232343609717735574035535102953482366914421205216675248471695111720986346092738728929878538430662191272737183832556131","102633551023964794485575491065909467125458972250222581133681080524371507544152979467328048718122409841060527545925136196267751819689935599599321090571687632103850847605493223603751038996548520557330016046032671961857623066292962260173840972332108111505971231021442896036760967107060309991355545554631003681544611731245475968/27459658121882266328752886605529964804078316737648012166874496015808620265471203512606463219297059547428855195782384236337998738233668399173746663289852416697917397644234441300570212555870401420579737973722145663287124151049692290432756231390864184491891697469874600345958989433125942336757049639797225309327019275689074625","10034393558388390065766795008210457368713365491566387292163814915435906649268119060550511145023450790393353937124495488860451123302412204483570913557762460385297770427946219119911920640306914453207097103853766023934602534502476962159682750262143380527529536498215384467975023/2667919902603322771586358077760621955455470781865624844984169443739075976572061827709528710108877015489050369589117491611045518221354793418884447632063538994046714401229510497599783726376490260140723032102883617341970952663947646017489439179953454964374887388652792446976000","248528145263843375390386172800048509380966183384567983242213959113927668429802237067505890436957693495616107089384741585283620097982859345081736730899912519273262934785992235852866637878831878448348444611412764161078458068549719800733237024285525816723480868704742804077255242682077291713092790250511567621735004237450946304/65676865669148624809340872151906045781446981664561196686217551358486802274698228825404698950974939545099727242259547145392352658637333562345477931951890984276718673618736565926663528625796412420753961231404680876558659735251469326707567479071881966875336951133475135427640218972722939427821842173216282390058040618896484375","7805448718805635696495809414501206964843262114470109146341305656318015059743127114324245035489577134938579856003956861881125856595981500593426840968087618241785931128978516340812066502964561231235073012672356530509663384739132686548934288703179479011016719045530855033205271548/2050525178024039744126592505352202216905491833360272553169520915020715464206141942151086176509423406413311520838568324134077402841030113427309725873344806030836314500267104070131451720947531994814710189000076651895520222646974590481497382830325485174899169093049299764813276375","3355325071293197839434119105039673324264765809771192815982246040415580387729382404624613875653005261578877047405365032178619450963731719777167015959920645055600439987161800547901539269321100559393048973255388860193948274255340335876890491746900991668165565729269698196233805991206691196045182214641935483083662356666996922240/876402579119117579582569839757462461050855174353108858954282915644790659429341853404829661899850841645529640454766173209897510988090318303454542547519850473808789222552969933222203420847859171250332350076509996295844203965564448154484566493395403967626596213792922784509892086361572955175655987334882030766001799867659814117","218871061991045868372866381545267589365410350294028138778572466235486397478028823720846191998825628156716190463263492304639890659254282445466806224943413446008645087186307985343574807361972238230520975439736199291019544576443791916302825193643774360055545186783819367378492631806297/56849560726416896431557940314760680962653658127458002233782028041537121216487790008085876994020812492987733987414743604239935223783349870516284048368761617736127892160849065895223288023531930411718807065209903593668117085505482007061969339237404945180379460053180570404846043136000","5008685108365226931582937964451700746853986170633433728409171904803795018146152804690759530990140552460596075588463394200510044617816085275660078502126507209302951286606953039953843685800941558212440519542602092919776366067720586295390886070120828199562643208637974347390938772070049344991272621102622931576339988103674070876518912/1293888539680354282541277646947380627241979967611883341823378331667976045287311988103163380651334828012840330710760757271860219584371109472132211215957402251594055009937397184768184517621978947384029376766290498101728971145633139541827544539988344772578184316843734267915665730981857376872622787627370859411909330227080697966353375","15388340113525711660227566446101909585796746979396093776960989868457211684028149502578116456785221720682202816140911944661051001675127262774824593420825587319436537346311831003212424497488485098543512314062112948777572038731823948224734505930748371522309451168088057190162878224801232/3954220582960831691377435160890656173654063611768428458807273708040518769541211737927975894584024448193835165167801976423275767590502552964407494549049777006346189436817215329891530811451811864579644894987864267389290848598289794977382504890216219362031324635609053075313568115234375","5099039333987561374222193551155323470675617979816941646196895589439391685938046865391119484510329634015275893520725135141878751153360264368353595348921951280561029028912953500944814771064409611917475818956659775131751121312316084465321917769679881052144364834485866477379437705913911371481828140817759401117780199246301705600020671104/1303503600297679371136943454060319958680553228879031326679449263682048703103464872914972900105569835004878963701599765030590097739639045890060548760692125546754294514068052902543220382104483822438283040090444827980927544440984823535260277595466339403795403200720622852069244768910603820007632395190204569927612348189089161551951106625","4902837141334073026145827027361937996261324349722726869116185158777439337041263482852376194988371853413467559557923410949898048139830183335197992754748294810838187068126867611615800383834975563313220497573778480109264178673389149671194149749735833378557143135481387904961537942569904075/1247045310545991266291285730016853118981099516935251861146038369985109288084420528171217942065832292739130145780833406014673689119563698528225048800794718789218267628507713621235056538202070171596177775095071513194885568843375526804796016261173388452184505503341132236719484809714335744","38114743522716832107917466438257616720476488812538316101658139632867788464381862291240727309611460187159930652186486096300862388591521625093237019662273764387591494074792574929490381910446287947994150655077877204446864004067956087975012773988833339521775463977233068498404144221045837190392670308437391686081418318624745039402145439223552/9647001083383999453668111809775451078976046488746916070976218645431946648087171586252172936600115032316383427265217993193444199863138429602138841976586190525451324093772097241349417938578878934577091671046050326087898259692917931230974174799815198493279413438192301437068820185757869608523761456160341754512329264442115351926967120404125","573695055225225727008803730767518906490704995929177617646275646884555707960986625481944101622708415415988844740028718027554452662358957933526173824325955904005404113684003841990198157072540659184995738719040024647370869010473254071681533880576462368600901824622431045529064651675640055917092/144509482511118816399089096021290587489594541280398871255876563615464628718527634679330291741479135415168539765887291789615790513527330600394937614433502341116068305347468133950204152174094704092402978083370792135432486240914953928188835819767755172666693219213868545854371103120604946200875","23876960329653589647925126180903391687666378233201794403339630995420215267415575142266707357255726330536094448314199602616026935251126469221925945960901748679919435908556550271504767784553484434363646489174587463466333864577705745452492395785557425904735048180164697040313528831173448025400634629163795223739061661461986923675833880378496/5986312408594306954013526197465608559068621248896320652512228238115589875514604632230098997609482248000888567135685167138762172475788060284232459813998201719590208742091697294562538265829954186149162974972471533202880368317237508987477069872431064075005305838801862900501819963793062041081601844759452202282545840716920793056488037109375","58168289917567723171226992383559866214094157894992327555495441698028867727845766488121900626912848698952863438654895252811583144479300382761129433911280049009362667380001406579175563745824368613319103673817094498117944856004415812877213722455299491145649879676787079744410765053845551958756701/14517067289347903655500020160671113450349743650636953726251191692074385521975132268313263723831804150872238173602847065423463131917373356798750100313145228608894881457107689499956903046984443545789053438946050974567665049237414588435796381674590098629779384355275820782532479708807512981504000","728621890568281859295409481422447012528302594365693410763821707074444799793690738137592101239862736313347273167450056625929591960610208335290882047413011571781161008296084630072829079783328937418641417642857196346026366370059522990813537731394823630207433267854616768658990289454635793326766697884798538576055949457122067828153655416688640/181030730759516991863708593747964787874073354051675597050399087612142539517308720603687322924426591889179726492403913356461908748733972707460063017057809060190437917851790767968877215795679844983288935075688219234885360839984681619084834228226744165610073685719017596630302462070188937998558312507638434329299017584329479516410907786681093","86855946923438322218622470067224691860808273886184997065663554841573982963995340977083049132518812923329423480393306918856650577072525633920456721265953575424233701929892019410099166322511413146891121248381648145391642571638857576890568882512129960291171866772665863159474602604647289052079991768/21485753507365901947528588896402264670781310878547726104482740647554738151100954835784115119035980523529677083504495839730499664052882400915208251594384038810917282207449860876251558307288700200910747338758723324686939379138206117634546981163355060740270734146780942696291669461182599512320099625","2158989152301022938148680102142188531448821359505188055264665167313418619665693092337665573150374231484840948447637297247277576415460889296724813940128955070240137590073233263168835678714131062764247434144994737610229909964847568491446606012581370840699582055341626266533733744293929658949697805855362114229666626620766245630122333733703618176/531794915405164005613733454597931482878479882704956110685223892325074211694837836221759995948610212818642789132749082430059593652854659130217225506942675608692701447738732031302987802196501895840510235161825501235133794449421919927396142470196961877376701957829921152848178076410141813926924749057304222282687697297216661687583257901415465125","139432548574396829074586704387656697097760057897628994548358619815052936481650396157428747411173567801047221928593253479330480454469358220685854351236980383914223693722868233819483137401339800304943891968050399345430243790898955416907228948287367356990263740207046902209563417267686591994743547621/34201151688775214071963206765436083445901621442002061707492082843232231754829227303539041286301398668437202547003300396162741375435703188500000000000000000000000000000000000000000000000000000000000000000000000000000000000000000000000000000000000000000000000000000000000000000000000000000000000000","11008517174872833286150985180322584448162884832099344969609291070844193524816852920942383850580217443209402836100467940651581092350600329145627967515818684442171571156446321228596914355704205623857871497315955269266498229823278800717909321269179839084452384509142712677235552103459737790674103994445173074670347080506698168482564009465276165824768/2689223396936080856855299215659204161946704205931885125148201643087176556822542895325191478283706585400237901215485150928036895428721912118467760766508162631903585126377676412573187912443878232521444786090510891599171741773242011017926658231638022943018461086517502584854390836347781674626615709751386455292026775663545470794167629144456268750125","16108638074211260588800537540680707641986073914251424878121255234668558067988171568946079848860335948991834525552515669040163026131919804987340113244760738846884911038097907756220945883750502673899084880578229601870882631165510396775126850307838505063922101682333806284668762825609556049426829531780/3919363961344261777100658318137884299575193089462944554282218278496298610828757650104922583359642384253066896538203596057302203635134833545580869871333892935330950583664400555463557735723364497947986885146043017010159347046389604172186788902608216894094289769850517098027486468084407618748895626853","34420755849180279597302103726180110022640946692592540634353734157479505420320000324260530767186132260970572450489530034440214259559325114511265075416512316229177952140217732655405289808326341696986755141965043719344169685611217958619102774617224847284122901023774956887687026904767714958090256282893003000752947427857703259704682455375442735857024/8342030311716679826889917494957593165464748884572298173556257652389845294530325764837124998293398445804458613956489096007564811101361266196542129764287084823604897187311540561857741285793447174119667215803837719660675298308873496219385226998078648428368061868944322478384684509466965129972030932418920415308276430355882329457342937549162000252625","345888075261020004071220843714060353763382280664960929903544964118831237876694384053904571498830068831026644303797377762345709976595360421502594656308937649239978525713471393570536680412814805076323426256584504251728507416368609420882442293831684681071553766603478479006495757222912500012444787804577811/83505703731469734628961395063481893801938371516752417759131774530720075262459158384433785006689548434701904106312038822969658455364219435022841597243178757423598248565463985786213156556523685666430799283870548238467817226915680747412191245046634279766450629886904716776719219698922088211154187845632000","1061717830619177527082296723099890392273896386613997004874669053445943252046748251883532634529759169500795452576392700472771365240996842610207274128102329096619028487369622001737128463631016494371635687841733644339636164570819431573829173533941056258744442930643735587780907310433371453992062647737259587563398111688659657406089003293576961475848704/255359631537215747979895955806995352799574790340218399351168178555478073997876110889483456972687438702262017800167048243754141722496276537685853311434069991222324039005160057724073156957530106623908696241268268096879569794431919729620178375212905203484165745866913773304319069321426245521467122472046370356725530914587807274074293673038482666015625","274122944106300296738399632684955400761495830361663966466225652918683099779465438024846903286816813856490888796372134557295699980528187779624865098445756013563535339056233912394908544185885547842235097677765325396255649207317018754967666450708249125316192200151505568416495274671679500594656671785202496/65687592621976546250581560102201535533608158256953087745856906437400149205693427285162333502528793675585022025602144243543064185647792948495372442630333800126269123531636800213405254045262127593759539706750242430153456891792533267948231185296091297979933562727112487057234422009426868531651634706262125","7842680480716516803148821198697967237136721860017131244266974996267074742248599085253569637183007740566941125452215834642683053334607896723447140851344501084122965014242091312411884985569341166545074688756440728922408743841592658677792796881188604773469108807869960161395759837407978596679911066586626885830991556090978327508459276025943279064965688960/1872528612245648675720382138045071131304652050696842872529163720558126655075937845539792108048310219395746259570506175902206215101518698490144716531697689534559827422735649881381597761684154409796315455445459537515308174919488497154409643876490472215352056502193150125644288086294418253309947229151074464928874881827227706992859640236086417889990541889","5300824422251242070074569186825929119848111723012841627275830216301188228660779008353049603527567784119877706984722171178137272986345560485784907345500893648715341273841147320288851034078863843374665850852481747000237834238703248634174397792745914847774297223176674917912406659831206869442510948965571661/1261140476013707338477604677428573831791396352814802149994640617701773078174882455512668089072441176857892331468691160991310474734143842336092636848492066592397892638052212250229129355009939118431643425836944282456647571558383755315238500832868535816144280088644939696339160092963629012001958205063168000","2220223718762215584659309059880106334425515875615107369399767892051551634000614327272260081056973863669004224981561870246078120862256383581012183852291444462730018546753183156982897386563561418424093883164027305254176874653780425452987066512563140531367766900610414277825262239199580925879453806414860409441845631158680721091621460775043562065815179617536/526383206607841251253861841374779803798480623722760367843070466043030228662340154304405180907941079883976168609082254331465595267209149963786388600028701073430773581228212441424400748220833542964971495005714483235359479470452593264280645360131482713147116366500300066771223383007216182988263355451923333319170174755334598973202740108032097242475554128875","521891797109626296684891455959263713257353500867652268541535940159815152120871142196535233326890353914761242025931373491906127275561002910157909306979093246574207104081108188995072105948138299097848175016082947174156278439986705241571619793059501724269644447572323501261424770743329858038040685313621446524/123310256826873923765604825413207481739886340225713108649758575106598510022338480189649787216845041382860899099250547657534972156328080736149239332330143771138115695598493059325064119176038137294863053148618656356436332991079150723235214278848602671333076219529535123842212129829931654967367649078369140625","66086044538329677372986118727999622900471937619891337714357792768200341519193500393739322894033303245376225584865369486696276607060432449792893028061817203932068085863800494054274423512956136695211796751845295921015953538329385253280866669403169919614982155350899648626481405781514434761541281229159396787287553493046927448595964103589100429722948913403008/15562137339474350565671240515273666798063901504051979980452491653975250630723677279081058884163396938548780856293034775459223871281049026140999055923743471466471830572672766633086347312178711643724485955576579988182546105048041649947277672869613992334541438784737993706482731696809943027528882927942967419447250586964258807454003775693567366165507144866375","335377615394100148751647837967017467711612297170079949298328061159559939969228226474615711044891085626519877634842694983669611974807129333052471799687426665556738316626171408219730853872410792831871526174987402129691897433888027072807302411474690613948951673562473758814664346259109886876538510453475290967835/78715592752271462306588358880337347638000605031000575876214116610339827495261512281635361568951675037834544811575026718101166562072917855004822606752296233435017284127594847656529606648345533195437635894948829857913798336356647286032372695130461573940500785137424365840081503133157308796505622439791698116608","20090879701618729602554170716780970848925039917987945471322994867171660307998603515745066411687983450400412739285577269751603921163835619296822801840348319742203974023505186187060251544248644338412667631232247108675504629538319425769464277309915502144443973397371136256151336255138506001292355330875114245901820438821732843540725116728866301271466614762497024/4700223519410528857298732096729483544820841497820611795617923063440946097326817340637303431283005509904481323205480729806879570430868897342398783028649633951362398196137429076844504529051072393709154483678349272930361110568616112723747726853614661953537957117231900032044221535502745676310313569997665352252492568100075191900969170979460298189170486601502625","2904778979985524171206573028445379872240558084236464200857594814631031581387804621371822074061289363372523364167184697785570324832815972970658633551879143187709707164796663015180877412717910872234647704536817108676736661804878068078543241390828229923424191204586313620612539678930999769543756218765870513049986792/677408099044823641581658869221044375312077929976719183424865834811543737800956896926637625166844372424044003929341361734886232742770909683021563822987505236295727478159938135467975522336774471915167606673489722102077041330652185811196423400701795791669780695158730756241178262962515917389382302757366325768069625","31270155809329751863885224732454397292230969002004953832354065319735530624996254695453061851449600345977646455072512400760539747054003851289540339425848681804190284451253462663731135337775088379954403740058084949675460445909826322297817535400604180338201322667139062500269285493417563095365899631360901732684124930296643108551710704785906431324876072470231424/7269578038000504017073007978844992319987411732848567116655821196644382777088703228960020894756722675887473977480537577509061256138261063926845643360849217556370868752909531088361229374467207196928745673402380473721018157327193509586295879051411183657185176812738231456253321187419224704301236205478184115996135940848503487199394612616742961108684539794921875","432538822079707760382094121020421735679118830363764570640789368235407853152380328891350816400541189148550353337874309885334920995713154225799660601389784410911658967499100610376065640785585342035058364676314084595283850213942576431310823836792440218271879354669291052589804956435743500204185107215929849054782893113/100246574739326291035824954677502591279343311051719151327066341370995390423713403739043396503785261917771859220535505691760472395306543276314938287868734009582906895763073519374099272340577921671298878837400921045252035507925021904954445172372479744465666760762909731237634082051855588025732494461939980856983552000","1914333673689206389116942789116917579088664511118582610293383428712902211612554212779880638065888518488492298586641997844141510832940409501694726851666478650414191249534733087933879981733561565249818572204932715347752949087800778646065986244657260832234479202201129845117955957242616947361016603702640821256099895469088229339240402478576285854783063612307200/442333801076281757298117784528962837115323835962460661601905131618341609371649347131724700192551574625400701487125984359494804828935577124602622582550626336986871791407398609915208114339012374456785705161994343348351473385887949809051796407340988735853810174589261300681030826392672282630613354461927208579993042968520650313621522933214063366558703422757071","5704691626402072213006354545292364761246893919997531024861408248746241619817955824682639582830486790618668221530365426203424888737658778881721063941495350237419723855000515747725926735319471480027293210991869255971365522170749568996651406002311020883635577590045650037569906001924971041810547543163363976464780729932/1314240362076792592671773873754757443276256223533339004339330559325754574023619698171225777585408160438834449576526997055649849875516310105297894855264038450585295422343454458568152668980131977005808840141079502436391909349182185596381509091427752151860204235071122788499996991078935216686010888734471173124487937875","451219364084386208718456142329444023337343409261545444643031014769484085278440612677813682892926852469540118625738238137458321112005189595703619178533263706811689687213128887082197330137502064260105387500552856851972124172206996205919556553246133218441769325133725631665593372188755090094541462474970525820334385058333756591222492801647110594428922046641945259392/103648250172203340865458115839764297558925693061798169434516001775068769911768281084188883278842546791612199025413573394167639925287068809631958006622842716869211374513136766899877504136929177267362862319748507372147243911522667591375015611312165464514308451222180272935398828092646393830572838772085366567154646425598388620105539619174837489536378605144891769625","1591076564577634575701791393842535460875733974464805197283632670013516183281542903377750304419996681222758401497321278555686661981435637461350320471258386388843198706277657208526372100698700615835733712519332548607115875288787602084336341594576426630670911478276101702119972195558314357975365863803265163991961173/364433108410193393847203348728981296285742202617988970384277162225847256295865554341611171460436362780497179090329831885853324392923449579538286804729856000000000000000000000000000000000000000000000000000000000000000000000000000000000000000000000000000000000000000000000000000000000000000000000000000000000000000","5307507148709435807261229345132535134848030343901300324623409721698217134932866488937772986386501538026693956121121771089740095760486362654754229904633476234090792827930433598453200536551779789049352131005222659995845427680686677324963223653949277037520711609343166926627713758990384011274777087968799793410506391884872456420041494598273703914689586637995139580794368/1212244290381524115082005575105703496583315188540177702780216570265159923654197746388568151706509243638302707511238539845531608313334248788980188054651601536067740709977678222790481348003085034888244447626347312094586389347535167903408519024105748523384932942441843118813819781347089702286481924493361058339731949844620763272778960860509570622673048786968660129650125","3046577098843580578619955603029073328361298436129791931304665777036152915858575282362742008136721284817899542475666054101957899858138590963789072530710775790433466847100422875906866496318804986202089528198912098377828580031852152997907433335176267300286466072997014023120087988748396598176622765923059385876855303940720/693911859077752895978833241338902695755528613729508555938416419864772385336777924892434701804078893822446727762077537955240605927550548046309823051841326355655848406646248595628715185413852040295631448250459076043816328082561248420925930431777502622148019371383254316636979070731427737764160145097293260938978413488819","155310926743873343426312607182060072939030765297630534544899230213054714482456829198485999782086944271490229412707980997432528653509945301574794242118433868747172279224118534460563400440670015323324602117517342201640016853927923976796453577048995243600967202462466681112804476672348206491490513419336308575442086511015101999847896197546900512764233674747415844045184/35278162986589659300679088538176070649273991865663041616088851923111175518405117391134863644540911005782372831496121355954470744169969774540892096320978686548284501139861783292226140413769665461494668479430833892857992401391262903582109993838728281915806394747833588629467613308837196269424421131934859079260185052081536487462257809987002198437182539441349474426375","46729591025621874782758519074451728476386657576036360734358719976400940301493939192083339293779149127132651616972817165172116269307276487158069293114860391502484125554406945249728802484128756924044633825692779783425628292959170597009935305429239702926898931975023598456207165067568919757902764815108751735753431153581849/10585868084079030838651390738371141142245086465033459640458366146849314274285871375459898014414833295804139979016362796357043372316321872357817727821559232353993714062535883074661734509440994664726425399880995133711038483607773782532430879196405793694658185175583691180757783597895616920432527125993118171361116684288000","3736372348124144720852190769710129461145889011598636925228657393934132828633132357232883470466940330848177425542748100211498184494252714616379450272611850068867816250209867530921278645286769418080018709947826876461419654782341309127709703626401211996255743831998918894661053669189312375159058718767082163156988766821194002596331826150321864927832618126580509732359424/844176851007504003627016945212023239308348428094023437269532743221937069345682900884618378849283002998220513307273333096775669556093005637615012750733216460458689282791632437851364674879152695438589692227159038555722539345972833161146108367329370564838671791241431125003401861887477969954740544092178721327724620450947646209914621007186497081420384347438812255859375","1258774755828991281578968023382624723772927642002016270484090409043454336040857926581316994594109169123354553321469500848146015719851609220423736153365139804086413284787598253618361769125996755159571523632747129480387254164008968993734442164892486441152227433281625391753702577143985047832519062595123255569172968685060844/283659859661671181526547833415653453506477950678651675193210969173130116121017723360258249430884213011988678011357458727603413521688184521573094783291496368005697481333739504490647194454695504722542014845706216224432373442438242355188461951883454664693262684873988061018976711201351382163527093784753398257094429403691625","84932063355292829988908961192574710493098897148701473172754949846455626381329456661808566365329266898990829247446356970454502007127269708487563279536825277374133681167235811080298134899629580318813382668399644553111080625918213250223197440426147821225593304993621451053135332451997633132772608233430131400186571793929377129211228689703376067763625568623535588709576320/19089978133324852910950469658566458037096027722326716800113107848115231563787455584278193954518442601810776347091253561956877155673550458955562102935555510392954425196165785410319126098393353878286400877305164869548380670204577544630353859009177051698096136470072137579698473017257397949994722015089768745013713383769765609613514021200888647472804720456494757423299627","802638881530832431828249604040579750916118423833791608589560402449036920165704012070349537114920882938466635598602387718300074733476150548724726460209016834416094317724261857969955414000155807312852092720310159572547644569797512233899495300028159721348599816083166712365215075728968005941610056018023633235372936903015771583/179951197386119079732438617407921535065140503043429174394605652913879982486051627760652197484142547447000508189455126493868229565647284332735552462525598465192073558793335913005459266977086104359621022691931002488052727597513413492393525660272900161375677499228252863529934576881596384036401784035248649026076581302370304000","25208742399375362881099811032135575360109715964024747212026245529087599633280142314962581193303683759605084995818253124445773115574470717199218828756449187055537877478033129862600982068782249943150019637186466260707552416433010545437321814115233841687700051830170191107127799355485920046505591193770164750886037885397478191534797655616745528343172318318678405576430544896/5637713398995569614196397857525646325234056219513202928587580534159596897880731043336790273040813044077153051260989730372846713618900145444802234629922717464041261370803598799826604841654608724727320798324006129524610666235998113655193642594744544226880944882342204407750193512869672849910003246504052298022468012594459974209940607450480609190841893267203392880360823875","732332637178584560220688900268566130246820235956768724845747830959547501950765063982943061181526237061809052444110437930100210105274824607344902764184151030827266142225894655531497849161692760385938786736436977268616029862577293984376170905024712952813234949508186306774257035535805330366742322777611063402455261391021097128/163377988152179636922409938163005948596822656868040662831003991395905185823836089887990201522673196719628247106777881741843786365701135555917263285268753605514812568258179391272113405920369587922702002732667842511108732068683407168090725712401954314293193572654347237716691784386690948494003094992876867763698101043701171875","22391374854299462107923583267570593886002658786775211597896252879708753450794332301142909715845151746786016535157797023153041007263258732991465037648536702217273897876864351559736449481285518249846264600935543582562018874574655740660800634883403597181876364712521253650744197321080655028374602772696770227741610874399454362583980465225235674816785988164157351243193265401728/4983275997188967758382167867656806681565521964135131710678447245984239733544941881418957694612909599261843693554043504855207170782744518943778096768859337980470219783210191765678908537645270392500777411134164918803949155037581108678968701961544979451081836872425574123683574475790997414488641534074873248802450108535183413970057319247033379016606809226547805269752123746375","21252344995592269775107236774689012760750850598567799560343535731251766780016530978663079386453430272698006977668063208502408607227544322945446079708000304179073184745623740466334127867464883762843346619853325415963062181018736410570113171387891518398846617197097407612852037905687899800932343156979591740310928257766081697645/4718515378484509142377558412184183991357747235892194234377932213613746008373918923611236346330189287336493794499188640380975364991548794341177060325509698404571318037298112293926833877103554546466055612498927474225619680186119313129604319096374924037870803554153458104225741255753314955115645304948564151765516183663634546688","76703085666560609319365659209445044957052359500745196718269665234646121134787807938680787341023203786904308047981099228357850016602203539979246579454229078497537148799349353250167621935384193502383187510928609818011142642954550330069991570983902841318203794113898871515702445720207144863877026526025447819537396146822201819435536435835285098485990260677737192230985069824/16989892821104122916312992616665764943723222199277412857053896319814438961475117951904867066845412639236790762432996309717924037467863024360211163971190006272168845197000304328480920483651558672879967350982199768255256753110375467976246339260326422891913564151453729285191351273342206198366624882195135056176502724912849575385576554208844814085228696838834665339811027625","40153831166521391225489894857551838468150576827129133168972859441122728710165233865309084872159583787083130713473702296122465319276461991457173085312407612757280915853584698420083436946976844240063731333638150599017886937783470942007376523947840104246927580254612991191040951001539641947153847776050138532219595746056076776809812/8873576113581065493273519627544307418139908640325227196912114520903505426722086265723900326735989771660987609604507503750212298754414472822477243293638486047313990878348820573874809636084574108909615044524663712495422565151340037564156235745628465172219286664653343193162657374410926171153516871765680561505768223660055617934625","200736374277835272485186523480177159453030082779872429648449412313247640312479214261681899286513818912991945046297334418102711629933437654377760028476767482162031641781499114859553677502002901248124750539270235098492377826240319766677856465093871367817683734079621359186477306173620331748496369122143019303740252461824523590096923561928354020960176605008889579578495073283712/44259440065125442964014453739391594153290923937737136823355312892557975399035370631521014554980129291582486968083228888083079118116286312583989433037097397252506140224404130371160608365777625538148303917306340620019882928744151294738308047800711028158277500317134537540772759486365658024194428796846364486187105343266398338060080611643110071184992193593643605709075927734375","488459049325494693259159444507437983381645757291858092983371672334043029615965882574409808932509285079401239403272414271652617474184321852388397021836909585659327974611273820676128650810907598106588433939541654215766888212287311943387232664417347883717203611092450971786083806323404432266197250919880225892099146722474124874256523/107455855466267410923480140898552598306699341366032095904938430084768624148829473848763761936703072253841751966906142283640379336131083461646777390874405323298406517250231389493084918065243079819898691146841695350589992171102939046740169198394671965069747042621265775948217054519855346617967866614303497258042439052681849864192000","8430374068596413768975326329313648683222744787097373111477788794692418932056901235174019333392845529821722488982447683794746518712070635063397464904489452840169472596494433874412726723065560358405027764015273789053064830528919091414531400589850704395887250756457780868677553068164933299802944396576360356896758745030955907258232257358056931680617626606715393885378887657377280/1850480358582748412767893656294669486390769246349349706200869446679212812264400876685764762211659843658541567071977813110496329850010288179702589501255367345935389050373021591572539260951149696801665953123597521983257852207280970577287472932167362521740230973547070264273850381896786822127290397075758780174083415923482640313277341120938690594859118603017930500014640169211239","58273615882491925540881784328370957720539797010816130007322211512070634295154626813477498607761260613353633996451797686143131893884559909668805628269959901044961666535533876340116728982072626875010391195372759135469446048394835148654407846242721443845351855234347422256700864370273092971804207514736924787577569355949601385705517152/12763172138328432984573837529764902730448666594097466544652830703737195804747682450548488162227364538052585484418491914323658215406327363805353540266048943197822838925184942600367647278764952826664684839953902567694832690683467635727409976388280092262839126779730168889686628630302519063225007497707028600865624133968363921915016625","2685278694947152969468407055109959900160804835228466214479525891103128459065131221736713585038130737099067040196326815283171857977706979990467444622550497565521863441617001097354649972660183038850033950647594754644997436624623325003537308428828750008305464174443210079059253920383411910911594636045517662796811001285984447671371943267419151220518726940455756833040934506414133888/586864816044968996825907488721678304211296267371936463272955488077666796280028127333229453342355554450708284934221461946991556216095213627059047984199091625921432110913096253352065238765240063555347292393427726758010888546427415276046238297382474708612526770055488323003698641493939145624184943388159614111350839555141202024991876221874110644879676602924730506882384603409121625","27700345710264347957758638741952394530538598225904772664391173119594616680996031886665218221392453628824570256438960349220263575741495285780845399187013582169907518462437966962923592601721119258663490655013419675469864809004562272799012227293974254329929404036071055528766397079743200179924243479370594973626764330855493789112414191/6040997839051213541001279276287478343874107660287651711609067205111574718442229224212245187655300348484144001298428958025052162253854676210451657425437588244676589965820312500000000000000000000000000000000000000000000000000000000000000000000000000000000000000000000000000000000000000000000000000000000000000000000000000000000000000","80160269787574270953020489212619791839643207793889009503234879683494928396231769167082355143564723274576166638869430572977442020236299319718643894871736539109822173538266278165276591962215927816541165548699380129014840956895931285215480350321259054359835472320394089646764361802445068798451796525897304221529850133401768027469126408090577121172238802281079916258951770135485696/17444957084936455555074876721808241311651668802091828589911310253709517226715880722948267977560381436307152342821304525073651379763144281678911047276389231713860392794975453518107055568765009486973017341479560154792340888780337029481646046233967923289468141293699236815196553819373828280398488966665994092877680860643266914861837639322607761804740256920429518434353839878280875","2352816897072623416220002134476921108405735955266703519252095150412419264317091785317803024028565851487861978477208755211589867803009700996828082850796103789009194767813611798769297617674631277847910238088040257037678126316866517601388289837575778165301828137259948173292658462765645645868094197736382683775415645307647043205988394700/510973411316690313485681833991645423802776865720580280058344111363363091616558230182669376841383375321912553771027107891991318313938505988903735114191313214327683449514676737796942389784957658395806951715454372568523597420866050825822028817422805046287798054682484158011143949412956697442991898914560191411624040490122951328364833797","6403295584873165688372907494046202150046769667837790834896334486679541887567517050446119511695248926941383207478170182650927368177009669717288184903306689332746127845953193587519575304974203099873732502605739219028995266139383163062837007982999189114810534856227848568800302527760100163350814120545587074865568436789021082619398126713943637898657861949091545516403987546145915409024/1387794272010111535893205703999712437783041553900341112488641528986385462810448493444968969845352401058333929711237978223214186693177251566069419805757440174840170213159651962686467523533938145629444468366235554597245713128812532716616087753947246800626006504878203666972651384731498770435755225220796872155249202960801768048854869001310722927230237083418017482134588865244642658875","82993247683514419570466529457059660634483860665557779709153549045427987672829778520201315148149878525274005978368939092115193636113741972236218502664881450367443614971109677363668874484696543982239492409231870942414193419634675024621942196087473557914167832058111113476295926250739099284241826553737074679953551191767148712684157318697/17950946423927357725787689855263532224005643859095168852729513034456208872420513601894508438640531171097082516559962755244698695622824386001219435651555513795509616906355363573638916895074349491513539093024980575852693293474288638209680085037286354050958859425647536735341886663074581909148323105020337857959651624760873736590065664000","584891611376763781852144397260140844977346305541197362434227194779766612939978629636198589818106137319267243431810481928639442343946346034433828599323416877248326356345631611148749005937144684862502198147087702668524450709118588741606955966569427636630159793409544653944608958808602551061186799401212712216156799273254257486955348236914237644151956226336750212957092204830385441792/126256710861549838395499078249922986417488985866522660521294610280820007499099176190820291214370699289977888813109514854178180265382471972583921477022411657285850911270389720508719377071949050253246021921916685716353393018411683757067093259101151481189635423399611625009617884983318141463140199839724797412514785751549277231259345923662499623640886881048572831787168979644775390625","4743054867460856425399742072925732465660626340183690464743217147109403130730445842673866624947360862438925194786600531200056131309608642363389833474026007798643235346104937733349791667694862514383520689594596660275306247615314272223660862212527346572811422915223417783887717426641317921972456913534338708745549252254865615725859881457906376/1021840037832289788284691535543138164288462770384961802287250236519983887262771944174557087207566030730743075334169628971336358708580124427857321953981475719503574867471090607795242192417162791762511940848493176847925838738242153177311649130718886794249673254183907621449520415060660496225939963471753122766421338241291756892571824984344625","3784664074155769467702999785016514468281913375341134899878893061325465790589101335015569840325786070795267055386681356241209412947116340524588831510768864231937929260236754881829005065056310226407358204278658699999612596866156294195316867934035877283950841910726224355461522065773816109849107487214275801829843762482082803559183694631856772777313673086715631547326400170962722842240/813783281473223559981291694175087508812520505931454895884442580280342455516154674683217348039336712901850738745276445107477919518905155156380620466135946654952837573797479076027688866326359448543065305071605591497778941561986579230698384305536224430794233462949056326864499827444363206162251104552740175503996670997705423888382328014210171324376593090187604268086334796245552762333","1946671258536842642381655747294621776070051525209940130115769153666368932042152311477746728678182920842238801763565726086459485050237860693394471644023999467670017470376746609892484192072297938254898880354014176373253875722410186683852253828299669530022166361304397631667133689128358365296701757782382475692465977794960109690362462330857/417774039698408581013003883929127512062321623871486379101498968145670269174833505080260389860863417408848209525427705249526516766731427603641806256289098209429110794311660844125377702016056984573671024035213045475132134896835814746425864304907974005950155657789157496389234919107772201305672421982198984613601511388413381215220924416000","328578487723377153600821813410631465225159589727320893988991729306688663770697528156625398176929288628930496338036815910669579019719633124832162035588583242320537435554101841406566009219059042888412893352417446437227440076869427577701706713564212185163005644118869496869980925214424591264870388237079776503547314587137721633918824664946974571838634860386893404364499977966899068777016064/70382695927096628347637455030970644630942872888311870124896575877585692281624151103204551947776906510366521972834357031777287506848887607457751667816514216907338309372900327919413372044625602555866294337672022362865161523684052940126509854895320132828009551012639156341878073682501185688461720664801829933689280752623773789373199210473995823367199793407048741191786377993390965297664875","2617201476921368517857942326432090876874414269689140439151907982631768946799200744678055980827789859579196832718849393046147656447672531861353456343821196812881882023188898815179947651274131166835133965629115749368441605680383605331300030886676081418867305170012032824011912531673468215561506423833911621270680104083533917562622600478548/559567121085534865189976875600841717161617153776904752351231210970240323460800785728739412474960421770806162360125774000625035522428160837855944215417821324758873127567654244465281354654299068546570789547691342609793050301258532586131013585959164719533123826201937801986942606844854123769532447570107525081084531848318874835968017578125","636225736038986537559880265988431731529837451289737542395494683393492040808565905376235074534207026537145408562785279823547657299565440309510931336394031904920056464959974743525662459433889398003683078967642651812081450227654478095420306880762753401111260630654049389197602389949892636943971690212484981672010398108426002137114819838399222096538921225458913266993881960732663394566024064/135776510176793971074115131648637508758953050390591773574951317807919051619690313331192027871176160424663811116849856489187562728496099757910540362703888937768555824513740118941387831822900198029266206334350448626733139136083404404120210893986654422850183837974770675600952078956326317698998103770833069712616832650406225828969036781514645731022616236082175582937900731419575337473384125","266695771933124633677367149389643417608461366874310588884377151539325854547826373711099517873721616543570605935954334944030816383858485296542260152894035979141266909050267414072982042090341712035518685997484257326212454742816979806460287972757626105526907510197321350895873473656215941034605746494172316089636216915825022339855304925515685/56811706665210352283362623728191218698295056176625217939528332247537278605113496147630185544004654583441448319260578659922931798845493756189402805173037491645434052737405379674607517658118427614090338938517963215812444779184193933749520313676564187507594274551791388039139409235056119788261689087831209441779870873305232021728002651979776","3511806683161697708497547617957719390189982761002154386881580160856792742952365159764830433511949678304281539875366378131195670004345568047690216126001067194904446295336734931691743477531830892015690816210752795806120303198745685394015161323982229908105397857791180342330098240702332072396030780386362735967021055250450666535422528637737695053315137238368787607412459874094164027214953984/746741569878639983491390741637813989978804202898438708743258000150996080386381281307609038830698579358879333079215327202911977568726258527646560497079622703052765164031089590965199628534477381843079892123440214378949632707668935001371616475282883095939750704292616758568964786737752325652839226013335092148777788733453702438432279149298482004122593243860829060557386699231448957232420125","499543951252504651717279461487337168721376180441322735807713499521878076780205427598086756686061009718016175215146305489885835839673419698751530207404115002383180054704927695269921072232395828258826213554806570423602966743337801741633869267620843626804016742412046844770601322513184123515405692795346790813502805238635003099976693786012816/106032986203682550514602969462803214831559442358811656484036951559991322084935692953211120289352600484987931812632505499612220494311324679562152078883141464406938524087376964935494245010636163705698220308243980789514815579319533341929989455211613890905485981353837321342730307819060825125980500975023479813757024395422041501208805339176375","8540849722242122835873311629952985285477986765819584558233324868363310302206006773828897816547299245727087876984857726652932481899766510637403577175623031467933486823994040576431755172220921921877192006685053572215922347418846423419683723609799729359551828522978186208983138345476801247634773975311405913274552616037005854836040162212761099347518242200807692224460514057530656658616850816/1809694575992816440924165741094996511361288430727981159314194000585536832192004274726651828760263522962868944612215633976203596150606503849595633388319338251977160257979846235995654357082321611719654136058257458753105122024859078420173515189641515736029725847315662215778251370398007468665986604529263071981040014321717598469319370651877296085250322599247141397427185438573360443115234375","51377057693118720457387330519321684810411289582445982078756989158447711080414032055843805733348558621949380554029375294451303430269197115810494758213980833379214402452992657502777067850631862453239349835215260705131864911194740832694498014048717871429797341104227759557199716944554347879767916801106279081864127192611546757627038037780244683/10867246748205139797826516105458406878398263495890048637741584969144406206902037615496936724683237700974333817527350121106320991054058406504571347680049945745432432384570515723033245430148177097144850158758462968940525568041926860856763884474605057056550146491001458649244094211354153171337463406192651150028767064600270112838159624568832000","2517199821548153657910904242290029026229621935918771922146425373057248090467388430999870036608278542449661971830076845113363443421757278612394167195431759807908413353743377586893872930828548256216510734912027450642648789925142482023713336937258932978503310551945630359646777080073329099268529064437120002567758664419443374110941824106727218341795100740316967386497091058915066147604481280/531524260324016969370728057738851340792702640911631807178654723224511108065633433027773388768889035083734041289308124943130099580765995149865288328550751289346866467755881013217287175392101334538392596956248952430438673292186779006015549928829953979591250274457658042926539541422697852390294886719770034058916886894408015624288115732154492554105512936468520265305162358665491880968652687","937159485027553069020805864547349554547661693803137696125140510201297417077233061462068930061915381468160677500445535971818609631674361074587732183297775728389124966713749450996643183965795829780345678634356741756033039293590264355732129789110416943789326482663579413229893878422643110852069225671783017610387570935863228248464396615988222968188/197552642195166614912991396771845374656891854357948006221100585931656016640982345159207601253599235265353060942313995345483862152489766993442419668492877390774016299878943454249209917002169480134131612530977452579520564400124908392339263545911443803619972765231094502745980083350567509014991735227390978850048088378721210219321877150756855372125","5119346675109082499980756672052066247676641510661024682574296075659671743397880591881419516307292610449161239233139088348510165442597278965718490070997173182184417648987611422446347235659085092530927312760229499083348217392125906851921500360553758600756698605047197529446594606336369425040236883171542367713951500007600355406492128741649090501989105696576697387613035366083536629358444229248/1077349190930018641197987339365056771667455373500846354778079878558146320193384166982231171317419356136237346389570422332278447217033773023556383420372685049620361481309067017697564760747047839930422553324681218253359586320952896352245366885171583221864112040038531116947187482413031483309534553461613717398523132176948321964066833901215878133594739833910960843185464241840039390204295097875","58469980853327028628854378052548435225264353747414624620847476036979290604604988637469977624105451959796142112200285366199247075503424204044884512269071061176877225315884188402954249683107639777479663275428465242905314418930053869461904934138752031124685541853599407727446896558064252696813370692668496452783003306386669962110734257851955001481/12284458784412533668960387046583440199646081362484321078872891438551639470826582933879934711861551014258493898870867541349962531447724393381011633785884743889445407749238183080941846528000000000000000000000000000000000000000000000000000000000000000000000000000000000000000000000000000000000000000000000000000000000000000000000000000000000000000","632694338036291086868292541736272151517212971647680989553388199374739841494700315711180961760384484042159533979873604395621016272772109619401112452105475906812313548587880899058905419220497456502543971131226430775692744506047039958551641270070996110661036371362526401525207493270590999387476275629412687473362310414634469788979236895300129227082421021999210841384596617452097273320509348159488/132710874087075221626157136110978536488168313127228703025408943153782802265472978945703742152954881438058373686972477195846162708986982742647038014147903817539418442869011995988024638278746664230046452545499722614320284478925059527086663455478374200352375121910000967044366831275681254530914306064535110528723482282501358749001657608122307686482720926189537227492041135055090784059994118192625","2022422468242151190347511883185841333968390991430363660248687284021524206079162212007263606819387821055183192871951076644707111802972354128011904720586729919826758651167984507804867954970064938022106484656560866447290934136610214175516487579122328055482392137619829739560923807880779865442016530712986750711199998190148885726144596663143651240/423528009127070458603837580844559347493775236970253513203186912091140251858605354218715508091394564000304400858761758838182654201653901408046974668599216804223721114331085507752600832390227068985693006017591304916519540245902645712532993889000048992026931475754508248265356181099817467608863068068953756055334213584649136541490530849577363647","150542201776735231618709653388506394887777837646651406023174643241783006776019388336318216053045300417086929061565868663031237502137150880313922488106751241006715449458736723129545400133450376339156062387859536289694727635468338235084533552501618659272047966040838509286942825414463511175531001410923014751124732748099355476332649458471135027773371541572374016038525336728276024676601778299264/31475618522527975728853391146702172347290819252268551219771201846701658848754300838383637247014705706066050673096278897933831272607774110183488615338021656923433335661890414740664480671162459271850877855521869741833030384682549648626038314686632195158507693321505500888988183270276134667071014075017317692121986144742473139078857816578133693776368882596780120407949076129685719314703426278875","162664351499283182546788129866259011542529017155637405328005084357078048074065548349602626724265307733005745244338982661090506394708170105916177679714664432754153795772811389612700051002336719842784098507498286260450939289109123759859710248621544296008356071415713931721102824434964336667980062728653562369697289761913925215639430496443820411811651/33956433298509232632327667206936379248172049619640091186698677954874297837764235300806836350019565970550533206216590639008637925266405524715041372407701947953283803854153876844320283735281209725651036513491246238622967031979233265136280687995181375582844780830517825595245506321879177965868747546127685256867456319112247572348416655367667187712000","27228583713734183629451808889147559240254570554044667607519238865891084165382075658707675405673276615039702916443152954157535195508033284355580742761569101934821088036084480297442018005972653124248838420021440899368869744141698556359295489470499243402799483082406238128875386939389123336303631993557844565927960009744780823166462314116039469622216263221278402673028225214534859076857413557466368/5675134787340359276387085910732530678163604187009567576895331134521132071092293139167824957253050637085885426100206370974479279292804959049999647539684766632278449357893560561608633329561385765035738071726214510832066885156767060324427330401967034889966727638276371320401053302413136551142103678412692111973028587922399670456670380189570979581674699102934733563330382821732200682163238525390625","1340937726818688387636018677960518622106989311577445614347061615417831160296369500704524022869612973331444242000788110133157689786976834913297544087249593601420972111789552905846168933014570399562460789075871112224533723259660967481288525220689577290386781169316008987012566216235876842757183233207943071523447855623001920854571597886491163165150556/279054368814522483241446594911968519760869180429079780837994812436395792594449929617293503975169489945136244602350941695478861584261665582123038340824700224583170270427163469762789603657025958695551448477050958557681299495041994050951692916032501884523150972841782658389836059236040091605838583126400660344344601879969354053137568588338096589095875","8910951660339249479517731530773509037034977353457185453617569046885132434552771722727442649095007828468878374139001808825741829728375370140505088133244952288239619141544661695065318568074863317054989982620944602245967155400712702259180443238473885690297281525960618905625084639870407113029712510345262279507055197024677292523214467306898573956604928730377318210588837126450942086527893437954864000/1851573255256476362977604759655284263358595254392797078730401113550522214182030016660458780180636930591149034499142464357511158868625309442843792189394292787657774627425816694628839987456477799348874853555586931850788645677998004186437300173080088839930384424797706381282430208961565555953254145002318893188197561315855286173276564036402546798318351229978103276843822345004757661005876638005274037","84997663352987536417038496128111159210386455419431137931308301989414462311135708114322046234708053448098538629166672456703651524480738219822858469100454933583774404032968304328859365484249897913676382909050450855222567147661842184538302991526635974158862033287154321908483007506326807469239745851379559259262425675035790574846229470041596801343087041/17634687575122715507915388096857069366146981156897230620371714518707518105157483283253374797127075689236298114335734874553183291806268149747826050838089931351158483980735336772879045027213982661634865556129548356487722537193914986994283729746578044621115589195066212043187229606921062007047940293972381121200723292297716621231320254309060321476608000","1648849257486312935416274009474520589799750757877252390543329851029437452988499485179026845292068377957697884739052491455807688429630524210823560524122596610276957537756142278585091315141096146341773982302888007751632401090642472506538817998043326415693840862261701364114923327286462650797963969289743571514890723145251583881752876340628073395708716735192690808352188867334842743895738955762067968/341580411902962140529547622267381834425264893226447658723654120920549166416114849731588552578626041597847002946105459812230979900480135423787717825697955152193526724029890829615845314765605770060975538542976523177976182401820926854406945392167140347444433885786340415437006775075196031433365827874254477351374236932624514469241634422312990555534789607377023339236417434574755566856489013828206625","4899626659231633406569362199187192352933567344960498139854460545644210119722856870634652562532083546344965166340063297647520613455037240144734014575196764021102614748218834054157165781057405100578668000290493431869797883155764963238760612333048336953434663867580862692267574574465371615023999531030446250351305046572267686566999209229202587258144318592/1013522377571209303732207048597964555261512342860326827024786500686692475697570284120359840724596444209277948648863014479460188496587721578075151793081823795161404110811480269106846359964436993190293615381593756076515012514100289406862487971220020752628653845345780766244842386136740768474703009091552043945843632199999007070800871588289737701416015625","362903847358088423032098939589019598036593525722040887883164115981767777873860799955715587436566233010543937498922435963385091400670303956612881974450548904906949032005878241638546734597308786514086678561900713741746905742866635779432216761799371793260025549698865319760786921444505323758235164807966277024031605673481480590193724980659448692487108892154809490199414370023696404259691299614147712/74959603173756091922435708504751461448318819548943586676159545028063979695880930926805574951275602951047845904770828900645717477098988124553474616764040938121171776556999069351772286262529729056288451037717198273521810585868307402693261479298923209587143468206907278220909447483738730657438961435587752873879244136801168836767273934997417156543866722171766794171623224855358640156858606843576125","8521348154958613550574095745596657249924328336262127244827955886474742319277424381360677655239017583606851483318951440691757875270001283229585075137091617073509041644097526047127618954293881264113694362598157456878784814696577083997902588926421675843291157049153701100218784481406086810264243143337016042301806376864424632290226377881206765051896745/1757584673254145109614914862134217345456065873908262753169404848658913774363650863904627183104777337461445063704655164325930891269843669860409763569362863600932267319335889540453302785099532688264425988677082044905948179153286276609910158854349711054144968131934713419772852663860893241364433872853338630216232313607969790083448433666334742108176384","1802461420562646993856730082999823508145602238125054717836501201545920604020389361370931345491160549787411668288359013059160331370751496329806488246135100776263777863399096485894306306621852596694700845918608199329091852956315870664531614358379176680326508877329862713333336188556181470928613423972314983964578645688876556351433429494008513812136152576866650152623510296911708111085518974142728903424/371238439252064016214448115231139360835481920731625321084601566992497057371416121407293286027832357816257507287295719261141426130159269433199862002841433235955835172774430690352481806933860390015899973299268361513643524088242973968537595085600335021120523852420135081643310663869327371821064862449426404044951571585406092523478861879148545678639697679215289523234342337347529225543852787599016265125","88795280670112240977945082069219541902481768504536167808816453021962616596410396813316064685579412429940019071114917828928080181638058444302439626425155946562362550070187433083541414569447612195370911498321149367969974762244140788494955146280201020345849385865084095189982291190135293114489407801749533448443222584092575861096946605418438181411489276/18262596223069549313969288693970246663726147886364354584825624311486557881239003216971630599389642752648815377795018130449384513824927138566203714891090017787258920529990523519479383032564209629983810866231367438270859421572641494420831435563580050954867101292568399107965982704216434467243223964964535464624988344342084084237484262612100980519602625","752911409358158070688133336918078236438086521781731735123294741731669530734909563155732092406099003582749182967246236657021875488130304108082404134004381196925042617909108654109138702993903561036987511410396567636331465803949049946947888490287210013788802287247422993384874670368649616782837096233384279817294778916419067404863458318451722971117669642134894906235066332205740872938406767767019265664/154635332883086377656813458754577288834216641577439356891585125701020579768315520324293435008561626926046988056302745604248220408154454267643222328696606367409715369481567213640103076112146615938180089303294709009813772509602954514391675152597458428326644988225555987883250642389550531163153338541870029415077982539614784206119074702022117790679351778993541426110436276530890609137713909149169921875","15286089077439918584953144558775765002061832952090847117286473868694909713791678395221438112006475047633028543501632631679316850512797978594476229228325228403849089079675681042224057234415951253954044235099139983386056610384489202589484570852048157272551098909455253037561994944665563291526597323199530997923272894119350512727802414680772513760081360291/3135161418037836259442831302977219750614726139657718770206960776514822107155928800694375522572523712277389679035632531727155957120566617736817225541673148354829212969778664144907503411589126111888917929495106029890532891919001138770210977012708107496187227751496980000137223047079127096028939624830654227758737339725345681745847598157538483308068864000","17723482381737693269787076798246423310802126092500438681864673375704464394105734049099094818738115345706100191580982712146882034618103161268453808819471603805345990162762722549964406042295355916458624836894291267553138041035528315839108252422478610879301656207772491548742981990469454529537049123948604931661837539943536878260665617524824604291547373872716194154198824107266275716083848262625068958720/3630091565725887087605600771358216927099748013831912080380983545872077197366172619225751217619097657405660172801849926220948413919823038425519006413005998509677472226729295278652284861834178791332630676772284971762683579047508016687969040658592436230062049051143001484384767836353233324570686249824980508520186643477313941054900197268584495128610811273834192099099592687485176400539748616360799518357","39160514032490258389003214587901781721548011632821053230881239001436341012396166857515197251499460842954863342641015306304854226194551189224721257664420778416733889030680295206179109679627522113592373938602737416822981698362363553492610842201005420727750505681358595340127099855823746410663750133019743170700888375554918213182862789028531284364877435896/8009919337434786244380818390213546866794958389603666737562053423775386173149395943310276429895991903753441584557917565343673605019989336264748588735390182130334278887642569515202100870042209261561001627386525182096090194076839370589780431326097965428311786635366819094633651297179987340498215947144870164066409654464551017761658775207392803825996394875","18188388167811476762477659006849121912679763597132233588170406666718758511478154418948855160838212151370453213943784067796172102916618102024199200086478021533171984254799008541948973652219533819511807681148179806051835318645591102296256347927018942348574774821478499092054497390790734798143983945096982240517058861467440217558586822663985584775920517755909444876443211404222400335500608733284461685888/3715278241795087610941547133490827711133909145414878217965273061493740719983191775105550559905283733134189195190321643965858771461560130864714477448011225816210219450040558581571206711791272284197614810026220745160693898421068168630870850392739817340370146186703867097982858560347971281142766235850971837330222970900661653800041795020382847588362774677568059355238174402415384788280852059532958121625","46353430636874284402376008361176880938798775506236714098123916668545331718677407145199311191108199195405139575147933283523305343027297808443653460575141799729554209181454676876263582758919969948546918471128299522715691694855904535448703118221685887195383025133924852224568922999317583667985459047407473419196367812949579858081181660610155317911318937349/9455890179897829052705408931064120820559254220394152447502395298827357144081378513080398823188243663943177539817982481713456798757563952162598464929784370305696420245648035222083207596797327498500000000000000000000000000000000000000000000000000000000000000000000000000000000000000000000000000000000000000000000000000000000000000000000000000000000000000","13607414211126412689435920170832779523235279308039712294681570127241403406455725064605210473923965685858012114332021572088551127762628892611459785625407107300355287623761046438724706918300976102581928643740596336865698485838431972050267114940079353996100620311097561405192365496385584164725035842307146351211183443267583872067352881387294766804298681841402861626441205037637282007810811602289501477350144/2772205947240095684743358245950494400934136973845543049938212403703005150954425087866758842625041409060217562878157900197951382737615822655863548356735553650755342108183641353142157728364469706919993519071329069805875834057743793434164720370026073143626055293058601124362130539040404491770346043977106988100969901297669523170508321703496903672333781306743488573086901583022550356345156457496396749797875","23264350093315690507131500726914401771633259602904894387312742275462601574788485574913195967854009886824436237740789910851843045306673524324611130536719802717912615609109285261163220007241492964833933975789257681755002054890453747803418465119567389315754801791950553304034666399677630030683759466627797123971742061866928213780452325847848901682792886840980/4733430508316851445525799359992627142007028326865116523033957869609125212251136452396410236930025876982265915963089597825393317909648054808274488356887197933393799241941120691826916741647173843634076299630884655997401370400734954098249519111198509015387869462198674657171808841005212058822254513429836457539629035675822719720295352508916898476137111981397","538960934807826161927564251064896730663918579817797131801326848839524373936888402762331254883505157846659830555799909822861853145306547699817986010353774500545305596630924815657016569444824389893996399550343022444937690798126189162954188680257730893424775303801562327757655350002001080811866451425665301674688928515041429654624970707803336800125648742168380676815769457467038849213225206824671025803392/109517448833211208909213522579666376007937648875042608355810687327424621469323788799169718267715808580775296460944943658428295481347915131091297305260674731651980547668762317138753250458639043477453950774629862540017034566407286963562574188172753764978963685535201028286359818524519980885827473904574840285411260037264057197155527809916623487144493019982419606308144576939532055057697567269576800542875","24451481554350251656598350124163983489544445991992661049829014268366250968046589127810466483349378560701491445658725080497078590986743512397927747885285095846398852574219367580068049729894667374214861939897557930527646930793431512683750733092448862551580494245486308114129295467976874843852138144539250235632985676953662288536669286915983261820949386845806781/4962240683851186225340479316959605207278948397833849899236383273145853045488131674290332609876751222112917095096150531825255611911377071887145019702433883343849119017643117746273523770961304609989779231048095665388209125939879595509516490230961558353074751312876252070889983946768175488341370453053495319823381943793679003096504200440997908071027962806272000","166591964685609920525429719961758335887941461052357297159523350448241484106515158310298216150030768812873781356326923214637847449893575074813991141092681107583183275003570804134461187213143832123628701876041315736048451374824101256980832991214945762266748755723551899001458245164317581617731332466039757786839492869211248064662857987111284518155462148044812626055842061283907063784492325693994911811072/33765943466859756347231737285768516240749714264564410814839966011490233598006227246396923594069488496368994857718734549787000213944990695920130591750377483911116845697231074543526982580529937081378303555262933800375576494067959129682770065443667091668104132884375840812635624862495548888467575848428463895756394050252457592540570490061561616914443009224917652440212112452400106121785938739776611328125","142464729519206642943985715465196065680101634264787375740459792619754842396453535646509170066091478069799080172299369994438836484938378991283020978342879057271045033903518255546705211647900945143546293360496661466657600494787228476009216508124736254967761901224547269496682078470378676865981855568197705507111970901389105723589666709580851611656838285777566736/28839643075889294346635430272525349651555039807615358795334663734940126053968249608601725991946342449660829847322517564370606746964714098508298705743689729306507554363954348780144675937510900983622836770223945538844314468550644543502501484521561567788992156632892028591678742014134130878101553633195551605796158103033794695984958987367799607407626319024034625","380457154857422076784416625436182734840012277442496600178664323821064977485271288502806124740204295811759917468598315932331219906040253463960961995849761235911145436552991677050565022181516596464968316292789048809559129516930574340710998611088996508613850407294743457197519091160170604426002924022923388338999324182261954685794522778833029950214443271526469607532589775916381786492089432407550224137344640/76922142291839859196033215395526448408989799722090330866256930898223012427332209054699494033511478050536463051459450844520020426942553107946282832072826069342120835351421637970462054707566481086202287686453371483126873188020538661871147778312986131920021929455276187425940666580158173676284545586944833678819622895550345083175685846944633982680908505900099388037050135210936852210263717185637166725605577","79999800708369666670693340813609265988600461251844239982904928629083975986385235816587497657678297663151298709076884516168798694292862559083730259839524968813932151813233366175091317046758260934357096757322369138747731224414176608247605314668045838769433811781490030635374856042786947109101585097035794969502111354126773165391577217071956928171336060247633607/16154850265413610119312596299635391433380319311682208755390341659152160578366244774029302281068833963848811596545791104919556346810193385001196395489740571188884873246131813864782581356887110499639544662322008824704830818136660544673293865921754569356583698951612797219776290835161780326945625621758204931298948625885081325268123344406261740843197232316416000","26517014004241498798848003208133111307300592620947908933072661812816683085261359696887064436611747292468717739609776825664344064024535028242737616786238200200498291226984541942836459188328346609549239724653950302145388877472274074665166631509490297630344351573245265440164082334092997307729007429218385933622623935704482371360985836659823269511115937443161532987660855490906546130131716829909388620539153152/5348257529530073524280989257577050878033239486885664777340947102417077875628238501791711336803418503616042922880218860266611595594400020206192599559925169589023339295256084579966533260861249529670141854632965231468533448709363477120437277477668173149958267956654411822360053335695956270719680086524322530514249891157439878407417971839744392044064720476417844056346174795601710447583861127956455406902139625","71197348290771978405602732839537012310626009318133570890482364371056186523989330157966045289127980687764218363064941391483781008265266963537623770685390148810455244349859354857421474277963009857011653865476081389968122418691934354122230780300833008753686234433642072919923583176333668289998661499146617277981691372057042930131717336250309680764289256080895092/14342680993892886303954853579883363225921109635079605392320944523109187641283117181461662846411912306480691901515655220490850586434947504504317080144378185989596578890875561336496479576651516902048606328604696610314441229321219627021610788398730173161473456954861916116391687748151443335513249810808309201830214153565966339609616397865465842187404632568359375","342401018754023891059352629509715357053454506037284788725127073168445189422181540408896452651232759821766616850264122591225331120588918865882061344322996688880669665450231982002597398732201789017495427566260651180470635467002453249479483900268320570004293679361696197905823690145326531180324429318916092471863347575533714871355651558610515931373080997536792242278529575700808878786732127630024064418468916608/68894647682461956089382461406499759613691148650738957016015844830333168307020284281532026442272618372290646283794122772122665531108484704223311663270836645399554940741928358317884620420886609705267248656765357348477857852684140561714900614303731786621656041881975328169543884661780531057279582784036689401206706069028229798913082362331334839997133771880514515972024899408556517159759907883793675672065360125","190286571838805495686895463752492174798162827967490343625540320679760700551286395956241059969689020885714190883323266375067607282890063444652926151862650426323339187596278760962390404656342309737428214493422028545912504503974763216230927196187743439226243880933947417760147785405444976177822143722569696182520826218120595298059020305548681823408268556482981325/38242608291912408815838081993045123864617058390583394828737640036167893859507494091864963383596867701436244007905770284939991912884465101575490548813894148831966132970730263562113961685364216989999844961688441914455435934703797359360780356482629495214859917249465567846934284121032247250332634283689409883499295469118485912489058982596725212975311140618764288","15345379701153714436938289567639102307887273898834051456693981514956329731572600026866162286097662958712922836383881840211072389867463987895894067288699955858337488812343674818565432780224654423872618380928462939482247900055572079914753652915184313685270722583926261499687728814560680092231526501970431280783177357735398580700300402036873780385926225005561766822479878280891130232036389707452005183370152749056/3080426623087819678602049171756961824196425548529619576972793653585089380165862889092832375934535464160425580449193072125955685099151500755278763306599307218302635233595329082702148677300945556130106197481236122437978375963261172524503625593066102601042060541617791008722569799735202779005407381267021641545644264334109052258081225159748043792288699674153722046659880085850980843460715080965607434114275256125","36443601662144279337033484452272105547257065463167427418525882851507989449375452076227652634440476502702584889057376829320548464677623038648843251719168810701744338735202853412651160681259533015293997501525430222870696235141468274274064390273214484922080219643095978640300874086585386991338440415203863901714217818222666715642467237183267303214471854472286478344/7307237990148312451155090506264642657872224684879860008436735430879314349554023096366846856470375025555139219961666754780864835035902856314981482268319886395881809659368275720375576152008289949085453326722156553603358879420820012964006978808113307340321824660484441618487292138631579616351777191144073820686595597986548374588839763719082323114663844043046087375","1575294930860663922843149113097927168024893739962464327016763741314068438447271326302129681931564068796631337571133444163024224071270063174829664848259482066723104251718808936762938249028582992557822551950212098797718627418782376027133576209718376784834456568694813577764300716139817031545408608110880973380162736536313173329973171844528083756524804574267826691156368696436273087171467254161930265910972517504/315498546654512047637461608750018349421492986465373840347519942494904200733840189483934245529561231604050629653992944140351106887747105945984325466452136415067807666316202346895657914393512001212656936450425268507235863153258769360296536050028695266363553141327896064944506216017933135251875087069031098099192325817395958019524956320840925176589616439477134480262100237057953933117460110224783420562744140625","7692057599553133417225997786980128299372439542315125030077404519679450372805989755158000864378924877036225189784045171045139667691524763609840822628706422918926410377185494048355128046783294954373197082851501927410350313585640237550107070936498164597231431242858771457898152684298047446530220873884022213114819556822050178579707210264243087257050468000092842761/1538814487241112760739561704846381585063002784795057066438330325566843108114787083741788078680861495340026117682606689156065008672344707615420501964123121620401073675430690541617930520947170306763541251152854304975131871537939618684186766168376514664494488691311397307418298556185724993104760692216619178358268934740746932420562664234738576394742559349407744000","15190836470550557926140012263310230378455340797095100474720776113765300081463960235506950799869073894127884189857505951314428810423734978025409205413789025720642609035117121385453856877706229778165533034683130064865256448444765902482146676668197546098809055341050873494446231793312407516463576380102073171090898973046611572020564659042146465345334273595086941562425006763960197801018796906114925005810069684480/3035556598829526968124942916297025416522606357010637652635799096498208643970273828496655227572100159414352020909846298817521082538898702393916708804775798552206401718323929157863173504795127180177622667376867235806208021329981136637175570409791442328468473111768140746895005561471574356889047981458002257872092408771959478275534098789982899056118498417649167444480913552548249005268380838457505944462494874581","2923754549090941424546974281011770689534961442264350984393235983189168024079617848190236639328676436485460311093391982825027512234467853098757486086492333410753919927528867817406389678461354257841007722472106464785557179844602277350411593959136520732862935740433163383885526249897183805981219416420390137516812715245569037561966929572448247077578419534651990827044/583599691615378545100950777601104007812792435102945248411439102112424251478512952087517463400054567832353967731887062349496616445419782499817548928078665212077449420216892583997505908858360011413290038645573504472422610780073975450391707084016931661068694024023083417126286468909117254531307085545768412513447197205482285022417611018126886491416133665625891075125","441922815213568908489589193556560586318864326425397702047965372289295962228254658331201274291697626694859414786292266008476137667843874780506886929181835469302142365772763129838217316953835831059616268288399119642314758261677639945004547833810080700127847214666763863338091523753898362699222880772298183760217731228628442782431573977490761665091005756534420789258276075174436091798475838370152192077494553263232/88113527373573049332749294663402406454524640221866407165839162576979477138694653404281889227416977618913249275712917582743426231744980461918772793673202077716234026090308791893409200158969108910565467273725064769890443408324386897017825489615600787634985397885230455168591240328585041836771921929567914891379235573982442311269392541694564675053636078990836491104116280492254795616055818375774141667319774630875","91197133767962483852278456285591810579974783077874307589555559715577599604626819245000672929518645004771085106770784762994476973842713035791487204122653245797126906189270204029735872508462106527240320932458036231707311992868347221176460407003487373754014365881209649632547685657666691589606571865740595829983849941049450471212387808617247938941417000965198123059467/18163679611214677813643455199979098261849405189805364986036911945012016248297645596270602508015864371788974684317239728239847888960155365342460843559658233069613218442910226128113196984801126248862273503232000000000000000000000000000000000000000000000000000000000000000000000000000000000000000000000000000000000000000000000000000000000000000000000000000000000000000","733396724434554481470656964167233690851279923085197144879644750437402627936723531635898542414136943003236478432848965516925891956615111678444586384493883113385335463639674699443808084827715994137410743992130712903997815471369201406683862985677774155704267039224546352414417632475628136460919900347977754644214725932476856018335195927604771408949980634142255497812566866795799230501026066145434755838336990365184/145912495644159810313026420025053989609942265686388630266226856650796088768164358961644113076809511566125145395699271530802891523741636707532676065833327082092521989958971154798465784847092870457944857590623097781956884297103961713362268264159015928554707158239398721416218953003215109202771651993622244788505649098445109438104466256408060944298437033058380804126574878377874459371251056800895394904459469832875","167606423853658713615749101123336326908381619586838606922565378505211386185130407423587264776519589295420758009764678759213587906216543160801059029133457062067529468464636376639307690657945597847080706144898920305379653754920571797771178341550808041652360635584401789901525709166172283390177673009483341826911179861584213314395893323035527116283758445038413646757280/33310364848744488727470761889861069993071965180756187311178124887286133554324042422503263994717993129539448310743598138364172889305532401505890384806078790034557049074169245078416704866867380089103064821732673967120808611636618526737138435792818828990403374766228037003927569643972203993263329403469747342204808360947840103843317533210523853631711601450617095736473","22466735478643771803624909352181817912387732117378538284107485621001246177152644141853604633676939694208131243081227668237716194316732125445041260568403752325416203858329469477774720998849334961751541191761521224644520742691981372782009394826739249604257098248751626957528543558542443122470657230835176462612530464044652140581367666271771882198747182114685116336512604038833327707163107207664705120728068987996560512/4460342260599110071819142535903990817893424192972341872394014748315090430999224107274777695306032783105944721337053156074851240201179902835353097683269298594190456286888326067932777720561181760369783486872666974623910515795208353605697065447942804414120030678603538761538385793829787734830129764152263691296719726909633580318897787729004972323599773548689272008712427926734258913271101899780538635213826239542884125","1972862002066252798837977155272535342727415329632252213508267781390870646909686724955861608046325765650407340102472833428905279473185818898693854344138403744757857928883601637909604082588338869612221777263582365745419719805587946558326048087138197694016224613118304623864709183681172362693106460535117459192992832969130895829916210933710820035479169562970982784580861/391262854245936198649509275719624152305206807261382621390946060636032376057385723427601113233050260359684153963520782285097664628279596618521963444574543409076428660874564026651742234728997339844161514273669735686516761239076529088145208958938384732800586298943281728435207452253170935715239392534815683367114290676180839217919539381651841151674859715992309727232000","25408691426286653276004556426513401767718328640048945917745783225459709487487356095164164652218100925888847689099153320777389381851598236046402124684511968385325107497047025485302333503075085562533472482645023963717347867696861885363417595298751490212495932766872748125111115039311507374363000062513977436921772096443948159289707996749061007112458126301618769295162649600673247799961118662602756889448152517364992/5033870770817104909025512331238419776407331281944565644457345507262881100618908405924951559853352841154730802006750688581603270849880756026262217651685813584900300357685874044482329601894134443542753690048962260914642678445058891387041919581376195543193199307524572671344323361282633828144708683536721118910549933336800461248338059209853766305058943888965279863852107507075916981165164543199352920055389404296875","616565940481577765011174617619124841631603944267256178093555235591208387588894068005162766513720546626399308168923904625210748051788652328072241494243040185611373035059619136712559505023703153194815611268503291295059648269772663939137446253437248541496631852986499688052678961495116210133458596866684413931188348798244969797973846568160999564540652111599082181871436/122025682149627484528651507368051367620578469392233875493556828623437869650284356703295836998178256875766319508797903923638967073687991229708051285605187358616531926112736402511567721889845693991963610192161413692928378708223712791930113386840109729368772998347036090902364801014045328348830748307179590755723160142468563977011700764517880467116766150322736003147125","979882056834583241477188686550561625289337025747787132773853690143359657519481397575561812727394470125172272246774578404543257210124412718725081536309818383310896102958167337333430555168671327992395916735022711297435263157670501117734412587691271084981140167017421900852550822579410636184333142944411060788723653596377015359036101170054828623669169047118551010102258802465554033173968468183492058271365801755986560/193732066620504775981759812703028757608600125742477178751189607602983198559778039141192492589734277739017909889924488699372940787977794555519474807920198944109549023547259912324279741006975129518191081373554817584214941629021088206977532599055014150433581544599721903881284581257812850697423350805715586436114842183295730680490110793225514602133304729484547181740290534056445482186430729398701311563285494964645419","1138059441890428903336718712159907364975959482163004276901676063186939296217569849990951930955270849692775077813359573394435924934540269310629731801376134549169322946310756738187834128956671195358413024062230774111935109203207768898525882417078119314003162592087920755572050993355843681931139257303484526223461840939880759908449181135029327442039666513325916729112853/224777393704985303260433439401503507705148576727364388720387174977154204629336985298082893443205223017966145098064861566754244624732671470935725326043491911142467178027013112527668183783450932992534517827863293825061296257420183669383719043873666284378647952385401303733274771042385666436214517205678674213118374889121542369996042313879258622144464565403138392064000","614262617634904509410555695398092190166323289787703954329113412647342230855826568873946233136303566178604275296873234926652080462259552775254755109931312516616838091852915397846984381183732773411263828600108443070778861986849272794442105107285234729077818614332155890946804257724112143631642663084660012362691100872465148864413343598067567142977134846266425075195546265101720326272502009234689388355365794889444257557504/121200854655310345878069155190734381476914416893031941761756379148622591310152793328910334357724762079139509813381997287954319983165971628429295803162563856219211627796200599196263868781937234015821367575512548522790158101892507996780675863234181700253545912643548466256938936835469646114659598727592390628209362096738343417775009361678599075671154405137663077798419897932404104579113056038271753988669813988076515476125","106893445531995430131837569895703697604978445859412739331042151546083234373443601923983714252801103551874986033841637079479794895452077803182698291822629713500021995241940133037200268381793282318691568234728329378829301282121562652452936297422136961147432559766896143081059518238234777055931999714973999553456547746825617168005650221542417216291412324174772893635832/21070287546583154895102927029203125577385528350171457634203261197137238923923245382493868134869009844094435068284335909266152042903157700510534904847257436666980671067329084409346149729385625108233234542133838924281113454526471855573271066865534480974484196644173270141056470857666632902827625475719738076524047736123182255306429677688129231682978570461273193359375","1112742798776748551928744983308584493817112400536084744850969025063360679785378789764875076529575583792571198510306186417773101346425704969671256564494135750783642910394213727189639661184379341961737135764570942961692159177189753139209638929302928699705042832922774012622017270172331722295881412111812933593370743210214549038212395941675257558442878012136484052827439007483777859391215222647499741572327725689840850048/219121905514652575155579185322367175400669386131891843382447432851122462422992147756333729893028362013318264155489537138133372703295804002840920402482110260590055749843170064921843460498824128274420925357547023876488939786863662801268798987685503391058250902634999352652063668663245829496836853509616873246554292796823779397317819134891873583857621623143253788854530146303641400986028503534408870194989478421253057625","983995170259637497940121707857673268620603982844439610076334749792119502557380361624096960070148627663305171311646851566811683351232268240169848810658089698606409195744471343416197434926513684882439596141368794175162315633192028977211909698595778839497844847281262559899914504080092844816319298286511436690429175757804604673752838786852277255064434365401871903307643705/193579499709739777577893639665643417521924510242119561765932078835121983190401762561436208758210519231103767232899529457440602166918701550386152070813526760823513884391055054076485295945972185402977095815609448651316824455250005505410192101148149284756928250258632031981439345164037318129987999546683113483700660879431801728391911161900686707231543216283304182063038464","30691013076836380319652884848585431917439358375118437035944950498156836885409110087616602043242747413728866747975631727566613593257623099549583001362246649928075859944695060947434885707102684568632559339383409378997568182445019183928058902445738702610436187907199482604867148445903921474846103586253320950728989228898324829144701782792767763794895137313050381112872972806712570559942583906619373159053654481250809168128/6031936190594376585238407905469035598668211679521553144958053099463931217856780171872253258738635531385711702176347575597387389685526098889278278029314982721284691198967204664771178761416891317672705719303088746953644978471289001577698554025410820041497108311270431130911021653860874238212040640737171103823631718483572464361276703378587106311153455557896527384426327053165214814954154328483257657424873929502112904625","33633002641218571027682690377239300567277297301791434890431645909447040830457253186262970747405514897340315490970846553666201190386457221846694126637998462873786334837901001833771510353365825087187582807843940479192544772559118293851131234910638705258664901225494129023244916125545283621607920983287799648992632814461828998517949449887522866259724675318233522060729654796/6603800575190864815125307817934327053530311915572323544225173935830559756077637251538096164499112411672913910767032482188570876526606118068929913515497400397562722669603861813453418621246538114872330536044519242663538662076583511078523573320035084744399535581216815034837553165853576616422592790103728141443697362408727056813977234078214386771115586436985105038873998875","9090550743395453237608373761422705922989356346696677314277463900103283296889488490217663400349361962695279888433677856471792856853109469433355422802663947305503479561493033851081993247556828544308258821557994512133708656174864544457143793106703578476914924328960109390350040954158797845288786321215010324565010420734044059968931558099077932776525974187717655105951506223649947806568984848883258144616897526257038550656/1783219994432430133950472014582130883873515063182143523712063859964133099770763874744121895885645346884371273930727450069430704145915261127061538288702855011220545530326588799412076879985026006593893648911637986337776174555198865379578424838210466703683642106934154603710587408512357351455891557594977191641529451749437270208258072920514602243985184744955476557012910446023911358037761232253615162335336208343505859375","396226087129511787616470716244996965529391571019620342657409150252952330537366537352182763477820160355931003174946109480036915624974500187179367618457008802667089004678925595775249725629495848146669773574395699032785024522882892752987825063933573399691764866816284097232869198405981830106568826923407996367321353003569052419999880089180418759265274331299787468134974811/77651132902382550540201641628906752945078964002822585000619340261128555048628863996784740469908853602590877726845475670110127527874088625214912598995012971630852593597027649154487264595100300180591016581254965295280089902497540043916128232871685159131211213497239568483141031137909208031392464815187505714066235868748950184065923236670418822911614780061752905170944000","1288523130900767412477856952035690867153496584747510253984686336382980221603917538996138294311274357713893956725672062832264871415025750136690143411884111580335458539824573239771267043414225271729141508235839982033182605445173050590151912297720800168687369852280323356691345317649445843078291369394324862039143247087442309135074453265658730028145500871559458519282433012494054724678302957276371418936282902434203225600/252284450515080370603949213084529993395050575951188044032908270470514999880554862449223347761507020354321422785760279154913310488296485989979706208254206974075438570521939826124860483842758137231373182496438568202110337751291106165654945352183167578675508602832478752400011567482434301614269579368882858973850914513870297071866544875650189106576672289734326492492059816669288907018095832842249738081022227281715919357","559506782175368748187145067236900803925823792088293851453005882621173124590368101213652371965740365119375069053747415415684193092607523211636912074219215053809881814859129515591479780669511533619258835199715146655774919418434080807837587396115955105126806762961292429904380132116986984435528307613054828929294602185927322238461491059740342387266084431988727321711184308176/109446188216864405154936682374609448082436347600301765944233278303643744736544109262794383069197271409398615846380701459882784547857821831816863216080069944818453908760476475874319791512782445408136169878207358663250499628002971644430164185578966399908622640732411885568638054229180673755690889471388585521113862492432946110902070139679164884208988489955874131206343597375","365842109776085256207829452385781129402656684569922320812625438296958174120084800064669048017227033185969596458778213306152397766619692644694641677223213185977626940193107608138827771259334379895020377700759789774994800008933137569543592829220611543060189849601828342989023692876182148818363689293009174358168826340010491728715549904988196347316703985894355217235339548078187164176255405596310602921647203428200269666176/71497266937783826306774367225149833789788300609530680399994804704196212252148324552193149332755057982662844988588678159610516634667597707204818296457616315484973288944637139939912166034691155272078609876888919170894915224022982785138928008133003473320018151370486895637936102520353951511525996197267572355782608352075229547764732602557133494648237258900273354364050662921889937355682486287799239363976556848320046933875","59378684894605773397070783936113244261297966863668546282887298999811950599772732377979382620766180662159460666220894896896564357533604962977968843474062092083279165837424210591042655271577974272394203253875965589611493384384257117088518521598379301169916060951350650621757237206805037261878212424267780312614942173870651684587166691539909068452932891649554575072205080763/11593916877920131260484148322810317629326850763057953025674154928920977965095141485536566217873796019006709247938019404840440511433467040918770165456925609124166970862430104329357419669175323763143377917913760028500000000000000000000000000000000000000000000000000000000000000000000000000000000000000000000000000000000000000000000000000000000000000000000000000000000000000","440706629842402075137926797732405268015915199334341565218443748798479563505125605478061664327658137598204192554352688830679475840386882350034150077506804799859586772904929402683276898098601814091430598259347980573084686932949502809068565420937301632494387691284902026088950093888426872222813857928092871267130505744095697172494119689779474840037266295586359244899477781345249657455186847452249040895151288114085352974933708544/85971876318334010542313048056773419567285701852816309711738644074302467763075671531248793080425349570584102078764464196653843973936119037322000695949209283327606280423406302517302874806092835694196353778161663338667091195199032831587897410329509487165187753418615356836636352319310103639079123698118997500068644500893282438137614420288839230827096109835206605385673197123994357393257304049093683934224826006704198171592304125","13220371178312284248107863849287558696210741535280184003301555188086761767176560823174196915070378763091889333203635784037294769747641959860810039816533609140662043493962707445564057197150603226797446933532133956054671103942520142568674339411250001585991743608723150284270101326419464088290151483823061613403673956918458456165552482913079283537536214967294211244361353060/2576683013797055224377707713704899315377379548630511095136568220145808780162671473907260623503552385384482723173913562423316997528913651044277418227616447815609873991028073011738113927961824632868956802271260292075825561646156680740323686126811928372672670917332613490241615850953660246271541592056143611581223295045062157404996958100136358649109693659623847024011265147","1538372578072246705266078247950089219881197139399081643650271348770110178217959856819170325400476655944115553238940541695152110949081675985299189913515975242840473616169775880272489805123124548256666658584129873597192213080038937409046114908719298170078476325423466734429870048697383304265342125425087105698152643145531760853127801123272389134514333752173173161562273487752064850461823726948588221913540799816489566883798912/299566102446745552813544808169323270315327122249327394279467999308669285416179486075255023523726449428151807672528368606071047812907935426406886253284580296349349558797128593446316786243666290649442956134448480598303527795996222703837663605600624271807461605295956674925277658331760000117761013381199880905748188151556184620779667670278558839116983636972680749836497346863752662521197700717702790359162307617024566689271625","281696937222363685333688097915539146272117417024070728031063821781398985795813333650547982965341298894634762289669256129805545549280355643122501181852136332529515756074502902204877664395456278205770206019663082511098956468724829475220996427130295010430751942126263620206886404244432409164651524408198286831329682605959881993845189585640874220032515465014097345759490750307207/54806274927935495596891312029173862473687610099325998583092091915101265393157631244775387832621032230434007486602816972765210205596482942091518459849775458089575743699797096697542306049628939919466378189656065461708686421130956996965004776108499273871055615413566043083634090083096967567965373203683231171594922347812966905149873265654962896456451681332216735396249206784000","228506238533410805238253122961471637501498406104430046727793420497895852412513560203475440156216063574654372726194215013407325207763369075250819386897086702757125418327084312933061738392406321003231853349865003322697360659712771167066453430309997639548320673279964210730701373707765051246595806673865646607841876463608039111252607452843372970797479959213447237540830563469297144446069689149549515457318899981763489792/44418759813188470246596822974281932219088697005123285598909329328419879212164564561558656547678211265529803086702843380128457744445765859393426675396393053094588240457569380155526179040891009717323059641035189017918495485630657360525410506453554255734005459614858972904374739673834145083512160883402151636664208253116362089211658645312778404886460203600762546810897889629330022309705583438699250109493732452392578125","2396110297187570506257836426251930521245117960980667897194680897478996322590925380310917400763581787981992131769075961259393685331523600287377841990678117113566991100720996059187144934569703045966210306282348527729533806882408323961336166190162075154579344185244957673138372347997134388801085788353482276257401005734929059700346687783400772331280644647089520646562669857652648/465370154262863030800729180763091967573522779260407615567563274096037297593764955820626213827962697601334935773802201919483657310282236100250543992334865461800976838791035335861420892967699843608855185710753433852279737724446294443337363478679601049432404435672469098850676302728116369979460222148206944323730586138087862719386327396334468302608499235112520318322763857676375","1188272888075247520453568790651819187486389546755745961952033150576243575862120569399808467067800830890874391487822723879717525264875722720416173276963170672622214121308038530968291758445510982186014289745026439477197148445087614813262170975056866881909056450023324743409114115141145340480846088869807540798073417035168139476153897066325127540609756310068558610112731607522096096821938163134080426356894899245575410494080/230586762395914863625709048789913840511134004337945700368117795195769576856434588144361459740833007125516905017415184787078710001969815416281381427387949263792200577791644278234661952852149216540491852757174842146376788280677956350901082838474705227642420261641783722891948710833898248566893322144435457967452449965772543077421407816225704952270697016152452032506898311260979594550143344971416786595888053149375287120733","1072184299258468249004114536023934869518152618369895613271618698908405514630154819453979477077738526673716264830106745031385951736108376866253955319711026042389282009348594845497252059906901748860111986811345742998968284077119165082435598381810306691078037018432766116865792677955520465319184311529667642995217214507658693259694586107847099911341219913576038605872218680562047/207882129535607118520818565811162643811811563516006836924341123976848022970024793004700710992938987476728640943834012473687892481059618823520721737479364352887178017866425027953255856440099446112508663603319745066750522936408781591578321031173620445865113295407603090322283539974563690157418931060565698315406021569491751612761888641141446406531645379264720684248398299136000","158094023904374464057702010126993231151433474361820266584020400101533651587072432728050776506672527718975042616651177034635188178967462982926261516748842073587981953038445977514446838733557926696939591069712397947055261777416704028506441173540338327591514650398349069348381309688677335132100441905603664282735310299686268721634369502296867409514777359935022301425165750780988231639828675424239931533849896744198012747670272/30626384366513923671063955469537776291182594080083494737341604579575446319190916924682809546024369330706012653799783122328775875399363759308193432327358837772825609356553955350401725689682838701996446404559005896479618311357573203081153855961484398360670837599853294627153740224543175497655414585918231215639906924313779933211774291565425360415684556655021031131349317390382320286092667852173815259422737956767922154798375","12216278924286401897470540169822542417611356797676160128176706721343511598951866107858729405615631246003458062949723290192242594609994613705183460814797527214549142043573863947658832694800184691222426521703728394203722420336773310908687071670107794543022567943478843065246011544888390757810534211554666736239506503613750756246364621509359804902243487113673014588325806249988332/2364584127734680580481708368927921125934330000162935118371174269642831409084634375654239735054363928748162229294829526339927907778510530444646754603322373712788147193691037688552857183116332292048731726305451516954679277320777955342295564000586923227775208580772868590742136150431152495718132142742153643081187691849828217592954519485869135930755646768375299870967864990234375","578939195017447864385837341975558679292903716580114421030538728778491606282153588930983966100514147976321305616196463174070345884292672842497715966933722088536619333912687108737657068701352918582656105418491672377271304970407730786932913490869797471081081431072836814581099271832696990064828717287258860166842791984158634684078346453202928137987930328826212011774670396356151265781053547412633310327737900786639842674288716416/111966291649651600701875186827360807558960817589719096407887999108024557254221008849510152469119211567152616745769256123968832250104006560061907741567034087109512483357851919402017950812795426393415409198268246337542639470834168040295134130657073201020340432236723824670803498949071870597039309004562024033656488150406105175401372709011082725359382691270659245312133919518760328422827067578306005644825927050994860723405473375","8041514821545833865350873212853873042112343327573364523948780030849543753072688526717886590013028227714585965095216381829914996539132359247488639692828639170075726301411777307168737667077730792892326979446426349813642680537699905651125068091362135055902152994216233622733424128982011248923051410141033146604688083721413402395290842738021365861670415833356403364696759583009635/1553937833499559104910551811592138833189892464446761247731330672284191313590708439680460540329836344767557599746234213006493842842879398684745864919973051635127080738612248150108793397855113122368507483429209127035263504194847798809612278864438287815470711036548695032421148125849669175729331459149833945183228413961985381338162155596008680906676498435954178226973272371625984","12059659399309169167301353842123191409306995788633965680414620302285606896146667751472818541537183787935352700725982053536032930866708413010971856856768384974849695774437178790890015242323873769697407411558706626105140596160049735605389301414460825674631122462760014451298494875244754354054447697502521388381253293175367558014453865905104467382184997528879171136492277222127399012368677604910497789360212571238146627048080568400384/2328494054002703067219004484782931471919751585969487160602269605916676223315055450845942763690581877771159615428854802721943114463834992106300185328876910271612375509166975628540839858771078495267566008071532876816826751069408153323840515037497664871689085370699991860738368371510578076683395101062439493831773194498579620513073693022191702398601471237166387045790480861932005012807234071429628725981935147069738988682858417182625","683009426705008850682549700382901603742691705123356866338951397347368059105140826655486518416578697931244347554322654428162554903861783227680935341690740579867651545205562690172425016836559678937794312287639193745517811234257062356826622207475918293015140472942579713388671782202262396642735640315948612572908444501108579457520714632371056288874351015666995549139003946314085696/131769214246522869780429817236150406548549044658474416909806179734873399109656411633488099249198882165279745627038984487365589625562901914030850178330133080409420340227179447548044572594184601425691821617928130423410997853384425373999967759499571890326740433081063424903098252502791477854302204200941376983295622430177445507316706609802292121282957519571162158620971952084486375","1418116259749091420309271913909337143756589314597557128553117870573928055109322864794169592355058370891251425125187770724828108988587888087023982451205475980371440423992838481547236638456717520835668859093413956339261802305597694403381021863258753441889536361061407579332570493634254542013337999844407181346815549594836374497512447969751514466481466717590255369810506813543577735080228718660747940956248427356785784199073569408/273368882980516556922532339653303822104510203916024760371844491705599093435133738774975538364241630079468712981056336655766117378160822393876348755370711942273876284944422610974149712212944211513462921649872232656449940987552227525504529710373144228818606127541937831103642415534318303187393593236209298242574677293352798419428712873685798636474667204083938875672934235816396371477146089168375198141802684403955936431884765625","546411077581845999248238069684194831621691193366466972898628141511422317954477211865167402284211971296286346492698354214043840080181702652132835681239302798339667835439189275457116051279366194551632712819028177402221815140045210690908631767786711675029194359998826252332434573121740830827417293557234891406021102083555472155479148332697839972702631641910213821827820374586459319/105246945889799140338072754365901705544530661781295362563214285953881890233987516230568663143342952799036341701952267011236663118111226623815975847494372076420199418712941018288738590264475520229651370015377608638075866459684692488079223686296541020897904588347083045723167762682959422858996673894180805702299907478685374065593161226849447131100462022089783265346597553176576000","2398330640958841474772606439916070050977544535580605737383995160447105736276950196885906408317628083110923322157113892928963237845914017845444295040924101784423382681801754191301860383927129006953354739240926643562987838836997453985855576402628166875869041032631651591871962852884189548538272285387092843044669499688035134181859376665409767886188304314888753894905317929877238322615838524354191263502347881033855441181420399360/461588070868590122892265681879734295007029130965626060552783760068897000195207878227714842617470320231527222074701444349530952699708435668339712860464533455345665068841333232359698449088497137068713309811942968433868609329301082001752617420002377892756821532220676085014874112083615054550278903960627185675459015343606391094523511117705747842645927349130302549554534056269331809016770715819934970200483161548527932617036185253","6041015879424725383006424536130409209607854044642113747266098198777011981328765528361630516108680392500990580908509403483891763219659726090675140672989657743882183951954294745396417829943469201306594018454995862321821016087416840247422350906412007336103086620396467456181771583200365740253389107968122850063607085957109965406634738740996318415514360956028575560979203447735121436/1161752799109428422288020947061281540989708937450568100764830251908850596717606701047413407636907934320789870175907792017513896999208892282137299070761467096211814586909598705615312819596495636017728313513520193786266452836805291464826226833593878504804389728477191170027729963773716267868284479768397603444919008915279522376004326398403851684761808785381609370767169521034383625","13240077436443988749179508462267267187169441948722358165090554769250505713747934643200804819418670147225695324432684266924694524337920816452346599774452681831320005286326986675907899608537972384924882996757503264622991355949039882526389342174307168805166215838138277557052303430492669193939212362638263582899713198716541723383138016564027766560215944409353427176135895982596327685665844815618402881202645610620284792793420780517248/2544223084468158291883698813309541801455311468982232546872485444308211415529998472787377800559884210837213042932180479090277285630234238711851480232520137856848809986631784843528381778520727465146661792797924458540957133423665746229799675650290296217658444899605236550972043549278128087645211909479009099766619355677984218929672461506691980442071860591767266913041147587815452007726513853820116629482732060593116624596368806566625","1953999166296955830935495158735359200362904181792947794529339487489730042568305997099959302322956898299616194932283060554261566410988618045107398092345476532371402134206635235570281738377188438407703089325315446371127042537576093536896282955524842632708645655481028161471313608974238110718242273935956977555610147714316158486553633871312187084618154014921190595222799283957140353/375191165084882521037046014569185165885459082629136124177286500000000000000000000000000000000000000000000000000000000000000000000000000000000000000000000000000000000000000000000000000000000000000000000000000000000000000000000000000000000000000000000000000000000000000000000000000000000000000000000000000000000000000000000000000000000000000000000000000000000000000000000000000000"];
+                if(CACHE[x]) {
+                    return Frac.quick.apply(null, CACHE[x].split('/'));
+                }
+                x = new Frac(x);
+                var n = 80;
+                var retval = new Frac(0); 
+                var a = x.subtract(new Frac(1));
+                var b = x.add(new Frac(1));
+                for(var i=0; i<n; i++) {
+                    var t = new Frac(2*i+1);
+                    var k = Math2.bigpow(a.divide(b), t);
+                    var r = t.clone().invert().multiply(k);
+                    retval = retval.add(r);
+                    
+                }
+                return retval.multiply(new Frac(2));
+            },
+            //the factorial function but using the big library instead
+            factorial: function(x) {
+                if(x < 0)
+                    throw new Error('factorial not defined for negative numbers');
+                var retval=1;
+                for (var i = 2; i <= x; i++) retval = retval * i;
+                return retval;
+            },
+            //double factorial
+            dfactorial: function(x) {
+                var even = x % 2 === 0;
+                // If x = even then n = x/2 else n = (x-1)/2
+                var n = even ? x/2 : (x+1)/2; 
+                //the return value
+                var r = new Frac(1);
+                //start the loop
+                if(even)
+                    for(var i=1; i<=n; i++)
+                        r = r.multiply(new Frac(2).multiply(new Frac(i)));
+                else
+                    for(var i=1; i<=n; i++)
+                        r = r.multiply(new Frac(2).multiply(new Frac(i)).subtract(new Frac(1)));
+                //done
+                return r;
+            },
+            GCD: function() {
+                var args = arrayUnique([].slice.call(arguments)
+                        .map(function(x){ return Math.abs(x); })).sort(),
+                    a = Math.abs(args.shift()),
+                    n = args.length;
+
+                while(n-- > 0) { 
+                    var b = Math.abs(args.shift());
+                    while(true) {
+                        a %= b;
+                        if (a === 0) {
+                            a = b;
+                            break;
+                        }
+                        b %= a;
+                        if (b === 0) break;;
+                    }
+                }
+                return a;
+            },
+            QGCD: function() {
+                var args = [].slice.call(arguments);
+                var a = args[0];
+                for(var i=1; i<args.length; i++) {
+                    var b = args[i];
+                    var sign = a.isNegative() && b.isNegative() ? -1 : 1;
+                    a = b.gcd(a);
+                    if(sign < 0) a.negate();
+                }
+                return a;
+            },
+            LCM: function(a, b) {
+                return (a * b) / Math2.GCD(a, b); 
+            },
+            //pow but with the handling of negative numbers
+            //http://stackoverflow.com/questions/12810765/calculating-cubic-root-for-negative-number
+            pow: function(b, e) { 
+                if (b < 0) {
+                    if (Math.abs(e) < 1) {
+                        //nth root of a negative number is imaginary when n is even
+                        if (1 / e % 2 === 0) return NaN;
+                        return -Math.pow(Math.abs(b), e);
+                    }
+                }
+                return Math.pow(b, e);
+            },
+            factor: function(n) {
+                var ifactors = Math2.ifactor(n);
+                var factors = new Symbol();
+                factors.symbols = {};
+                factors.group = CB;
+                for(var x in ifactors) {
+                    var factor = new Symbol(1);
+                    factor.group = P; //cheat a little
+                    factor.value = x;
+                    factor.power = new Symbol(ifactors[x]);
+                    factors.symbols[x] = factor;
+                }
+                factors.updateHash();
+                return factors;
+            },
+            /**
+             * Uses trial division
+             * @param {Integer} n - the number being factored
+             * @param {object} factors -  the factors object
+             * @returns {object}
+             */
+            sfactor: function(n, factors) { 
+                factors = factors || {};
+                var r = Math.floor(Math.sqrt(n));
+                var lcprime = PRIMES[PRIMES.length-1];
+                //a one-time cost... Hopefully ... And don't bother for more than a million
+                //takes too long
+                if(r > lcprime && n < 1e6) generatePrimes(r);
+                var l = PRIMES.length;
+                for(var i=0; i<l; i++) {
+                    var prime = PRIMES[i];
+                    //trial division
+                    while(n%prime === 0) {
+                        n = n/prime;
+                        factors[prime] = (factors[prime] || 0)+1;
+                    }
+                }
+                if(n > 1) factors[n] = 1;
+                return factors;
+            },
+            /**
+             * Pollard's rho
+             * @param {Integer} n
+             * @returns {object}
+             */
+            ifactor: function(n) {  
+                n = String(n);
+                
+                if(n === '0')
+                    return {'0': 1};
+                n = new bigInt(n); //convert to bigInt for safety
+                var sign = n.sign ? -1 : 1;
+                n = n.abs();
+                var factors = {}; //factor object being returned.
+                if(n.lt('65536')) { //less than 2^16 just use trial division
+                    factors = Math2.sfactor(n, factors);
+                }
+                else { 
+                    var add = function(e) {
+                        if(!e.isPrime()) { 
+                            factors = Math2.sfactor(e, factors);
+                        }
+                        else
+                            factors[e] = (factors[e] || 0)+1;
+                    };
+
+                    while(!n.abs().equals(1)) {
+                        if(n.isPrime()) {
+                            add(n);
+                            break;
+                        }
+                        else {
+                            var xf = new bigInt(2),
+                                cz = new bigInt(2),
+                                x = new bigInt(2),
+                                factor = new bigInt(1);
+
+                            while(factor.abs().equals(1)) { 
+                                for(var i=0; i<=cz && factor <=1; i++) {
+                                    x = x.pow(2).add(1).mod(n);
+                                    factor = bigInt.gcd(x.minus(xf), n);
+                                }
+
+                                cz = cz.times(2);
+                                xf = x;
+                            }
+                            add(factor);
+                            //divide out the factor
+                            n = n.divide(factor);
+                        }
+                    }
+                }
+                
+                //put the sign back
+                if(sign === -1) {
+                    var sm = arrayMin(keys(factors)); ///get the smallest number
+                    factors['-'+sm] = factors[sm];
+                    delete factors[sm];
+                }
+                
+                return factors;
+            },
+            //factors a number into rectangular box. If sides are primes that this will be
+            //their prime factors. e.g. 21 -> (7)(3), 133 -> (7)(19)
+            boxfactor: function(n, max) {
+                max = max || 200; //stop after this number of iterations
+                var c, r,
+                    d = Math.floor((5/12)*n), //the divisor
+                    i = 0, //number of iterations
+                    safety = false;
+                while(true)  {
+                    c = Math.floor(n/d);
+                    r = n % d;
+                    if(r === 0) break; //we're done
+                    if(safety) return [n, 1];
+                    d = Math.max(r, d-r);
+                    i++;
+                    safety = i > max;
+                }
+                return [c, d, i];
+            },
+            fib: function(n) {
+                var sign = Math.sign(n);
+                n = Math.abs(n);
+                sign = even(n) ? sign : Math.abs(sign);
+                var a = 0, b = 1, f = 1;
+                for(var i = 2; i <= n; i++) {
+                    f = a + b;
+                    a = b;
+                    b = f;
+                }
+                return f*sign;
+            },
+            mod: function(x, y) {
+                return x % y;
+            },
+            /**
+             * 
+             * @param {Function} f - the function being integrated
+             * @param {Number} l - lower bound
+             * @param {Number} u - upper bound
+             * @param {Number} dx - step width
+             * @returns {Number}
+             */
+            num_integrate: function(f, l, u, dx) {
+                dx = dx || 0.001; //default width of dx
+                var n, sum, x0, x1, a, la, chg;
+                n = (u-l)/dx;// number of trapezoids
+                sum = 0; //area
+                chg = 0; //track the change
+                a = 0;
+                for (var i=1; i<=n; i++) {
+                    //the x locations of the left and right side of each trapezpoid
+                    x0 = l + (i-1)*dx;
+                    x1 = l + i*dx;
+                    a = dx * (f(x0) + f(x1))/ 2; //the area
+                    sum += a;
+                } 
+                //avoid errors with numbers around -1e-14;
+                sum = Utils.round(sum, 13);
+                return sum;
+            },
+            //https://en.wikipedia.org/wiki/Trigonometric_integral
+            //CosineIntegral
+            Ci: function(x) {
+                var n =20,
+                    g = 0.5772156649015329, //roughly Euler–Mascheroni
+                    sum = 0;
+                for(var i=1; i<n; i++) {
+                    var n2 = 2*i; //cache 2n
+                    sum += (Math.pow(-1, i)*Math.pow(x, n2))/(n2*Math2.factorial(n2));
+                }
+                return Math.log(x) + g + sum;
+            },
+            //SineIntegral
+            Si: function(x) {
+                var n = 20,
+                    sum = 0;
+                for(var i=0; i<n; i++) {
+                    var n2 = 2*i;
+                    sum += (Math.pow(-1, i)*Math.pow(x, n2+1))/((n2+1)*Math2.factorial(n2+1));
+                }
+                return sum;
+            },
+            //ExponentialIntegral
+            Ei: function(x) { 
+                if(x.equals(0))
+                    return -Infinity;
+                var n =30,
+                    g = 0.5772156649015328606, //roughly Euler–Mascheroni
+                    sum = 0;
+                for(var i=1; i<n; i++) {
+                    sum += Math.pow(x, i)/(i*Math2.factorial(i));
+                }
+                return g+Math.abs(Math.log(x))+sum;
+            },
+            //Hyperbolic Sine Integral
+            //http://mathworld.wolfram.com/Shi.html
+            Shi: function(x) {
+                var n = 30,
+                    sum = 0,
+                    k, t;
+                for(var i=0; i<n; i++) {
+                    k = 2*i; 
+                    t = k+1;
+                    sum += Math.pow(x, t)/(t*t*Math2.factorial(k));
+                }
+                return sum;
+            },
+            //the cosine integral function
+            Chi: function(x) {
+                var dx, g, f;
+                dx = 0.001;
+                g = 0.5772156649015328606;
+                f = function(t) {
+                    return (Math.cosh(t)-1)/t;
+                };
+                return Math.log(x)+g+Math2.num_integrate(f, 0.002, x, dx);
+            },
+            //the gamma incomplete function
+            gamma_incomplete: function(n, x) {
+                var t = n-1,
+                    sum = 0,
+                    x = x || 0;
+                for(var i=0; i<t; i++) {
+                    sum += Math.pow(x, i)/Math2.factorial(i);
+                }
+                return Math2.factorial(t)*Math.exp(-x)*sum;
+            },
+            /*
+            * Heaviside step function - Moved from Special.js (originally contributed by Brosnan Yuen)
+            * Specification : http://mathworld.wolfram.com/HeavisideStepFunction.html
+            * if x > 0 then 1
+            * if x == 0 then 1/2
+            * if x < 0 then 0
+            */
+            step: function(x) {
+                if(x > 0)
+                    return 1;
+                if(x < 0)
+                    return 0;
+                return 0.5;
+            },
+            /*
+            * Rectangle function - Moved from Special.js (originally contributed by Brosnan Yuen)
+            * Specification : http://mathworld.wolfram.com/RectangleFunction.html
+            * if |x| > 1/2 then 0
+            * if |x| == 1/2 then 1/2
+            * if |x| < 1/2 then 1
+            */
+            rect: function(x) {
+                var x = Math.abs(x);
+                if(x === 0.5)
+                    return x;
+                if(x > 0.5)
+                    return 0;
+                return 1;
+            },
+            /*
+            * Sinc function - Moved from Special.js (originally contributed by Brosnan Yuen)
+            * Specification : http://mathworld.wolfram.com/SincFunction.html
+            * if x == 0 then 1
+            * otherwise sin(x)/x
+            */
+            sinc: function(x) {
+                if(x.equals(0))
+                    return 1;
+                return Math.sin(x)/x;
+            },
+            /*
+            * Triangle function - Moved from Special.js (originally contributed by Brosnan Yuen)
+            * Specification : http://mathworld.wolfram.com/TriangleFunction.html
+            * if |x| >= 1 then 0
+            * if |x| < then 1-|x|
+            */
+            tri: function(x) {
+                x = Math.abs(x);
+                if(x >= 1)
+                    return 0;
+                return 1-x;
+            },
+            //https://en.wikipedia.org/wiki/Nth_root_algorithm
+            nthroot: function(A, n) { 
+                //make sure the input is of type Frac
+                if(!(A instanceof Frac))
+                    A = new Frac(A.toString());
+                if(!(n instanceof Frac))
+                    n = new Frac(n.toString());
+                if(n.equals(1))
+                    return A;
+                //begin algorithm
+                var xk = A.divide(new Frac(2)); //x0
+                var e = new Frac(1e-15);
+                var dk, dk0, d0;
+                var a = n.clone().invert(),
+                    b = n.subtract(new Frac(1));
+                do {
+                    var powb = Math2.bigpow(xk, b);
+                    var dk_dec = a.multiply(A.divide(powb).subtract(xk)).toDecimal(25);
+                    dk = Frac.create(dk_dec);
+                    if(d0)
+                        break;
+                    
+                    xk = xk.add(dk);
+                    //check to see if there's no change from the last xk
+                    var dk_dec = dk.toDecimal();
+                    d0 = dk0 ? dk0 === dk_dec : false;
+                    dk0 = dk_dec;
+                }
+                while(dk.abs().gte(e))
+
+                return xk;
+            }
+        };
+        //link the Math2 object to Settings.FUNCTION_MODULES
+        Settings.FUNCTION_MODULES.push(Math2);
+
+        var cacheRoots = function() {
+            Settings.CACHE.roots = {};
+            var x = 40, 
+                y = 40;
+            for(var i=2; i<=x; i++) {
+                for(var j=2; j<=y; j++) {
+                    var nthpow = bigInt(i).pow(j);
+                    Settings.CACHE.roots[nthpow+'-'+j] = i;
+                }
+            }
+        };
+        cacheRoots();
+        //polyfills
+        //https://developer.mozilla.org/en-US/docs/Web/JavaScript/Reference/Global_Objects/Math/
+        Math.sign = Math.sign || function(x) { 
+            x = +x; // convert to a number
+            if (x === 0 || isNaN(x)) {
+                return x;
+            }
+            return x > 0 ? 1 : -1;
+        };
+        
+        Math.cosh = Math.cosh || function(x) {
+            var y = Math.exp(x);
+            return (y + 1 / y) / 2;
+        };
+        
+        Math.sinh = Math.sinh || function(x) {
+            var y = Math.exp(x);
+            return (y - 1 / y) / 2;
+        };
+        
+        Math.tanh = Math.tanh || function(x) {
+            if (x === Infinity) {
+                return 1;
+            } else if (x === -Infinity) {
+                return -1;    
+            } else {
+                var y = Math.exp(2 * x);
+                return (y - 1) / (y + 1);
+            }
+        };
+        
+        Math.asinh = Math.asinh || function(x) {
+            if (x === -Infinity) {
+              return x;
+            } else {
+              return Math.log(x + Math.sqrt(x * x + 1));
+            }
+        };
+        
+        Math.acosh = Math.acosh || function(x) {
+            return Math.log(x + Math.sqrt(x * x - 1));
+        };
+        
+        Math.atanh = Math.atanh || function(x) {
+            return Math.log((1+x)/(1-x)) / 2;
+        };
+        
+        Math.log10 = Math.log10 || function(x) {
+            return Math.log(x) * Math.LOG10E;
+        };
+        
+        Math.trunc = Math.trunc || function(x) {
+        if (isNaN(x)) {
+            return NaN;
+        }
+        if (x > 0) {
+            return Math.floor(x);
+        }
+        return Math.ceil(x);
+      };
+
+        reserveNames(Math2); //reserve the names in Math2
+        
+    /* GLOBAL FUNCTIONS */
+    /**
+     * This method will return a hash or a text representation of a Symbol, Matrix, or Vector. 
+     * If all else fails it *assumes* the object has a toString method and will call that.
+     * 
+     * @param {Object} obj
+     * @param {String} option get is as a hash 
+     * @returns {String}
+     */
+    function text(obj, option, useGroup) { 
+        var asHash = option === 'hash',
+            asDecimal = option === 'decimals' || option === 'decimal',
+            opt = asHash ? undefined : option;
+        //if the object is a symbol
+        if(isSymbol(obj)) { 
+            var multiplier = '', 
+            power = '',
+            sign = '',
+            group = obj.group || useGroup,
+            value = obj.value;
+            //if the value is to be used as a hash then the power and multiplier need to be suppressed
+            if(!asHash) { 
+                //use asDecimal to get the object back as a decimal
+                var om = asDecimal ? obj.multiplier.valueOf() : obj.multiplier.toString();
+                if(om == '-1') {
+                    sign = '-';
+                    om = '1';
+                }
+                //only add the multiplier if it's not 1
+                if(om != '1') multiplier = om;
+                //use asDecimal to get the object back as a decimal
+                var p = obj.power ? (asDecimal ? obj.power.valueOf() : obj.power.toString()) : '';
+                //only add the multiplier 
+                if(p != '1') {
+                    //is it a symbol
+                    if(isSymbol(p)) {
+                        power = text(p, opt);
+                    }
+                    else {
+                        power = p;
+                    }
+                }
+            }
+
+            switch(group) {
+                case N:
+                    multiplier = '';
+                    //if it's numerical then all we need is the multiplier
+                    value = obj.multiplier == '-1' ? '1' : asDecimal ? obj.valueOf() : obj.multiplier.toString();
+                    power = '';
+                    break;
+                case PL:
+                    value = obj.collectSymbols(text, opt).join('+').replace(/\+\-/g, '-');
+                    break;
+                case CP:
+                    value = obj.collectSymbols(text, opt).join('+').replace(/\+\-/g, '-');
+                    break;
+                case CB: 
+                    value = obj.collectSymbols(function(symbol){
+                        var g = symbol.group;
+                        //both groups will already be in brackets if their power is greater than 1
+                        //so skip it.
+                        if((g === PL || g === CP) && (symbol.power.equals(1) && symbol.multiplier.equals(1))) {
+                            return inBrackets(text(symbol, opt));
+                        }
+                        return text(symbol, opt);
+                    }).join('*');
+                    break;
+                case EX:
+                    var pg = obj.previousGroup,
+                        pwg = obj.power.group;
+                
+                    //PL are the exception. It's simpler to just collect and set the value
+                    if(pg === PL) value = obj.collectSymbols(text, opt).join('+').replace('+-', '-');
+                    if(!(pg === N || pg === S || pg === FN) && !asHash) { value = inBrackets(value); }
+ 
+                    if((pwg === CP || pwg === CB || pwg === PL || obj.power.multiplier.toString() != '1') && power) {
+                        power = inBrackets(power);
+                    }
+                    break;
+            }
+            
+            if(group === FN && asDecimal) { 
+                value = obj.fname+inBrackets(obj.args.map(function(symbol) {
+                    return text(symbol, opt);
+                }).join(','));
+            }
+            //TODO: Needs to be more efficient. Maybe. 
+            if(group === FN && obj.fname in CUSTOM_OPERATORS) {
+                var a = text(obj.args[0]);
+                var b = text(obj.args[1]);
+                if(obj.args[0].isComposite()) //preserve the brackets
+                    a = inBrackets(a);
+                if(obj.args[1].isComposite()) //preserve the brackets
+                    b = inBrackets(b);
+                value = a+CUSTOM_OPERATORS[obj.fname]+b;
+            }
+            //wrap the power since / is less than ^
+            //TODO: introduce method call isSimple
+            if(power && !isInt(power) && group !== EX && !asDecimal) { power = inBrackets(power); }
+
+            //the following groups are held together by plus or minus. They can be raised to a power or multiplied
+            //by a multiplier and have to be in brackets to preserve the order of precedence
+            if(((group === CP || group === PL) && (multiplier && multiplier != '1' || sign === '-')) 
+                    || ((group === CB || group === CP || group === PL) && (power && power != '1'))
+                    || !asHash && group === P && value == -1
+                    || obj.fname === PARENTHESIS) { 
+                
+                value = inBrackets(value);
+            }
+            
+            var c = sign+multiplier;
+            if(multiplier && !isInt(multiplier) && !asDecimal) c = inBrackets(c);
+            
+            if(power < 0) power = inBrackets(power);
+            if(multiplier) c = c + '*';
+            if(power) power = Settings.POWER_OPERATOR + power;
+
+            //this needs serious rethinking. Must fix
+            if(group === EX && value.charAt(0) === '-') value = inBrackets(value);
+            
+            var cv = c+value;
+            
+            if(obj.parens) cv = inBrackets(cv);
+
+            return cv+power;
+        }
+        else if(isVector(obj)) { 
+            var l = obj.elements.length,
+                c = [];
+            for(var i=0; i<l; i++) c.push(obj.elements[i].text(option));
+            return '['+c.join(',')+']';
+        }
+        else {
+            try {
+                return obj.toString();
+            }
+            catch(e) { return ''; }
+        }
+    }
+    
+    Utils.text = text;
+    /* END GLOBAL FUNCTIONS */
+    
+    /**** CLASSES *****/
+    /**
+     * The Collector is used to find unique values within objects
+     * @param {Function} extra_conditions - A function which performs a check on the values and returns a boolean
+     * @returns {Collector}
+     */
+    function Collector(extra_conditions) {
+        this.c = [];
+        this.add = function(value) {
+            var condition_true = extra_conditions ? extra_conditions(value) : true;
+            if(this.c.indexOf(value) === -1 && condition_true) this.c.push(value);
+        };
+    }
+    
+    /** 
+     * This is what nerdamer returns. It's sort of a wrapper around the symbol class and 
+     * provides the user with some useful functions. If you want to provide the user with extra
+     * library functions then add them to this class's prototype.
+     * @param {Symbol} symbol
+     * @returns {Expression} wraps around the Symbol class
+     */
+    function Expression(symbol) {
+        //we don't want arrays wrapped
+        this.symbol = symbol;
+    }
+    
+    /**
+     * Returns stored expression at index. For first index use 1 not 0.
+     * @param {bool} asType  
+     * @param {Integer} expression_number 
+     */
+    Expression.getExpression = function(expression_number, asType) {
+        if(expression_number === 'last' || !expression_number) expression_number = EXPRESSIONS.length;
+        if(expression_number === 'first') expression_number = 1;
+        var index = expression_number -1,
+            expression = EXPRESSIONS[index],
+            retval = expression ? new Expression(expression) : expression;
+        return retval;
+    };
+    
+    Expression.prototype = {
+        /**
+         * Returns the text representation of the expression
+         * @param {String} opt - option of formatting numbers
+         * @returns {String}
+         */
+        text: function(opt) { 
+            opt = opt || 'decimals';
+            if(this.symbol.text_)
+                return this.symbol.text_(opt);
+            return text(this.symbol, opt);
+        },
+        /**
+         * Returns the latex representation of the expression
+         * @param {String} option - option for formatting numbers
+         * @returns {String}
+         */
+        latex: function(option) {
+            if(this.symbol.latex)
+                return this.symbol.latex(option);
+            return LaTeX.latex(this.symbol, option);
+        },
+        valueOf: function() { 
+            return this.symbol.valueOf();
+        },
+        
+        /**
+         * Evaluates the expression and tries to reduce it to a number if possible.
+         * If an argument is given in the form of %{integer} it will evaluate that expression.
+         * Other than that it will just use it's own text and reparse
+         * @returns {Expression}
+         */
+        evaluate: function() {
+            var first_arg = arguments[0], expression, idx = 1;
+            if(typeof first_arg === 'string') {
+                expression = (first_arg.charAt(0) === '%') ? Expression.getExpression(first_arg.substr(1)).text() : first_arg;
+            }
+            else if(first_arg instanceof Expression || isSymbol(first_arg)) {
+                expression = first_arg.text();
+            }
+            else {
+                expression = this.symbol.text(); idx--;
+            }
+            
+            var subs = arguments[idx] || {};
+            
+            return new Expression(block('PARSE2NUMBER', function() {
+                return _.parse(expression, subs);
+            }, true));
+        },
+        /**
+         * Converts a symbol to a JS function. Pass in an array of variables to use that order instead of 
+         * the default alphabetical order
+         * @param vars {Array}
+         */
+        buildFunction: function(vars) {
+            return build(this.symbol, vars);
+        },
+        /**
+         * Checks to see if the expression is just a plain old number
+         * @returns {boolean}
+         */
+        isNumber: function() {
+            return isNumericSymbol(this.symbol);
+        },
+        /**
+         * Checks to see if the expression is infinity
+         * @returns {boolean}
+         */
+        isInfinity: function() {
+            return Math.abs(this.symbol.multiplier) === Infinity;
+        },
+        /**
+         * Returns all the variables in the expression
+         * @returns {Array}
+         */
+        variables: function() {
+            return variables(this.symbol);
+        },
+        
+        toString: function() {
+            try {
+                if(isArray(this.symbol)) return '['+this.symbol.toString()+']';
+                return this.symbol.toString();
+            }
+            catch(e) { return ''; }
+        },
+        //forces the symbol to be returned as a decimal
+        toDecimal: function(prec) {
+            Settings.precision = prec;
+            var dec = text(this.symbol, 'decimals');
+            Settings.precision = undefined;
+            return dec;
+        },
+        //checks to see if the expression is a fraction
+        isFraction: function() {
+            return isFraction(this.symbol);
+        },
+        //checks to see if the symbol is a multivariate polynomial
+        isPolynomial: function() {
+            return this.symbol.isPoly();
+        }, 
+        //performs a substitution
+        sub: function(symbol, for_symbol) {
+            return new Expression(this.symbol.sub(_.parse(symbol), _.parse(for_symbol)));
+        },
+        operation: function(otype, symbol) {
+            if(isExpression(symbol))
+                symbol = symbol.symbol;
+            else if(!isSymbol(symbol))
+                symbol = _.parse(symbol);
+            return new Expression(_[otype](this.symbol.clone(), symbol.clone()));
+        },
+        add: function(symbol) {
+            return this.operation('add', symbol);
+        },
+        subtract: function(symbol) {
+            return this.operation('subtract', symbol);
+        },
+        multiply: function(symbol) {
+            return this.operation('multiply', symbol);
+        },
+        divide: function(symbol) {
+            return this.operation('divide', symbol);
+        },
+        pow: function(symbol) {
+            return this.operation('pow', symbol);
+        },
+        expand: function() {
+            return new Expression(_.expand(this.symbol));
+        },
+        each: function(callback, i) {
+            if(this.symbol.each)
+                this.symbol.each(callback, i);
+            else if(isArray(this.symbol)) { 
+                for(var i=0; i<this.symbol.length; i++)
+                    callback.call(this.symbol, this.symbol[i], i);
+            }
+            else
+                callback.call(this.symbol);
+        },
+        eq: function(value) {
+            if(!isSymbol(value))
+                value = _.parse(value);
+            try {
+                var d = _.subtract(this.symbol.clone(), value);
+                return d.equals(0);
+            }
+            catch(e){
+                return false;
+            };    
+        },
+        lt: function(value) {
+            if(!isSymbol(value))
+                value = _.parse(value);
+            try {
+                var d = evaluate(_.subtract(this.symbol.clone(), value));
+                return d.lessThan(0);
+            }
+            catch(e){
+                return false;
+            };   
+        },
+        gt: function(value) {
+            if(!isSymbol(value))
+                value = _.parse(value);
+            try {
+                var d = evaluate(_.subtract(this.symbol.clone(), value));
+                return d.greaterThan(0);
+            }
+            catch(e){
+                return false;
+            }; 
+        },
+        gte: function(value) {
+            return this.greaterThan(value) || this.equals(value);
+        },
+        lte: function(value) {
+            return this.lessThan(value) || this.equals(value);
+        }
+    };
+    //Aliases
+    Expression.prototype.toTeX = Expression.prototype.latex;
+    
+    function Frac(n) { 
+        if(n instanceof Frac) return n;
+        if(n === undefined) return this;
+        if(isInt(n)) { 
+            try {
+                this.num = bigInt(n);
+                this.den = bigInt(1);
+            }
+            catch(e) {
+                return Frac.simple(n);
+            }
+        }
+        else {
+            var frac = Fraction.convert(n);
+            this.num = new bigInt(frac[0]);
+            this.den = new bigInt(frac[1]);
+        }
+    }
+    //safe to use with negative numbers or other types
+    Frac.create = function(n) {
+        if(n instanceof Frac)
+            return n;
+        n = n.toString();
+        var is_neg = n.charAt(0) === '-'; //check if it's negative
+        if(is_neg)
+            n = n.substr(1, n.length-1); //remove the sign
+        var frac = new Frac(n);
+        //put the sign back
+        if(is_neg)
+            frac.negate();
+        return frac;
+    };
+    
+    Frac.isFrac = function(o) {
+        return (o instanceof Frac);
+    };
+    
+    Frac.quick = function(n, d) { 
+        var frac = new Frac();
+        frac.num = new bigInt(n);
+        frac.den = new bigInt(d);
+        return frac;
+    };
+    
+    Frac.simple =  function(n) {
+        var nstr = String(n),
+            m_dc = nstr.split('.'),
+            num = m_dc.join(''),
+            den = 1,
+            l = (m_dc[1] || '').length;
+        for(var i=0; i<l; i++)
+            den += '0';
+        var frac = Frac.quick(num, den);
+        return frac.simplify();
+    };
+    
+    Frac.prototype = {
+        multiply: function(m) { 
+            if(this.isOne()) {
+                return m.clone();
+            }
+            if(m.isOne()) {
+                return this.clone();
+            }
+            
+            var c = this.clone();
+            c.num = c.num.multiply(m.num);
+            c.den = c.den.multiply(m.den); 
+
+            return c.simplify();
+        },
+        divide: function(m) {
+            if(m.equals(0)) throw new DivisionByZero('Division by zero not allowed!');
+            return this.clone().multiply(m.clone().invert()).simplify();
+        },
+        subtract: function(m) { 
+            return this.clone().add(m.clone().neg());
+        },
+        neg: function() {
+            this.num = this.num.multiply(-1);
+            return this;
+        },
+        add: function(m) { 
+            var n1 = this.den, n2 = m.den, c = this.clone();
+            var a = c.num, b = m.num;
+            if(n1.equals(n2)) {
+                c.num = a.add(b);
+            }
+            else {
+                c.num = a.multiply(n2).add(b.multiply(n1));
+                c.den = n1.multiply(n2);
+            }
+
+            return c.simplify();
+        },
+        mod: function(m) {
+            var a = this.clone(),
+                b = m.clone();
+            //make their denominators even and return the mod of their numerators
+            a.num = a.num.multiply(b.den);
+            a.den = a.den.multiply(b.den);
+            b.num = b.num.multiply(this.den);
+            b.den = b.den.multiply(this.den);
+            a.num = a.num.mod(b.num);
+            return a.simplify();
+        },
+        simplify: function() { 
+            var gcd = bigInt.gcd(this.num, this.den);
+            
+            this.num = this.num.divide(gcd);
+            this.den = this.den.divide(gcd);
+            return this;
+        },
+        clone: function() {
+            var m = new Frac();
+            m.num = new bigInt(this.num);
+            m.den = new bigInt(this.den);
+            return m;
+        },
+        toDecimal: function(prec) {
+            if(prec || Settings.precision) { 
+                var sign = this.num.isNegative() ? '-' : '';
+                if(this.num.equals(this.den))
+                    return '1';
+                //go plus one for rounding
+                prec = prec+1 || 19;
+                var narr = [], 
+                    n = this.num.abs(),
+                    d = this.den;
+                for(var i=0; i<prec; i++) {
+                    var w = n.divide(d), //divide out whole
+                        r = n.subtract(w.multiply(d)); //get remainder
+
+                    narr.push(w);    
+                    if(r.equals(0))
+                            break;
+                    n = r.times(10); //shift one dec place
+                }
+                var whole = narr.shift();
+                if(narr.length === 0)
+                    return whole.toString();
+
+                if(i === prec) {
+                    var lt = [];
+                    //get the last two so we can round it
+                    for(var i=0; i<2; i++)
+                        lt.unshift(narr.pop());
+                    //put the last digit back by rounding the last two
+                    narr.push(Math.round(lt.join('.')));
+                }
+
+                var dec = whole.toString()+'.'+narr.join('');
+                return sign+dec;
+            }
+            else
+                return this.num/this.den;
+        },
+        qcompare: function(n) { 
+            return [this.num.multiply(n.den), n.num.multiply(this.den)];
+        },
+        equals: function(n) {
+            if(!isNaN(n)) n = new Frac(n);
+            var q = this.qcompare(n);
+            
+            return q[0].equals(q[1]);
+        },
+        absEquals: function(n) { 
+            if(!isNaN(n)) n = new Frac(n);
+            var q = this.qcompare(n);
+            
+            return q[0].abs().equals(q[1]);
+        },
+        //lazy check to be fixed. Sufficient for now but will cause future problems
+        greaterThan: function(n) {
+            if(!isNaN(n)) n = new Frac(n);
+            var q = this.qcompare(n);
+            
+            return q[0].gt(q[1]);
+        },
+        gte: function(n) {
+            return this.greaterThan(n) || this.equals(n);
+        },
+        lte: function(n) {
+            return this.lessThan(n) || this.equals(n);
+        },
+        lessThan: function(n) { 
+            if(!isNaN(n)) n = new Frac(n);
+            var q = this.qcompare(n);
+            
+            return q[0].lt(q[1]);
+        },
+        isInteger: function() {
+            return this.den.equals(1);
+        },
+        negate: function() {
+            this.num = this.num.multiply(-1);
+            return this;
+        },
+        invert: function() { 
+            var t = this.den;
+            var isnegative = this.num.isNegative();
+            this.den = this.num.abs();
+            this.num = t;
+            if(isnegative) this.num = this.num.multiply(-1);
+            return this;
+        },
+        isOne: function() {
+            return this.num.equals(1) && this.den.equals(1);
+        },
+        sign: function() { 
+            return this.num.isNegative() ? -1 : 1;
+        },
+        abs: function() { 
+            this.num = this.num.abs();
+            return this;
+        },
+        gcd: function(f) {
+            return Frac.quick(bigInt.gcd(f.num, this.num), bigInt.lcm(f.den, this.den));
+        },
+        toString: function() {
+            return !this.den.equals(1) ? this.num.toString()+'/'+this.den.toString() : this.num.toString();
+        },
+        valueOf: function() {
+            return this.num/this.den;
+        },
+        isNegative: function() {
+            return this.toDecimal() < 0;
+        }
+    };
+    
+    /**
+     * All symbols e.g. x, y, z, etc or functions are wrapped in this class. All symbols have a multiplier and a group. 
+     * All symbols except for "numbers (group N)" have a power. 
+     * @class Primary data type for the Parser. 
+     * @param {String} obj 
+     * @returns {Symbol}
+     */
+    function Symbol(obj) { 
+        var isInfinity = obj === 'Infinity'
+        //this enables the class to be instantiated without the new operator
+        if(!(this instanceof Symbol)) { return new Symbol(obj); };
+        //define numeric symbols
+        if(!isNaN(obj) && !isInfinity) { 
+            this.group = N;
+            this.value = CONST_HASH; 
+            this.multiplier = new Frac(obj);
+        }
+        //define symbolic symbols
+        else {
+            this.group = S; 
+            validateName(obj); 
+            this.value = obj;
+            this.multiplier = new Frac(1);
+            this.imaginary = obj === Settings.IMAGINARY;
+            this.isInfinity = isInfinity;
+        }
+        
+        //As of 6.0.0 we switched to infinite precision so all objects have a power
+        //Although this is still redundant in constants, it simplifies the logic in
+        //other parts so we'll keep it
+        this.power = new Frac(1);
+
+        // Added to silence the strict warning.
+        return this; 
+    }
+    
+    /**
+     * Returns vanilla imaginary symbol
+     * @returns {Symbol}
+     */
+    Symbol.imaginary = function() {
+        var s = new Symbol(Settings.IMAGINARY);
+        s.imaginary = true;
+        return s;
+    };
+    
+    /**
+     * Return nerdamer's representation of Infinity
+     * @returns {Symbol} 
+     */
+    Symbol.infinity = function() {
+        return new Symbol('Infinity');
+    };
+    
+    Symbol.shell = function(group, value) { 
+        var symbol = new Symbol(value);
+        symbol.group = group;
+        symbol.symbols = {};
+        symbol.length = 0;
+        return symbol;
+    };
+    //sqrt(x) -> x^(1/2)
+    Symbol.unwrapSQRT = function(symbol, all) {
+        var p = symbol.power;
+        if(symbol.fname === SQRT && (symbol.isLinear() || all )) {
+            var t = symbol.args[0].clone(); 
+            t.power = t.power.multiply(new Frac(1/2));
+            t.multiplier = t.multiplier.multiply(symbol.multiplier);
+            symbol = t;
+            if(all) 
+                symbol.power = p.multiply(new Frac(1/2));
+        }
+            
+        return symbol;
+    };
+    Symbol.prototype = {
+        /**
+         * Checks to see if two functions are of equal value
+         */
+        equals: function(symbol) { 
+            if(!isSymbol(symbol)) 
+                symbol = new Symbol(symbol);
+            return this.value === symbol.value && this.power.equals(symbol.power) && this.multiplier.equals(symbol.multiplier);
+        },
+        // Greater than
+        gt: function(symbol) { 
+            if(!isSymbol(symbol)) 
+                symbol = new Symbol(symbol);
+            return this.isConstant() && symbol.isConstant() && this.multiplier.greaterThan(symbol.multiplier);
+        },
+        // Greater than
+        gte: function(symbol) { 
+            if(!isSymbol(symbol)) 
+                symbol = new Symbol(symbol);
+            return this.equals(symbol) ||
+                    this.isConstant() && symbol.isConstant() && this.multiplier.greaterThan(symbol.multiplier);
+        },
+        // Less than
+        lt: function(symbol) { 
+            if(!isSymbol(symbol)) 
+                symbol = new Symbol(symbol);
+            return this.isConstant() && symbol.isConstant() && this.multiplier.lessThan(symbol.multiplier);
+        },
+        // Less than
+        lte: function(symbol) { 
+            if(!isSymbol(symbol)) 
+                symbol = new Symbol(symbol);
+            return this.equals(symbol) ||
+                    this.isConstant() && symbol.isConstant() && this.multiplier.lessThan(symbol.multiplier);
+        },
+        /**
+         * Because nerdamer doesn't group symbols by polynomials but 
+         * rather a custom grouping method, this has to be
+         * reinserted in order to make use of most algorithms. This function
+         * checks if the symbol meets the criteria of a polynomial.
+         * @returns {boolean}
+         */
+        isPoly: function(multivariate) { 
+            var g = this.group, 
+                p = this.power; 
+            //the power must be a integer so fail if it's not
+            if(!isInt(p) || p < 0) 
+                return false;
+            //constants and first orders
+            if(g === N  || g === S || this.isConstant(true)) 
+                return true;
+            var vars = variables(this);
+            if(g === CB && vars.length === 1) { 
+                //the variable is assumed the only one that was found
+                var v = vars[0];
+                //if no variable then guess what!?!? We're done!!! We have a polynomial.
+                if(!v)
+                    return true;
+                for(var x in this.symbols) {
+                    var sym = this.symbols[x];
+                    //sqrt(x)
+                    if(sym.group === FN && sym.fname === SQRT && !sym.args[0].isConstant())
+                        return false;
+                    if(!sym.contains(v) && !sym.isConstant(true))
+                        return false;
+                }
+                return true;
+            }
+            //PL groups. These only fail if a power is not an int
+            //this should handle cases such as x^2*t
+            if(this.isComposite() || g === CB && multivariate) { 
+                //fail if we're not checking for multivariate polynomials
+                if(!multivariate && vars.length > 1) 
+                    return false;
+                //loop though the symbols and check if they qualify
+                for(var x in this.symbols) {
+                    //we've already the symbols if we're not checking for multivariates at this point
+                    //so we check the sub-symbols
+                    if(!this.symbols[x].isPoly(multivariate)) 
+                        return false;
+                }
+                return true;
+            }
+            else 
+                return false;
+            
+            //all tests must have passed so we must be dealing with a polynomial
+            return true;
+        },
+        //removes the requested variable from the symbol and returns the remainder
+        stripVar: function(x) {
+            var retval;
+            if((this.group === PL || this.group === S) && this.value === x) 
+                retval = new Symbol(this.multiplier);
+            else if(this.group === CB && this.isLinear()) { 
+                retval = new Symbol(1);
+                this.each(function(s) { 
+                    if(!s.contains(x, true)) 
+                        retval = _.multiply(retval, s.clone());
+                });
+                retval.multiplier = retval.multiplier.multiply(this.multiplier);
+            }
+            else if(this.group === CP && !this.isLinear()) {
+                retval = new Symbol(this.multiplier);
+            }
+            else if(this.group === CP && this.isLinear()) {
+                retval = new Symbol(0);
+                this.each(function(s) {
+                    if(!s.contains(x)) {
+                        var t = s.clone();
+                        t.multiplier = t.multiplier.multiply(this.multiplier);
+                        retval = _.add(retval, t);
+                    } 
+                });
+                //BIG TODO!!! It doesn't make much sense
+                if(retval.equals(0))
+                    retval = new Symbol(this.multiplier);
+            }
+            else if(this.group === EX && this.power.contains(x, true)) {
+                retval = new Symbol(this.multiplier);
+            }
+            else if(this.group === FN && this.contains(x)) {
+                retval = new Symbol(this.multiplier);
+            }
+            else retval = this.clone();
+            
+            return retval;
+        },
+        //returns symbol in array form with x as base e.g. a*x^2+b*x+c = [c, b, a]. 
+        toArray: function(v, arr) {
+            arr = arr || {
+                arr: [],
+                add: function(x, idx) {
+                    var e = this.arr[idx];
+                    this.arr[idx] = e ? _.add(e, x) : x;
+                }
+            };
+            var g = this.group;
+            
+            if(g === S && this.contains(v)) { 
+                arr.add(new Symbol(this.multiplier), this.power);
+            }
+            else if(g === CB){
+                var a = this.stripVar(v),
+                    x = _.divide(this.clone(), a.clone());
+                var p = x.isConstant() ? 0 : x.power;
+                arr.add(a, p);
+            }
+            else if(g === PL && this.value === v) {
+                this.each(function(x, p) {
+                    arr.add(x.stripVar(v), p);
+                });
+            }
+            else if(g === CP) {
+                //the logic: they'll be broken into symbols so e.g. (x^2+x)+1 or (a*x^2+b*x+c)
+                //each case is handled above
+                this.each(function(x) {
+                    x.toArray(v, arr);
+                });
+            }
+            else if(this.contains(v)){
+                throw new Error('Cannot convert to array! Exiting');
+            }
+            else {
+                arr.add(this.clone(), 0); //it's just a constant wrt to v
+            }
+            //fill the holes
+            arr = arr.arr; //keep only the array since we don't need the object anymore
+            for(var i=0; i<arr.length; i++) 
+                if(!arr[i])
+                    arr[i] = new Symbol(0);
+            return arr;
+        },
+        //checks to see if a symbol contans a function
+        hasFunc: function(v) {
+            var fn_group = this.group === FN || this.group === EX;
+            if( fn_group && !v || fn_group && this.contains(v) )
+                return true;
+            if(this.symbols) {
+                for(var x in this.symbols) {
+                    if(this.symbols[x].hasFunc(v)) return true;
+                }
+            }
+            return false;
+        },
+        sub: function(a, b) { 
+            a = !isSymbol(a) ? _.parse(a) : a.clone();
+            b = !isSymbol(b) ? _.parse(b) : b.clone();
+            if(a.group === N || a.group === P)
+                err('Cannot substitute a number. Must be a variable');
+            var same_pow = false,
+                a_is_unit_multiplier = a.multiplier.equals(1),
+                m = this.multiplier.clone(),
+                retval;
+            /* 
+             * In order to make the substitution the bases have to first match take
+             * (x+1)^x -> (x+1)=y || x^2 -> x=y^6
+             * In both cases the first condition is that the bases match so we begin there
+             * Either both are PL or both are not PL but we cannot have PL and a non-PL group match
+             */
+            if(this.value === a.value && (this.group !== PL && a.group !== PL || this.group === PL && a.group === PL)) { 
+                //we cleared the first hurdle but a subsitution may not be possible just yet
+                if(a_is_unit_multiplier || a.multiplier.equals(this.multiplier)) {
+                    if(a.isLinear()) { 
+                        retval = b; 
+                    }
+                    else if(a.power.equals(this.power)) {
+                        retval = b;
+                        same_pow = true;
+                    }
+                    if(a.multiplier.equals(this.multiplier))
+                        m = new Frac(1);
+                }
+            }
+            //the next thing is to handle CB
+            else if(this.group === CB || this.previousGroup === CB) {
+                retval = new Symbol(1);
+                this.each(function(x) { 
+                    retval = _.multiply(retval, x.sub(a, b));
+                });
+            }
+            else if(this.isComposite()) {
+                retval = new Symbol(0);
+                this.each(function(x) { 
+                    retval = _.add(retval, x.sub(a, b));
+                });
+            }
+            else if(this.group === EX) {
+                // the parsed value could be a function so parse and sub
+                retval = _.parse(this.value).sub(a, b);
+            }
+            else if(this.group === FN) { 
+                var nargs = [];
+                for(var i=0; i<this.args.length; i++) {
+                    var arg = this.args[i];
+                    if(!isSymbol(arg))
+                        arg = _.parse(arg);
+                    nargs.push(arg.sub(a, b));
+                }
+                retval = _.symfunction(this.fname, nargs);
+            }
+            //if we did manage a substitution
+            if(retval) {
+                if(!same_pow) {
+                    //substitute the power
+                    var p = this.group === EX ? this.power.sub(a, b) : _.parse(this.power);
+                    //now raise the symbol to that power
+                    retval = _.pow(retval, p); 
+                }
+
+                //transfer the multiplier
+                retval.multiplier = retval.multiplier.multiply(m);
+                //done
+                return retval;
+            }
+            //if all else fails
+            return this.clone();
+        },
+        isMonomial: function() {
+            if(this.group === S) return true;
+            if(this.group === CB) {
+                for(var x in this.symbols) 
+                    if(this.symbols[x].group !== S)
+                        return false;
+            }
+            else return false;
+            return true;
+        },
+        isPi: function() {
+            return this.group === S && this.value === 'pi';
+        },
+        sign: function() {
+            return this.multiplier.sign();
+        },
+        isE: function() {
+            return this.value === 'e';
+        },
+        isSQRT: function() {
+            return this.fname === SQRT;
+        },
+        isConstant: function(check_all) {
+            if(check_all && this.group === FN) {
+                for(var i=0; i<this.args.length; i++) {
+                    if(!this.args[i].isConstant())
+                        return false;
+                }
+                return true;
+            }
+            return this.value === CONST_HASH;
+        },
+        //the symbols is imaginary if 
+        //1. n*i
+        //2. a+b*i
+        //3. a*i
+        isImaginary: function() { 
+            if(this.imaginary)
+                return true;
+            else if(this.symbols) {
+                for(var x in this.symbols)
+                    if(this.symbols[x].imaginary)
+                        return true;
+            }
+            return false;
+        },
+        /**
+         * Returns the real part of a symbol
+         * @returns {Symbol}
+         */
+        realpart: function() { 
+            if(this.isConstant()) { 
+                return this.clone();
+            }
+            else if(this.imaginary)
+                return new Symbol(0);
+            else if(this.isComposite()) { 
+                var retval = new Symbol(0);
+                this.each(function(x) {
+                    retval = _.add(retval, x.realpart());
+                });
+                return retval;
+            }
+            else if(this.isImaginary())
+                return new Symbol(0);
+            return this.clone();
+        },
+        /*
+         * Return imaginary part of a symbol
+         * @returns {Symbol}
+         */
+        imagpart: function() {
+            if(this.group === S && this.isImaginary())
+                return new Symbol(this.multiplier);
+            if(this.isComposite()) {
+                var retval = new Symbol(0);
+                this.each(function(x) {
+                    retval = _.add(retval, x.imagpart());
+                });
+                return retval;
+            }
+            if(this.group === CB)
+                return this.stripVar(Settings.IMAGINARY);
+            return new Symbol(0);
+        },
+        isInteger: function() {
+            return this.isConstant() && this.multiplier.isInteger();
+        },
+        isLinear: function(wrt) {
+            if(wrt) {
+                if(this.isConstant())
+                    return true;
+                if(this.group === S) {
+                    if(this.value === wrt)return this.power.equals(1);
+                    else return true;
+                }
+                
+                if(this.isComposite() && this.power.equals(1)) {
+                    for(var x in this.symbols) {
+                        if(!this.symbols[x].isLinear(wrt))
+                            return false;
+                    }
+                    return true;
+                }
+                
+                if(this.group === CB && this.symbols[wrt])
+                    return this.symbols[wrt].isLinear(wrt);
+                return false;  
+            }
+            else return this.power.equals(1);
+        },
+        containsFunction: function(names) {
+            if(typeof names === 'string')
+                names = [names];
+            if(this.group === FN && names.indexOf(this.fname) !== -1) 
+                return true;
+            if(this.symbols) {
+                for(var x in this.symbols) {
+                    if(this.symbols[x].containsFunction(names))
+                        return true;
+                }
+            }
+            return false;
+        },
+        multiplyPower: function(p2) {
+            //leave out 1
+            if(this.group === N && this.multiplier.equals(1)) return this;
+            
+            var p1 = this.power;
+            
+            if(this.group !== EX && p2.group === N) {
+                var p = p2.multiplier;
+                if(this.group === N && !p.isInteger()) {
+                    this.convert(P);
+                }
+
+                this.power = p1.equals(1) ? p.clone() : p1.multiply(p);
+
+                if(this.group === P && isInt(this.power)) {
+                    //bring it back to an N
+                    this.value = Math.pow(this.value, this.power);
+                    this.toLinear(); 
+                    this.convert(N);
+                }
+            }
+            else {
+                if(this.group !== EX) {
+                    p1 = new Symbol(p1);
+                    this.convert(EX);
+                }
+                this.power = _.multiply(p1, p2);
+            }
+
+            return this;
+        },
+        setPower: function(p, retainSign) { 
+            //leave out 1
+            if(this.group === N && this.multiplier.equals(1)) return this;
+            if(this.group === EX && !isSymbol(p)) {
+                this.group = this.previousGroup; 
+                delete this.previousGroup; 
+                if(this.group === N) {
+                    this.multiplier = new Frac(this.value);
+                    this.value = CONST_HASH;
+                }
+                else
+                    this.power = p;
+            }
+            else {
+                var isIntP = false,
+                    isSymbolic = false;
+                if(isSymbol(p)) {
+                    if(p.group === N) {
+                        //p should be the multiplier instead
+                        p = p.multiplier;
+
+                    }
+                    else {
+                        isSymbolic = true;
+                    }
+                }
+                var group = isSymbolic ? EX : !isIntP ? P : null;
+                this.power = p; 
+                if(this.group === N && group) this.convert(group, retainSign);
+            }
+
+            return this;
+        },
+        /**
+         * Checks to see if symbol is located in the denominator
+         * @returns {boolean}
+         */
+        isInverse: function() {
+            if(this.group === EX) return (this.power.multiplier.lessThan(0));
+            return this.power < 0;
+        },
+        /**
+         * Make a duplicate of a symbol by copying a predefined list of items
+         * to a new symbol
+         * @param {Symbol} c 
+         * @returns {Symbol}
+         */
+        clone: function(c) { 
+            var clone = c || new Symbol(0),
+                //list of properties excluding power as this may be a symbol and would also need to be a clone.
+                properties = [
+                    'value', 'group', 'length', 'previousGroup', 'imaginary', 'fname', 'args', 'isInfinity'],
+                l = properties.length, i;
+            if(this.symbols) {
+                clone.symbols = {};
+                for(var x in this.symbols) {
+                    clone.symbols[x] = this.symbols[x].clone();
+                }
+            }
+
+            for(i=0; i<l; i++) {
+                if(this[properties[i]] !== undefined) {
+                    clone[properties[i]] = this[properties[i]];
+                }
+            }
+
+            clone.power = this.power.clone();
+            clone.multiplier = this.multiplier.clone();
+
+            return clone;
+        },
+        toUnitMultiplier: function(keepSign) {
+            this.multiplier.num = new bigInt(this.multiplier.num.isNegative() && keepSign ? -1 : 1);
+            this.multiplier.den = new bigInt(1);
+            return this;
+        },
+        toLinear: function() {
+            this.setPower(new Frac(1));
+            return this;
+        },
+        each: function(fn, deep) {
+            if(!this.symbols) {
+                fn.call(this, this, this.value);
+            }
+            else {
+                for(var x in this.symbols) {
+                    var sym = this.symbols[x];
+                    if(sym.group === PL && deep) {
+                        for(var y in sym.symbols) {
+                            fn.call(x, sym.symbols[y], y);
+                        }
+                    }
+                    else
+                        fn.call(this, sym, x);
+                }
+            }
+        },
+        /**
+         * A numeric value to be returned for Javascript. It will try to 
+         * return a number as far a possible but in case of a pure symbolic
+         * symbol it will just return its text representation
+         * @returns {String|Number}
+         */
+        valueOf: function() {
+            if(this.group === N) 
+                return this.multiplier.valueOf(); 
+            else if(this.power === 0){ return 1; }
+            else if(this.multiplier === 0) { return 0; }
+            else { return text(this, 'decimals'); }
+        },
+        /**
+         * Checks to see if a symbols has a particular variable within it.
+         * Pass in true as second argument to include the power of exponentials
+         * which aren't check by default.
+         * @example var s = _.parse('x+y+z'); s.contains('y');
+         * //returns true
+         * @returns {boolean}
+         */
+        contains: function(variable, all) { 
+            var g = this.group; 
+            if(this.value === variable)
+                return true;
+            if(this.symbols) {
+                for(var x in this.symbols) { 
+                    if(this.symbols[x].contains(variable, all)) return true; 
+                }
+            }
+            if(g === FN || this.previousGroup === FN) {
+                for(var i=0; i<this.args.length; i++) { 
+                    if(this.args[i].contains(variable, all)) return true; 
+                }
+            }
+            
+            if(g === EX) { 
+                //exit only if it does
+                if(all && this.power.contains(variable, all)) { return true; }
+                if(this.value === variable)
+                    return true;
+                
+            }
+            
+            return this.value === variable;
+        },
+        /**
+         * Negates a symbols
+         * @returns {boolean}
+         */
+        negate: function() { 
+            this.multiplier.negate();
+            if(this.group === CP || this.group === PL) this.distributeMultiplier();
+            return this;
+        },
+        /**
+         * Inverts a symbol
+         * @returns {boolean}
+         */
+        invert: function(power_only, all) { 
+            //invert the multiplier
+            if(!power_only) this.multiplier = this.multiplier.invert();
+            //invert the rest
+            if(isSymbol(this.power)) {
+                this.power.negate();
+            }
+            else if(this.group === CB && all) {
+                this.each(function(x) {
+                    return x.invert();
+                });
+            }
+            else {
+                if(this.power && this.group !== N) this.power.negate();
+            }
+            return this;
+        },
+        /**
+         * Symbols of group CP or PL may have the multiplier being carried by 
+         * the top level symbol at any given time e.g. 2*(x+y+z). This is 
+         * convenient in many cases, however in some cases the multiplier needs
+         * to be carried individually e.g. 2*x+2*y+2*z.
+         * This method distributes the multiplier over the entire symbol
+         * @returns {Symbol}
+         */
+        distributeMultiplier: function(all) { 
+            var is_one = all ? this.power.absEquals(1) : this.power.equals(1);
+            if(this.symbols && is_one && this.group !== CB && !this.multiplier.equals(1)) {
+                for(var x in this.symbols) {
+                    var s = this.symbols[x];
+                    s.multiplier = s.multiplier.multiply(this.multiplier);
+                    s.distributeMultiplier();
+                }
+                this.toUnitMultiplier();
+            }
+
+            return this;
+        },
+        /**
+         * This method expands the exponent over the entire symbol just like
+         * distributeMultiplier
+         * @returns {Symbol}
+         */
+        distributeExponent: function() { 
+            if(this.power !== 1) {
+                var p = this.power;
+                for(var x in this.symbols) {
+                    var s = this.symbols[x];
+                    if(s.group === EX) {
+                        s.power = _.multiply(s.power, new Symbol(p));
+                    }
+                    else {
+                        this.symbols[x].power  = this.symbols[x].power.multiply(p);
+                    }
+                }
+                this.toLinear();
+            }
+            return this;
+        },
+        /**
+         * This method will attempt to up-convert or down-convert one symbol
+         * from one group to another. Not all symbols are convertible from one 
+         * group to another however. In that case the symbol will remain 
+         * unchanged.
+         */
+        convert: function(group, imaginary) { 
+            if(group > FN) { 
+                //make a clone of this symbol;
+                var cp = this.clone();
+
+                //attach a symbols object and upgrade the group
+                this.symbols = {};
+
+                if(group === CB) { 
+                    //symbol of group CB hold symbols bound together through multiplication
+                    //because of commutativity this multiplier can technically be anywhere within the group
+                    //to keep track of it however it's easier to always have the top level carry it
+                    cp.toUnitMultiplier();
+                }
+                else {
+                    //reset the symbol
+                    this.toUnitMultiplier();
+                }
+
+                if(this.group === FN) {
+                    cp.args = this.args; 
+                    delete this.args;
+                    delete this.fname;
+                }
+
+                //the symbol may originate from the symbol i but this property no longer holds true
+                //after copying
+                if(this.isImgSymbol) delete this.isImgSymbol;
+
+                this.toLinear();
+                //attach a clone of this symbol to the symbols object using its proper key
+                this.symbols[cp.keyForGroup(group)] = cp; 
+                this.group = group;
+                //objects by default don't have a length property. However, in order to keep track of the number
+                //of sub-symbols we have to impliment our own.
+                this.length = 1;    
+            }
+            else if(group === EX) { 
+                //1^x is just one so check and make sure
+                if(!(this.group === N && this.multiplier.equals(1))) {
+                    if(this.group !== EX) this.previousGroup = this.group;
+                    if(this.group === N) { 
+                        this.value = this.multiplier.num.toString();
+                        this.toUnitMultiplier();
+                    }
+                    //update the hash to reflect the accurate hash
+                    else this.value = text(this, 'hash');
+                    
+                    this.group = EX;
+                }
+            }
+            else if(group === N) { 
+                var m = this.multiplier.toDecimal(); 
+                if(this.symbols) this.symbols = undefined;
+                new Symbol(this.group === P ? m*Math.pow(this.value, this.power) : m).clone(this);
+            }
+            else if(group === P && this.group === N) { 
+                this.value = imaginary ? this.multiplier.num.toString() : Math.abs(this.multiplier.num.toString());
+                this.toUnitMultiplier(!imaginary);
+                this.group = P;
+            }
+            return this;
+        },
+        /**
+         * This method is one of the principal methods to make it all possible.
+         * It performs cleanup and prep operations whenever a symbols is 
+         * inserted. If the symbols results in a 1 in a CB (multiplication) 
+         * group for instance it will remove the redundant symbol. Similarly
+         * in a symbol of group PL or CP (symbols glued by multiplication) it
+         * will remove any dangling zeroes from the symbol. It will also 
+         * up-convert or down-convert a symbol if it detects that it's 
+         * incorrectly grouped. It should be noted that this method is not
+         * called directly but rather by the 'attach' method for addition groups
+         * and the 'combine' method for multipiclation groups.
+         */
+        insert: function(symbol, action) { 
+            //this check can be removed but saves a lot of aggravation when trying to hunt down
+            //a bug. If left, you will instantly know that the error can only be between 2 symbols.
+            if(!isSymbol(symbol)) err('Object '+symbol+' is not of type Symbol!');
+            if(this.symbols) { 
+                var group = this.group;
+                if(group > FN) { 
+                    var key = symbol.keyForGroup(group); 
+                    var existing = key in this.symbols ? this.symbols[key] : false; //check if there's already a symbol there
+                    if(action === 'add') {
+                        var hash = key;
+                        if(existing) { 
+                            //add them together using the parser
+                            this.symbols[hash] = _.add(existing, symbol); 
+                            //if the addition resulted in a zero multiplier remove it
+                            if(this.symbols[hash].multiplier.equals(0)) {
+                                delete this.symbols[hash];
+                                this.length--;
+                                
+                                if(this.length === 0) {
+                                    this.convert(N);
+                                    this.multiplier = new Frac(0);
+                                }
+                            }
+                        }
+                        else { 
+                            this.symbols[key] = symbol;
+                            this.length++;
+                        }  
+                    }
+                    else { 
+                        //check if this is of group P and unwrap before inserting
+                        if(symbol.group === P && isInt(symbol.power)) {
+                            symbol.convert(N);
+                        }
+                        
+                        //transfer the multiplier to the upper symbol but only if the symbol numeric
+                        if(symbol.group !== EX) {
+                            this.multiplier = this.multiplier.multiply(symbol.multiplier);
+                            symbol.toUnitMultiplier();
+                        }
+                        else {
+                            symbol.parens = symbol.multiplier.lessThan(0);
+                            this.multiplier = this.multiplier.multiply(symbol.multiplier.clone().abs());
+                            symbol.toUnitMultiplier(true);
+                        }
+                            
+                        if(existing) {  
+                            //remove because the symbol may have changed
+                            symbol = _.multiply(remove(this.symbols, key), symbol);
+                            if(symbol.isConstant()) {
+                                 this.multiplier = this.multiplier.multiply(symbol.multiplier);
+                                 symbol = new Symbol(1); //the dirty work gets done down the line when it detects 1
+                            }
+
+                            this.length--;
+                            //clean up
+                        }
+                        
+                        //don't insert the symbol if it's 1
+                        if(!symbol.isOne(true)) {
+                            this.symbols[key] = symbol;
+                            this.length++;
+                        }
+                        else if(symbol.multiplier.lessThan(0)) {
+                             this.negate(); //put back the sign
+                        }
+                    }
+                    
+                    //clean up
+                    if(this.length === 0) this.convert(N);
+                    //update the hash
+                    if(this.group === CP || this.group === CB) {
+                        this.updateHash();
+                    }
+                }
+            }
+
+            return this;
+        },  
+        //the insert method for addition
+        attach: function(symbol) {
+            if(isArray(symbol)) {
+                for(var i=0; i<symbol.length; i++) this.insert(symbol[i], 'add');
+                return this;
+            }
+            return this.insert(symbol, 'add');
+        },
+        //the insert method for multiplication
+        combine: function(symbol) {
+            if(isArray(symbol)) {
+                for(var i=0; i<symbol.length; i++) this.insert(symbol[i], 'multiply');
+                return this;
+            }
+            return this.insert(symbol, 'multiply');
+        },
+        /**
+         * This method should be called after any major "surgery" on a symbol.
+         * It updates the hash of the symbol for example if the fname of a 
+         * function has changed it will update the hash of the symbol.
+         */
+        updateHash: function() {
+            if(this.group === N) return;
+            
+            if(this.group === FN) {
+                var contents = '',
+                    args = this.args,
+                    is_parens = this.fname === PARENTHESIS;
+                for(var i=0; i<args.length; i++) contents += (i===0 ? '' : ',')+text(args[i]);
+                var fn_name = is_parens ? '' : this.fname;
+                this.value = fn_name+(is_parens ? contents : inBrackets(contents));
+            }
+            else if(!(this.group === S || this.group === PL)) {
+                this.value = text(this, 'hash');
+            }
+        },
+        /**
+         * this function defines how every group in stored within a group of 
+         * higher order think of it as the switchboard for the library. It 
+         * defines the hashes for symbols. 
+         */
+        keyForGroup: function(group) {
+            var g = this.group;
+            var key; 
+            
+            if(g === N) {
+                key = this.value;
+            }
+            else if(g === S || g === P) {
+                if(group === PL) key = this.power.toDecimal();
+                else key = this.value;
+            }
+            else if(g === FN) { 
+                if(group === PL) key = this.power.toDecimal();
+                else key = text(this, 'hash');
+            }
+            else if(g === PL) { 
+                //if the order is reversed then we'll assume multiplication
+                //TODO: possible future dilemma
+                if(group === CB) key = text(this, 'hash');
+                else if(group === CP) { 
+                    if(this.power.equals(1)) key = this.value;
+                    else key = inBrackets(text(this, 'hash'))+Settings.POWER_OPERATOR+this.power.toDecimal();
+                }
+                else if(group === PL) key = this.power.toString();
+                else key = this.value;
+                return key;
+            }
+            else if(g === CP) {
+                if(group === CP) key = text(this, 'hash');
+                if(group === PL) key = this.power.toDecimal();
+                else key = this.value;
+            }
+            else if(g === CB) {
+                if(group === PL) key = this.power.toDecimal();
+                else key = text(this, 'hash');
+            }
+            else if(g === EX) { 
+                if(group === PL) key = text(this.power);
+                else key = text(this, 'hash');
+            }
+            
+            return key;
+        },
+        /** 
+         * Symbols are typically stored in an object which works fine for most
+         * cases but presents a problem when the order of the symbols makes
+         * a difference. This function simply collects all the symbols and 
+         * returns them as an array. If a function is supplied then that 
+         * function is called on every symbol contained within the object.
+         * @returns {Array}
+         */
+        collectSymbols: function(fn, opt, sort_fn, expand_symbol) { 
+            var collected = [];
+            if(!this.symbols) collected.push(this);
+            else {
+                for(var x in this.symbols) {
+                    var symbol = this.symbols[x];
+                    if(expand_symbol && (symbol.group === PL || symbol.group === CP)) {
+                        collected = collected.concat(symbol.collectSymbols());
+                    }
+                    else collected.push( fn ? fn(symbol, opt) : symbol );
+                }
+            }
+            if(sort_fn === null) sort_fn = undefined; //WTF Firefox? Seriously?
+            
+            return collected.sort(sort_fn);//sort hopefully gives us some sort of consistency
+        },
+        /**
+         * Returns the latex representation of the symbol
+         * @returns {String}
+         */
+        latex: function(option) {
+            return LaTeX.latex(this, option);
+        },
+        /**
+         * Returns the text representation of a symbol
+         * @returns {String}
+         */
+        text: function(option) {
+            return text(this, option);
+        },
+        /**
+         * Checks if the function evaluates to 1. e.g. x^0 or 1 :)
+         */
+        isOne: function(abs) {
+            var f = abs ? 'absEquals' : 'equals';
+            if(this.group === N) return this.multiplier[f](1);
+            else return this.power.equals(0);
+        },
+        isComposite: function() {
+            var g = this.group,
+                pg = this.previousGroup;
+            return g === CP || g === PL || pg === PL || pg === CP;
+        },
+        isCombination: function() {
+            var g = this.group,
+                pg = this.previousGroup;
+            return g === CB || pg === CB;
+        },
+        lessThan: function(n) {
+            return this.multiplier.lessThan(n);
+        },
+        greaterThan: function(n) {
+            return this.multiplier.greaterThan(n);
+        },
+        /**
+         * Get's the denominator of the symbol if the symbol is of class CB (multiplication)
+         * with other classes the symbol is either the denominator or not. 
+         * Take x^-1+x^-2. If the symbol was to be mixed such as x+x^-2 then the symbol doesn't have have an exclusive
+         * denominator and has to be found by looking at the actual symbols themselves.
+         */
+        getDenom: function(include_multiplier) { 
+            var retval;
+            if(this.power.lessThan(0)) 
+                retval = this.clone();
+            else if(this.group === CB) {
+                retval = new Symbol(1);
+                for(var x in this.symbols) 
+                    if(this.symbols[x].power < 0) 
+                        retval = _.multiply(retval, this.symbols[x].clone());
+            }
+            else
+                retval = new Symbol(this.multiplier.den);
+            
+            if(include_multiplier)
+                retval = _.multiply(retval.invert(), new Symbol(this.multiplier.den));
+            
+            return retval;
+        },
+        getNum: function(include_multiplier) {
+            var retval;
+            if(this.power.lessThan(0)) 
+                retval = new Symbol(this.multiplier.num);
+            else if(this.group === CB) {
+                var newSymbol = new Symbol(1);
+                for(var x in this.symbols) 
+                    if(this.symbols[x].power > 0)
+                        newSymbol = _.multiply(newSymbol, this.symbols[x].clone());
+                retval = newSymbol;
+            }
+            else 
+                retval = this.clone();
+            
+            if(include_multiplier)
+                retval = _.multiply(retval, new Symbol(this.multiplier.num));
+            
+            return retval;
+        },
+        toString: function() {
+            return this.text();
+        }
+    };
+    
+    function primeFactors(num) {
+        if(isPrime(num)) return [num];
+        var l = num, i=1, factors = [], 
+            epsilon = 2.2204460492503130808472633361816E-16;
+        while(i<l) {
+            var quotient = num/i; 
+            var whole = Math.floor(quotient);
+            var remainder = quotient-whole;
+            if(remainder <= epsilon && i>1) {
+                if(PRIMES.indexOf(i) !== -1) factors.push(i);
+                l = whole;
+            }
+            i++;
+        }
+        return factors.sort(function(a, b){return a-b;});
+    };
+ 
+    
+    /**
+     * This class defines the operators in nerdamer. The thinking is that with using these parameters
+     * we should be able to define more operators such as the modulus operator or a boolean operator.
+     * Although this initially works at the moment, it fails in some instances due to minor flaws in design which
+     * will be addressed in future releases.
+     * @param {char} val - The symbol of the operator
+     * @param {String} fn - The function it maps to
+     * @param {Integer} precedence - The precedence of the operator
+     * @param {boolean} left_assoc - Is the operator left or right associative
+     * @param {boolean} is_prefix - Is the operator a prefix operator
+     * @param {boolean} is_postfix - Is the operator a postfix operator
+     * @param {boolean} operation - The prefix or postfix operation the operator preforms if its either
+     * @returns {Operator}
+     */
+    function Operator(val, fn, precedence, left_assoc, is_prefix, is_postfix, operation) {
+        this.val = val;
+        this.fn = fn;
+        this.precedence = precedence;
+        this.left_assoc = left_assoc;
+        this.is_prefix = is_prefix;
+        this.is_postfix = is_postfix || false;
+        this.operation = operation;
+        this.is_operator = true;
+    }
+    
+    Operator.prototype.toString = function() {
+        return this.val;
+    };
+    
+    function Bracket(val, bracket_id, is_open, fn, typ) {
+        this.val = val;
+        this.bracket_id = bracket_id;
+        this.open = !!is_open;
+        this.fn = fn;
+        this.type = typ;
+    }
+    
+    Bracket.prototype.toString = function() {
+        return this.val;
+    };
+    
+    function Prefix(operator) {
+        this.operation = operator.operation;
+        this.val = operator.val;
+        this.is_prefix_operator = true;
+    }
+    
+    Prefix.prototype.toString = function() {
+        return '`'+this.val;
+    };
+    
+    //custom errors
+    //thrown if trying to divide by zero
+    function DivisionByZero(msg){
+        this.message = msg || "";
+    }
+    DivisionByZero.prototype = Object.create(Error.prototype);
+    //thrown in parser 
+    function ParseError(msg){
+        this.message = msg || "";
+    }
+    ParseError.prototype = Object.create(Error.prototype);
+    //thrown for undefined errors
+    function UndefinedError(msg){
+        this.message = msg || "";
+    }
+    UndefinedError.prototype = Object.create(Error.prototype);
+    //thrown for maximum iteration error
+    function MaximumIterationsReached(msg){
+        this.message = msg || "";
+    }
+    MaximumIterationsReached.prototype = Object.create(Error.prototype);
+    
+    //Uses modified Shunting-yard algorithm. http://en.wikipedia.org/wiki/Shunting-yard_algorithm
+    function Parser(){
+        //we want the underscore to point to this parser not the global nerdamer parser.
+        var _ = this, 
+            bin = {},
+            constants = this.constants = {
+                PI: Math.PI,
+                E:  Math.E
+            },
+            subs = {
+                e:  Math.E,
+                pi: Math.PI
+            };
+            
+        var trig = this.Trig = {
+            //container for trigonometric function
+            cos: function(symbol) {
+                if(symbol.equals('pi') && symbol.multiplier.den.equals(2))
+                    return new Symbol(0);
+                
+                if(Settings.PARSE2NUMBER) { 
+                    if(symbol.equals(new Symbol(Math.PI/2)))
+                        return new Symbol(0);
+                    if(symbol.isConstant()) 
+                        return new Symbol(Math.cos(symbol.valueOf()));
+                    if(symbol.isImaginary()) 
+                        return evaluate(_.parse(format('(e^(i*({0}))+e^(-i*({0})))/2', symbol)));
+                }
+                if(symbol.equals(0))
+                    return new Symbol(1);
+                
+                var retval, 
+                    c = false,
+                    q = getQuadrant(symbol.multiplier.toDecimal()),
+                    m = symbol.multiplier.abs();
+                symbol.multiplier = m;
+
+                if(symbol.isPi() && symbol.isLinear()) { 
+                    //return for 1 or -1 for multiples of pi
+                    if(isInt(m)) {
+                        retval  = new Symbol(even(m) ? 1 : -1);
+                    } 
+                    else {
+                        var n = Number(m.num), d = Number(m.den);
+                        if(d === 2) retval = new Symbol(0);
+                        else if(d === 3) {
+                            retval = _.parse('1/2'); c = true;
+                        }
+                        else if(d === 4) {
+                            retval = _.parse('1/sqrt(2)'); c = true;
+                        }
+                        else if(d === 6) {
+                            retval = _.parse('sqrt(3)/2'); c = true;
+                        }
+                        else retval = _.symfunction('cos', [symbol]);
+                    }
+                }
+
+                if(c && (q === 2 || q === 3)) retval.negate();
+
+                if(!retval) retval = _.symfunction('cos', [symbol]);
+
+                return retval;
+            },
+            sin: function(symbol) { 
+                if(Settings.PARSE2NUMBER) {
+                    if(symbol.isConstant()) 
+                        return new Symbol(Math.sin(symbol.valueOf()));
+                    if(symbol.isImaginary()) 
+                        return evaluate(_.parse(format('(e^(i*({0}))-e^(-i*({0})))/(2*i)', symbol)));
+                }
+                
+                if(symbol.equals(0))
+                    return new Symbol(0);
+                
+                var retval, 
+                    c = false,
+                    q = getQuadrant(symbol.multiplier.toDecimal()),
+                    sign = symbol.multiplier.sign(),
+                    m = symbol.multiplier.abs();
+                symbol.multiplier = m;
+                if(symbol.equals('pi'))
+                    retval = new Symbol(0);
+                else if(symbol.isPi() && symbol.isLinear()) { 
+                    //return for 0 for multiples of pi
+                    if(isInt(m)) {
+                        retval  = new Symbol(0);
+                    } 
+                    else {
+                        var n = m.num, d = m.den;
+                        if(d == 2) {
+                            retval = new Symbol(1); c = true;
+                        }
+                        else if(d == 3) {
+                            retval = _.parse('sqrt(3)/2'); c = true
+                        }
+                        else if(d == 4) {
+                            retval = _.parse('1/sqrt(2)'); c = true;
+                        }
+                        else if(d == 6) {
+                            retval = _.parse('1/2'); c = true;
+                        }
+                        else retval = _.symfunction('sin', [symbol]);
+                    }
+                }
+
+                if(!retval) retval = _.multiply(new Symbol(sign), _.symfunction('sin', [symbol]));
+
+                if(c && (q === 3 || q === 4)) retval.negate();
+
+                return retval;
+            },
+            tan: function(symbol) {
+                if(Settings.PARSE2NUMBER) {
+                    if(symbol.isConstant())
+                        return new Symbol(Math.tan(symbol.valueOf()));
+                    if(symbol.isImaginary()) 
+                        return evaluate(_.parse(format('sin({0})/cos({0})', symbol)));
+                }
+                var retval, 
+                    c = false,
+                    q = getQuadrant(symbol.multiplier.toDecimal()),
+                    m = symbol.multiplier;
+
+                symbol.multiplier = m;
+
+                if(symbol.isPi() && symbol.isLinear()) { 
+                    //return 0 for all multiples of pi
+                    if(isInt(m)) {
+                        retval  = new Symbol(0);
+                    } 
+                    else {
+                        var n = m.num, d = m.den;
+                        if(d == 2) 
+                            throw new UndefinedError('tan is undefined for '+symbol.toString());
+                        else if(d == 3) {
+                            retval = _.parse('sqrt(3)'); c = true;
+                        }
+                        else if(d == 4) {
+                            retval = new Symbol(1); c = true;
+                        }
+                        else if(d == 6) {
+                            retval = _.parse('1/sqrt(3)'); c = true;
+                        }
+                        else retval = _.symfunction('tan', [symbol]);
+                    }
+                }
+
+                if(!retval) retval = _.symfunction('tan', [symbol]);
+
+                if(c && (q === 2 || q === 4)) retval.negate();
+
+                return retval;
+            },
+            sec: function(symbol) {
+                //let's be lazy
+                if(Settings.PARSE2NUMBER && symbol.isConstant()) {
+                    return new Symbol(Math2.sec(symbol.valueOf()));
+                }
+
+                var retval, 
+                    c = false,
+                    q = getQuadrant(symbol.multiplier.toDecimal()),
+                    m = symbol.multiplier.abs();
+                symbol.multiplier = m;
+
+                if(symbol.isPi() && symbol.isLinear()) { 
+                    //return for 1 or -1 for multiples of pi
+                    if(isInt(m)) {
+                        retval  = new Symbol(even(m) ? 1 : -1);
+                    } 
+                    else {
+                        var n = m.num, d = m.den;
+                        if(d == 2) 
+                            throw new UndefinedError('sec is undefined for '+symbol.toString());
+                        else if(d == 3) {
+                            retval = new Symbol(2); c = true;
+                        }
+                        else if(d == 4) {
+                            retval = _.parse('sqrt(2)'); c = true;
+                        }
+                        else if(d == 6) {
+                            retval = _.parse('2/sqrt(3)'); c = true;
+                        }
+                        else retval = _.symfunction('sec', [symbol]);
+                    }
+                }
+
+                if(c && (q === 2 || q === 3)) retval.negate();
+
+                if(!retval) retval = _.symfunction('sec', [symbol]);
+
+                return retval;
+            },
+            csc: function(symbol) {
+                if(Settings.PARSE2NUMBER && symbol.isConstant()) {
+                    return new Symbol(Math2.csc(symbol.valueOf()));
+                }
+                var retval, 
+                    c = false,
+                    q = getQuadrant(symbol.multiplier.toDecimal()),
+                    m = symbol.multiplier.abs();
+
+                symbol.multiplier = m;
+
+                if(symbol.isPi() && symbol.isLinear()) { 
+                    //return for 0 for multiples of pi
+                    if(isInt(m)) {
+                        throw new UndefinedError('csc is undefined for '+symbol.toString());
+                    } 
+                    else {
+                        var n = m.num, d = m.den;
+                        if(d == 2) {
+                            retval = new Symbol(1); c = true;
+                        }
+                        else if(d == 3) {
+                            retval = _.parse('2/sqrt(3)'); c = true
+                        }
+                        else if(d == 4) {
+                            retval = _.parse('sqrt(2)'); c = true;
+                        }
+                        else if(d == 6) {
+                            retval = new Symbol(2); c = true;
+                        }
+                        else retval = _.symfunction('csc', [symbol]);
+                    }
+                }
+
+                if(!retval) retval = _.symfunction('csc', [symbol]);
+
+                if(c && (q === 3 || q === 4)) retval.negate();
+
+                return retval;
+            },
+            cot: function(symbol) {
+                if(Settings.PARSE2NUMBER && symbol.isConstant()) {
+                    return new Symbol(Math2.cot(symbol.valueOf()));
+                }
+                var retval, 
+                    c = false,
+                    q = getQuadrant(symbol.multiplier.toDecimal()),
+                    m = symbol.multiplier;
+
+                symbol.multiplier = m;
+
+                if(symbol.isPi() && symbol.isLinear()) { 
+                    //return 0 for all multiples of pi
+                    if(isInt(m)) {
+                        throw new UndefinedError('cot is undefined for '+symbol.toString());
+                    } 
+                    else {
+                        var n = m.num, d = m.den;
+                        if(d == 2) retval = new Symbol(0);
+                        else if(d == 3) {
+                            retval = _.parse('1/sqrt(3)'); c = true;
+                        }
+                        else if(d == 4) {
+                            retval = new Symbol(1); c = true;
+                        }
+                        else if(d == 6) {
+                            retval = _.parse('sqrt(3)'); c = true;
+                        }
+                        else retval = _.symfunction('cot', [symbol]);
+                    }
+                }
+
+                if(!retval) retval = _.symfunction('cot', [symbol]);
+
+                if(c && (q === 2 || q === 4)) retval.negate();
+
+                return retval;
+            },
+            acos: function(symbol) {
+                if(symbol.isConstant() && Settings.PARSE2NUMBER)
+                    return new Symbol(Math.acos(symbol));
+                return _.symfunction('acos', arguments);
+            },
+            asin: function(symbol) {
+                if(symbol.isConstant() && Settings.PARSE2NUMBER)
+                    return new Symbol(Math.asin(symbol));
+                return _.symfunction('asin', arguments);
+            },
+            atan: function(symbol) {
+                var retval;
+                if(symbol.isConstant() && Settings.PARSE2NUMBER)
+                    retval = new Symbol(Math.atan(symbol));
+                else if(symbol.equals(-1))
+                    retval = _.parse('-pi/4');
+                else 
+                    retval = _.symfunction('atan', arguments);
+                return retval;
+            },
+            asec: function(symbol) {
+                return trig.acos(symbol.invert());
+            },
+            acsc: function(symbol) {
+                return trig.asin(symbol.invert());
+            },
+            acot: function(symbol) {
+                var retval;
+                if(Settings.PARSE2NUMBER) {
+                    var k = _.parse('pi/2');
+                    if(symbol.equals(0))
+                        retval = k;
+                    else {
+                        if(symbol.lessThan(0))
+                            k.negate();
+                        retval = _.subtract(k, trig.atan(symbol));
+                    }
+                }
+                else 
+                    retval = _.symfunction('acot', arguments);
+                return retval;    
+            },
+            atan2: function(a, b) {
+                if(a.equals(0) && b.equals(0))
+                    throw new UndefinedError('atan2 is undefined for 0, 0');
+                
+                if(Settings.PARSE2NUMBER && a.isConstant() && b.isConstant()) {
+                    return new Symbol(Math.atan2(a, b));
+                }
+                return _.symfunction('atan2', arguments);
+            }
+        };
+            
+        var trigh = this.Trigh = {
+            //container for hyperbolic trig function
+            cosh: function(symbol) {
+                var retval;
+                if(Settings.PARSE2NUMBER)
+                    retval = _.parse(format('(e^({0})+1/e^({0}))/2', symbol));
+                else 
+                    retval = _.symfunction('cosh', arguments);
+                return retval;
+            },
+            sinh: function(symbol) {
+                var retval;
+                if(Settings.PARSE2NUMBER)
+                    retval = _.parse(format('(e^({0})-1/e^({0}))/2', symbol));
+                else 
+                    retval = _.symfunction('sinh', arguments);
+                return retval;
+            },
+            tanh: function(symbol) {
+                var retval;
+                if(Settings.PARSE2NUMBER) {
+                    retval = _.parse(format('sinh({0})/cosh({0})', symbol));
+                }
+                else 
+                    retval = _.symfunction('tanh', arguments);
+                return retval;
+            },
+            sech: function(symbol) {
+                var retval;
+                if(Settings.PARSE2NUMBER)
+                    retval = _.parse(format('1/cosh({0})', symbol));
+                else 
+                    retval = _.symfunction('sech', arguments);
+                return retval;
+            },
+            csch: function(symbol) {
+                var retval;
+                if(Settings.PARSE2NUMBER)
+                    retval = _.parse(format('1/sinh({0})', symbol));
+                else 
+                    retval = _.symfunction('csch', arguments);
+                return retval;
+            },
+            coth: function(symbol) {
+                var retval;
+                if(Settings.PARSE2NUMBER)
+                    retval = _.parse(format('1/tanh({0})', symbol));
+                else 
+                    retval = _.symfunction('coth', arguments);
+                return retval;
+            },
+            acosh: function(symbol) {
+                var retval;
+                if(Settings.PARSE2NUMBER)
+                    retval = evaluate(_.parse(format('log(({0})+sqrt(({0})^2-1))', symbol.toString())));
+                else 
+                    retval = _.symfunction('acosh', arguments);
+                return retval;
+            },
+            asinh: function(symbol) {
+                var retval;
+                if(Settings.PARSE2NUMBER)
+                    retval = evaluate(_.parse(format('log(({0})+sqrt(({0})^2+1))', symbol.toString())));
+                else 
+                    retval = _.symfunction('asinh', arguments);
+                return retval;
+            },
+            atanh: function(symbol) {
+                var retval;
+                if(Settings.PARSE2NUMBER)
+                    retval = evaluate(_.parse(format('(1/2)*log((1+({0}))/(1-({0})))', symbol.toString())));
+                else 
+                    retval = _.symfunction('atanh', arguments);
+                return retval;
+            },
+            asech: function(symbol) {
+                var retval;
+                if(Settings.PARSE2NUMBER)
+                    retval = evaluate(log(_.add(symbol.clone().invert(), sqrt(_.subtract(_.pow(symbol, new Symbol(-2)), new Symbol(1))))));
+                else 
+                    retval = _.symfunction('asech', arguments);
+                return retval;
+            },
+            acsch: function(symbol) {
+                var retval;
+                if(Settings.PARSE2NUMBER)
+                    retval = evaluate(_.parse(format('log((1+sqrt(1+({0})^2))/({0}))', symbol.toString())));
+                else 
+                    retval = _.symfunction('acsch', arguments);
+                return retval;
+            },
+            acoth: function(symbol) {
+                var retval;
+                if(Settings.PARSE2NUMBER) {
+                    if(symbol.equals(1))
+                        retval = Symbol.infinity();
+                    else
+                        retval = evaluate(
+                                _.divide(
+                                    log(_.divide(_.add(symbol.clone(), new Symbol(1)), _.subtract(symbol.clone(), new Symbol(1)))), 
+                            new Symbol(2)));
+                }
+                else 
+                    retval = _.symfunction('acoth', arguments);
+                return retval;
+            }
+        };
+        
+        //list all the supported operators
+        var operators = this.operators = {
+                '^' : new Operator('^', 'pow', 6, false, false),
+                '**' : new Operator('**', 'pow', 6, false, false),
+                '!!' : new Operator('!!', 'dfactorial',5, false, false, true, function(e) {
+                    return _.symfunction(DOUBLEFACTORIAL, [e]); //wrap it in a factorial function
+                }),
+                '!' : new Operator('!', 'factorial', 5, false, false, true, function(e) {
+                    return _.symfunction(FACTORIAL, [e]); //wrap it in a factorial function
+                }),  
+                //done with crazy fix
+                '*' : new Operator('*', 'multiply', 4, true, false),
+                '/' : new Operator('/', 'divide', 4, true, false),
+                '%' : new Operator('%', 'percent', 4, true, false, true, function(e) {
+                    return _.percent(e);
+                }),
+                '%+' : new Operator('%+', 'percent_add', 2, true, false),
+                '%-' : new Operator('%-', 'percent_subtract', 3, true, false),
+                '+' : new Operator('+', 'add', 3, true, true, false, function(e) {
+                    return e;
+                }),
+                '-' : new Operator('-', 'subtract', 3, true, true, false, function(e) {
+                    return e.negate();
+                }),
+                //begin crazy fix ... :( TODO!!! revisit
+                '!+' : new Operator('!+', 'factadd', 3, true, true, false),
+                '!!+' : new Operator('!!+', 'dfactadd', 3, true, true, false),
+                '!-' : new Operator('!-', 'factsub', 3, true, true, false),
+                '!!-' : new Operator('!!-', 'dfactsub', 3, true, true, false),
+                '=' : new Operator('=', 'equals', 2, false, false),
+                '==' : new Operator('==', 'eq', 1, false, false),
+                '<' : new Operator('<', 'lt', 1, false, false),
+                '<=' : new Operator('<=', 'lte', 1, false, false),
+                '>' : new Operator('>', 'gt', 1, false, false),
+                '>=' : new Operator('>=', 'gte', 1, false, false),
+                ',' : new Operator(',', 'comma', 0, true, false)
+            },
+            //list of supported brackets
+            brackets = {
+                '(': new Bracket('(', 0, true, null, 'round'),
+                ')': new Bracket(')', 0, false, null, 'round'),
+                '[': new Bracket('[', 1, true, function() {
+                    var f = new Symbol('vector');
+                    f.is_function = true;
+                    return f;
+                }, 'square'),
+                ']': new Bracket(']', 1, false, null, 'square')
+            },
+            // Supported functions.
+            // Format: function_name: [mapped_function, number_of_parameters]
+            functions = this.functions = {
+                'cos'               : [ trig.cos, 1],
+                'sin'               : [ trig.sin, 1],
+                'tan'               : [ trig.tan, 1],
+                'sec'               : [ trig.sec, 1],
+                'csc'               : [ trig.csc, 1],
+                'cot'               : [ trig.cot, 1],
+                'acos'              : [ trig.acos, 1],
+                'asin'              : [ trig.asin, 1],
+                'atan'              : [ trig.atan, 1],
+                'asec'              : [ trig.asec, 1],
+                'acsc'              : [ trig.acsc, 1],
+                'acot'              : [ trig.acot, 1],
+                'atan2'             : [ trig.atan2, 2],
+                'acoth'             : [ trigh.acoth, 1],
+                'asech'             : [ trigh.asech, 1],
+                'acsch'             : [ trigh.acsch, 1],
+                'sinh'              : [ trigh.sinh, 1],
+                'cosh'              : [ trigh.cosh, 1],
+                'tanh'              : [ trigh.tanh, 1],
+                'asinh'             : [ trigh.asinh, 1],
+                'sech'              : [ trigh.sech, 1],
+                'csch'              : [ trigh.csch, 1],
+                'coth'              : [ trigh.coth, 1],
+                'acosh'             : [ trigh.acosh, 1],
+                'atanh'             : [ trigh.atanh, 1],
+                'log10'             : [ , 1],
+                'exp'               : [ , 1],
+                'min'               : [ min ,-1],
+                'max'               : [ max,-1],
+                'erf'               : [ , 1],
+                'floor'             : [ , 1],
+                'ceil'              : [ , 1],
+                'trunc'             : [ , 1],
+                'Si'                : [ , 1],
+                'step'              : [ , 1],
+                'rect'              : [ , 1],
+                'sinc'              : [ , 1],
+                'tri'               : [ , 1],
+                'sign'              : [ sign, 1],
+                'Ci'                : [ , 1],
+                'Ei'                : [ , 1],
+                'Shi'               : [ , 1],
+                'Chi'               : [ , 1],
+                'fib'               : [ , 1],
+                'fact'              : [factorial, 1],
+                'factorial'         : [factorial, 1],
+                'dfactorial'        : [ , 1],
+                'gamma_incomplete'  : [ , [1, 2]],
+                'round'             : [ round, [1, 2]],
+                'mod'               : [ mod, 2],
+                'pfactor'           : [ pfactor , 1],
+                'vector'            : [ vector, -1],
+                'matrix'            : [ matrix, -1],
+                'imatrix'           : [ imatrix, -1],
+                'parens'            : [ parens, -1],
+                'sqrt'              : [ sqrt, 1],
+                'nthroot'           : [ nthroot, 2],
+                'log'               : [ log , [1, 2]],
+                'expand'            : [ expand , 1],
+                'abs'               : [ abs , 1],
+                'invert'            : [ invert, 1],
+                'determinant'       : [ determinant, 1],
+                'size'              : [ size, 1],
+                'transpose'         : [ transpose, 1],
+                'dot'               : [ dot, 2],
+                'cross'             : [ cross, 2],
+                'vecget'            : [ vecget, 2],
+                'vecset'            : [ vecset, 3],
+                'matget'            : [ matget, 3],
+                'matset'            : [ matset, 4],
+                'matgetrow'         : [ matgetrow, 2],
+                'matsetrow'         : [ matsetrow, 3],
+                'matgetcol'         : [ matgetcol, 2],
+                'matsetcol'         : [ matsetcol, 3],
+                'IF'                : [ IF, 3],
+                //imaginary support
+                'realpart'          : [ realpart, 1],
+                'imagpart'          : [ imagpart, 1],
+                'conjugate'         : [ conjugate, 1],
+                'arg'               : [ arg, 1],
+                'polarform'         : [ polarform, 1],
+                'rectform'          : [ rectform, 1],
+                'sort'              : [ sort, [1, 2]],
+            };
+
+        this.error = err;
+        
+        //this function is used to comb through the function modules and find a function given its name
+        var findFunction = function(fname) {
+            var fmodules = Settings.FUNCTION_MODULES,
+                l = fmodules.length;
+            for(var i=0; i<l; i++) {
+                var fmodule = fmodules[i];
+                if(fname in fmodule)
+                    return fmodule[fname];
+            }
+            err('The function '+fname+' is undefined!');
+        };
+        
+        var allNumbers = function(args) {
+            for(var i=0; i<args.length; i++)
+                if(args[i].group !== N)
+                    return false;
+            return true;
+        };
+        
+        var allConstants = function(args) {
+            for(var i=0; i<args.length; i++) {
+                if(args[i].isPi() || args[i].isE())
+                    continue;
+                if(!args[i].isConstant(true))
+                    return false;
+            }
+                    
+            return true;
+        };
+        
+        /**
+         * This method gives the ability to override operators with new methods.
+         * @param {String} which
+         * @param {Function} with_what
+         */
+        this.override = function(which, with_what) {
+            if(!bin[which]) bin[which] = [];
+            bin[which].push(this[which]);
+            this[which] = with_what;
+        };
+        
+        /**
+         * Restores a previously overridden operator
+         * @param {String} what
+         */
+        this.restore = function(what) {
+            if(this[what]) this[what] = bin[what].pop();
+        };
+        
+        /**
+         * This method is supposed to behave similarly to the override method but it does not override
+         * the existing function rather it only extends it
+         * @param {String} what
+         * @param {Function} with_what
+         * @param {boolean} force_call
+         */
+        this.extend = function(what, with_what, force_call) {
+            var _ = this,
+                extended = this[what];
+            if(typeof extended === 'function' && typeof with_what === 'function') {
+                var f = this[what];
+                this[what] = function(a, b) {
+                    if(isSymbol(a) && isSymbol(b) && !force_call) return f.call(_, a, b);
+                    else return with_what.call(_, a, b, f);
+                };
+            }
+        };
+        
+        /**
+         * Generates library's representation of a function. It's a fancy way of saying a symbol with 
+         * a few extras. The most important thing is that that it gives a fname and 
+         * an args property to the symbols in addition to changing its group to FN
+         * @param {String} fn_name
+         * @param {Array} params
+         * @returns {Symbol}
+         */
+        this.symfunction = function(fn_name, params) { 
+            //call the proper function and return the result;
+            var f = new Symbol(fn_name);
+            f.group = FN;
+            if(typeof params === 'object')
+                params = [].slice.call(params);//ensure an array
+            f.args = params;
+            f.fname = fn_name === PARENTHESIS ? '' : fn_name;
+            f.updateHash();
+            return f;
+        };
+        
+        /**
+         * An internal function call for the Parser. This will either trigger a real 
+         * function call if it can do so or just return a symbolic representation of the 
+         * function using symfunction.
+         * @param {String} fn_name
+         * @param {Array} args
+         * @returns {Symbol}
+         */
+        this.callfunction = function(fn_name, args, allowed_args) { 
+            var fn_settings = functions[fn_name];
+            
+            if(!fn_settings) 
+                err('Nerdamer currently does not support the function '+fn_name);
+            
+            var num_allowed_args = fn_settings[1] || allowed_args, //get the number of allowed arguments
+                fn = fn_settings[0], //get the mapped function
+                retval;
+            //We want to be able to call apply on the arguments or create a symfunction. Both require
+            //an array so make sure to wrap the argument in an array.
+            if(!(args instanceof Array)) 
+                args = args !== undefined ?  [args] : [];
+
+            if(num_allowed_args !== -1) {
+                var is_array = isArray(num_allowed_args),
+                    min_args = is_array ? num_allowed_args[0] : num_allowed_args,
+                    max_args = is_array ? num_allowed_args[1] : num_allowed_args,
+                    num_args = args.length;
+            
+                var error_msg = fn_name+' requires a {0} of {1} arguments. {2} provided!';
+                
+                if(num_args < min_args) err(format(error_msg, 'minimum', min_args, num_args));
+                if(num_args > max_args) err(format(error_msg, 'maximum', max_args, num_args));
+            }
+
+            /*
+             * The following are very important to the how nerdamer constructs functions!
+             * Assumption 1 - if fn is undefined then handling of the function is purely numeric. This
+             *     enables us to reuse Math, Math2, ..., any function from Settings.FUNCTIONS_MODULES entry
+             * Assumption 2 - if fn is defined then that function takes care of EVERYTHING including symbolics
+             * Assumption 3 - if the user calls symbolics on a function that returns a numeric value then
+             *     they are expecting a symbolic output.
+             */
+            if(!fn) { 
+                //Remember assumption 1. No function defined so it MUST be numeric in nature
+                fn = findFunction(fn_name); 
+                if(Settings.PARSE2NUMBER && allNumbers(args)) 
+                    retval = bigConvert(fn.apply(fn, args));
+                else
+                    retval = _.symfunction(fn_name, args);
+            }
+            else { 
+                //Remember assumption 2. The function is defined so it MUST handle all aspects including numeric values
+                retval = fn.apply(fn_settings[2], args);
+            }
+
+            return retval;
+        };
+        /**
+         * Build a regex based on the operators currently loaded. These operators are to be ignored when 
+         * substituting spaces for multiplication
+         */
+        this.operator_filter_regex = (function() {
+            //we only want the operators which are singular since those are the ones
+            //that nerdamer uses anyway
+            var ostr = '^\\'+Object.keys(operators).filter(function(x) {
+                if(x.length === 1)
+                    return x;
+            }).join('\\');
+            //create a regex which captures all spaces between characters except those
+            //have an operator on one end
+            return new RegExp('(['+ostr+'])\\s+(['+ostr+'])');
+        })();
+        
+        /*
+         * This method parses the tree
+         * @param {String[]} rpn
+         * @returns {Symbol}
+         */
+        this.parseTree = function(rpn, subs) { 
+            var q = []; // The container for parsed values
+            var l = rpn.length;
+            // begin parsing
+            for(var i=0; i<l; i++) {
+                var e = rpn[i];
+                if(e.is_prefix_operator || e.is_postfix) { 
+                    q.push(e.operation(q.pop()));
+                    continue;
+                }
+                if(e.is_operator) {
+                    var b = q.pop(),
+                        a = q.pop();
+                    if(isArray(b)) //misread function
+                        _.error('Unrecognized function "'+a.value+'"');
+                    if(typeof a === 'undefined' && !e.is_postfix)
+                        _.error(e+' is not a valid postfix opertor');
+                    q.push(this[e.fn](a, b));
+                }
+                else if(e.value in functions) { 
+                    q.push(_.callfunction(e.value, q.pop()));
+                }
+                else { 
+                    // Blank denotes a beginning of a scope with a prefix operator so all we have to do is 
+                    // convert it to a zero
+                    if(e === '') {
+                        q.push(new Symbol(0));
+                    }
+                    else {
+                        var unsubbed = e;
+                        // make substitutions
+                        //first sub in aliases
+                        if(e in Settings.ALIASES)
+                            e = _.parse(Settings.ALIASES[e]);
+                        //constants take higher priority
+                        if(e in constants)
+                            e = new Symbol(constants[e]);
+                        //next subs
+                        else if(e in subs) {
+                            e = subs[e].clone();
+                        }
+                        else if(e in VARS) {
+                            e = VARS[e].clone();
+                        }
+                        e.unsubbed = unsubbed;
+                        q.push(e);
+                    }
+                }
+            }
+            
+            return q[0] || new Symbol(0);
+        };
+        
+        /**
+         * This is the method that triggers the parsing of the string. It generates a parse tree but processes 
+         * it right away. The operator functions are called when their respective operators are reached. For instance
+         * + with cause this.add to be called with the left and right hand values. It works by walking along each 
+         * character of the string and placing the operators on the stack and values on the output. When an operator
+         * having a lower order than the last is reached then the stack is processed from the last operator on the 
+         * stack.
+         * @param {String} expression_string
+         * @param {Object} substitutions
+         * @returns {Symbol}
+         */
+        this.parse = function(expression_string, substitutions, tree) { 
+            //prepare the substitutions
+            if(substitutions) {
+                for(var x in substitutions)
+                    substitutions[x] = _.parse(substitutions[x]);
+                subs = substitutions;
+            }
+            else
+                subs = {};
+
+            //link e and pi
+            if(Settings.PARSE2NUMBER) {
+                subs.e = new Symbol(Math.E);
+                subs.pi = new Symbol(Math.PI);
+            }
+
+            /*
+             * Since variables cannot start with a number, the assumption is made that when this occurs the
+             * user intents for this to be a coefficient. The multiplication symbol in then added. The same goes for 
+             * a side-by-side close and open parenthesis
+             */
+            var e = String(expression_string), match;
+            
+            //add support for spaces between variables
+            while(true) { 
+                match = this.operator_filter_regex.exec(e);
+                if(!match)
+                    break;
+                try {
+                    var a = match[1],
+                        b = match[2];
+                    validateName(a);
+                    validateName(b);
+                    e = e.replace(match[0], a+'*'+b);
+                }
+                catch(e) {
+                    break;
+                }
+            }
+
+            e = e.split(' ').join('')//strip empty spaces
+            //replace scientific numbers
+            .replace(/\d+\.*\d*e\+?\-?\d+/gi, function(x) {
+                return scientificToDecimal(x);
+            })
+            //allow omission of multiplication after coefficients
+            .replace(/([\+\-\/\*]*[0-9]+)([a-z_αAβBγΓδΔϵEζZηHθΘιIκKλΛμMνNξΞoOπΠρPσΣτTυϒϕΦχXψΨωΩ]+[\+\-\/\*]*)/gi, function() {
+                var str = arguments[4],
+                    group1 = arguments[1],
+                    group2 = arguments[2],
+                    start = arguments[3],
+                    first = str.charAt(start),
+                    before = '',
+                    d = '*';
+                if(!first.match(/[\+\-\/\*]/)) before = str.charAt(start-1);
+                if(before.match(/[a-z]/i)) d = '';
+                return group1+d+group2;
+            })
+            .replace(/([a-z0-9_]+)/gi, function(match, a) {
+                if(Settings.USE_MULTICHARACTER_VARS === false && !(a in functions)) {
+                    if(!isNaN(a))
+                        return a;
+                    return a.split('').join('*');
+                }
+                return a;
+            })
+            //allow omission of multiplication sign between brackets
+            .replace( /\)\(/g, ')*(' ) || '0';
+            //replace x(x+a) with x*(x+a)
+            while(true) {
+                var e_org = e; //store the original
+                e = e.replace(/([a-z0-9_]+)(\()|(\))([a-z0-9]+)/gi, function(match, a, b, c, d) {
+                    var g1 = a || c,
+                        g2 = b || d;
+                    if(g1 in functions) //create a passthrough for functions
+                        return g1+g2;
+                    return g1+'*'+g2;
+                });
+                //if the original equals the replace we're done
+                if(e_org === e) 
+                    break;
+            }
+            var l = e.length, //the length of the string
+                output = [], //the output array. This is what's returned
+                stack = [], //the operator stack
+                last_pos = 0, //the location of last operator encountered
+                open_brackets = [0, 0], //a counter for the open brackets
+                prefix_cache = [],
+                new_scope = true; //signal if we're in a new scope or not
+            // This method gets and inserts the token on output as the name implies
+            var get_and_insert_token = function(to_pos) {
+                if(to_pos !== last_pos) { 
+                    token = new Symbol(e.substring(last_pos, to_pos)); 
+                    output.push(token);
+                    //once we find out first token we are no longer in a new scope so flip
+                    //the flag
+                    new_scope = false; 
+                }
+            };  
+            
+            var verify_prefix_operator = function(operator) {
+                if(!operator.is_prefix)
+                    err(operator+' is not a valid prefix operator');
+            };
+            
+            var resolve_prefix = function(prefix1, prefix2) {
+                if(!prefix2)
+                    return prefix1;
+                if(prefix1.val === prefix2.val)
+                    return new Prefix(operators['+']);
+                return new Prefix(operators['-']);
+            };
+            
+            var insert_prefix = function(prefix) {
+                var sl = stack.length;
+                if(sl && stack[sl-1].is_prefix_operator) 
+                    stack.push(resolve_prefix(prefix, stack.pop()));
+                stack.push(prefix);   
+            };
+            
+            var collapse_prefix_cache = function(to_output) {
+                if(prefix_cache.length) {
+                    var prefix = prefix_cache.pop();
+                    while(prefix_cache.length)
+                        prefix = resolve_prefix(prefix, prefix_cache.pop());
+                    if(to_output)
+                        output.push(prefix);
+                    else
+                        stack.push(prefix);
+                }
+            };
+            
+            /*
+             * We define the operator as anything that performs any form of operation. A bracket as any object that defines
+             * a scope and a token as anything in between two operators. This enables us to have variables of more than one letter.
+             * This function is a modified version of the Shunting-Yard algorithm to enable variable names, and compound operators.
+             * operators are defined in the operator object. We walk the string and check every character. If an operator is encountered
+             * then we mark it's location. We find the next operator and get the token between. 
+             */
+            var token, operator, start = 0, i=0;
+            // start the generation of the tree
+            for(var i=start; i<l; i++) {
+                //the character
+                var ch = e.charAt(i); 
+                if(ch in operators) { 
+                    // We previously defined the token to be the anything between two operators and since we an operator
+                    //we can grab the token
+                    get_and_insert_token(i); 
+                    //mark the current position
+                    var c = i; 
+                    /*
+                     * In order to support compound operators we assume that the following might be operator as well. We keep walking the string
+                     * until we encounter a character which is no longer an operator. We define that entire sub-string an operator
+                     */
+                    while(e.charAt(i+1) in operators)
+                        i++;
+
+                    var end_operator = i+1;
+                    //the probable operator will be the difference between c and i;
+                    var pr_operator = e.substring(c, end_operator); 
+                    /* 
+                     * We now have to see if this operator is actually an operator or a combination of an operator and prefix operators 
+                     * e.g. 3*-+-8 or x^-3. To determine this we knock off an operator one at a time until we find the matching operator.
+                     * For instance if we have an operator -= and we get -=-- we knock of a minus from the back until we reach -= which will 
+                     * register as a defined operator since we defined it as such
+                     */
+                    while(!(pr_operator in operators)) { 
+                        var l2 = pr_operator.length,
+                            end = l2-1,
+                            prefix = operators[pr_operator.charAt(end)];
+                        pr_operator = pr_operator.substring(0, end);
+                        //make sure it's not a postfix operator that we're dealing with
+                        try {
+                            //verify that it's not a prefix operator
+                            verify_prefix_operator(prefix);
+                            //add the prefix to the stack
+                            prefix_cache.push(new Prefix(prefix)); 
+                        }
+                        catch(e) {
+                            //check if we're dealing with postfix operators. 
+                            //Rule: compound postfix operators must be a composition of postfix operators
+                            var prl = pr_operator.length, o;
+                            for(var j=0; j<prl; j++) {
+                                o = operators[pr_operator.charAt(j)];
+                                if(!o|| o && !o.is_postfix)
+                                    err(e.message);
+                            }
+
+                            //at this point we know that we have only postfix operators but they are parsed left to right
+                            var rem = '';
+                            do {
+                                if(pr_operator === '')
+                                    break; //we're done since the entire operator has been consumed
+                                if(pr_operator in operators) {
+                                    output.push(operators[pr_operator]);
+                                    pr_operator = rem;
+                                    rem = '';
+                                }
+                                else {
+                                    var end = pr_operator.length-1;
+                                    rem += pr_operator.charAt(end);
+                                    pr_operator = pr_operator.substring(0, end);
+                                } 
+                            }
+                            while(true)
+                            //the actual operator is now the one we assumed to be a prefix earlier. I need to really
+                            //pick better variable names :-/
+                            pr_operator = prefix.val;
+                            break;
+                        }
+                    }
+                    // we now have the operator
+                    operator = operators[pr_operator];
+                    
+                    // we mark where we find the last operator so we know where the next token begins
+                    last_pos = end_operator; 
+                    while(true) { 
+                        var sl = stack.length,
+                            los = stack[sl-1];
+                        //skip prefix 
+                        while(los !== undefined && los.is_prefix_operator)  {
+                            los = stack[--sl-1];
+                        }
+                            
+                        if(sl === 0 || !(operator.left_assoc && operator.precedence <= los.precedence 
+                            || !operator.left_assoc && operator.precedence < los.precedence))
+                            break; //nothing to do
+                        output.push(stack.pop());
+                    }
+
+                    // If we're in a new scope then we're dealing with a prefix operator
+                    if(new_scope) { 
+                        /*
+                         * There is literally no way to differentiate between a malformed expression and a properly formed one if there is no gap left 
+                         * at the beginning of the scope. This is best illustrated. Take the expression 3+7- in RPN it becomes 3,7,+,-
+                         * Take the expression -3+7 in RPN this become 3,7,+,- as well. The difference is that we tag the minus as
+                         * a prefix in the properly formed expression. Problem solved! But wait. Imagine we have no gaps at the beginning
+                         * of the scope let's say -(3+7). With no gaps this again becomes 3,7,+,- with no way to differentiate
+                         * between -3+7 and -(3+7) unless the second one is written as 3,7,+, ,- where the gap denotes the end of the scope
+                         */ 
+                        verify_prefix_operator(operator);
+                        var prefix = new Prefix(operator); 
+                        //collapse the prefix cache
+                        while(prefix_cache.length)
+                            prefix = resolve_prefix(prefix, prefix_cache.pop());
+                        insert_prefix(prefix);
+                    }
+                    else { 
+                        //if there's already a prefix on the stack then bring it down
+                        var sl = stack.length;
+                        if(sl && stack[sl-1].is_prefix_operator && operator.left_assoc) 
+                            //it's safe to move the prefix to output since it's at the beginning of a scope
+                            output.push(stack.pop());
+
+                        stack.push(operator);
+                        //resolve the prefixes
+                        collapse_prefix_cache();
+                    }
+                        
+                }
+                else if(ch in brackets) {
+                    var bracket = brackets[ch]; 
+                    if(bracket.open) { 
+                        //mark a bracket as being opened
+                        open_brackets[bracket.bracket_id]++;
+                        //check if we're dealing with a function
+                        if(last_pos !== i) {
+                            var f = new Symbol(e.substring(last_pos, i));
+                            // assume it's a function. Since a string is just an object, why not use it
+                            f.is_function = true;
+                            stack.push(f);
+                        }   
+                        if(bracket.fn)
+                            stack.push(bracket.fn());
+                        // We're in a new scope so signal so
+                        new_scope = true;
+                        stack.push(bracket);
+                        //get all the prefixes at the beginning of the scope
+                        last_pos = i+1; //move past the bracket
+                    }
+                    else {
+                        //close the open bracket
+                        open_brackets[bracket.bracket_id]--;
+                        // We proceed to pop the entire stack to output this this signals the end of a scope. The first thing is to get the 
+                        // the prefixes and then the token at the end of this scope.
+                        // get the token
+                        get_and_insert_token(i);
+                        // And then keep popping the stack until we reach a bracket
+                        while(true) {
+                            var entry = stack.pop();
+                            if(entry === undefined)
+                                err("Missing open bracket for bracket '"+bracket+"'!");
+                            //we found the matching bracket so our search is over
+                            if(entry.bracket_id === bracket.bracket_id)
+                                break; // We discard the closing bracket
+                            else 
+                                output.push(entry);
+                        }
+                        
+                        var sl = stack.length;
+                        //move the function to output
+                        if(sl && stack[sl-1].is_function)
+                            output.push(stack.pop());
+                        
+                        last_pos = i+1; //move past the bracket
+                    }
+                }
+            }
+            
+            //get the last token at the end of the string
+            get_and_insert_token(l);
+            //collapse the stack to output
+            while(stack.length)
+                output.push(stack.pop());
+
+            //check parity
+            for(var i=0; i<open_brackets.length; i++) 
+                if(open_brackets[i] > 0) {
+                    var brkt;
+                    for(bracket in brackets)
+                        if(brackets[bracket].bracket_id === i && !brackets[bracket].open)
+                            brkt = brackets[bracket];
+                    err('Missing close bracket. Expected "'+brkt+'"!');
+                }
+                   
+            if(tree)
+                return output;
+            
+            return this.parseTree(output, subs);
+
+        };
+        
+        /**
+         * Reads a string into an array of Symbols and operators
+         * @param {Symbol} symbol
+         * @returns {Array}
+         */
+        this.toObject = function(expression_string) {
+            var output = [[]], //the first one is the parent
+                e = expression_string.split(' ').join(''), //remove spaces
+                func_stack = [],
+                lp = 0,
+                target = output[0],
+                token;
+            var push = function(token) {
+                if(token !== '')
+                    target.push(new Symbol(token));
+            };
+            //start the conversion
+            for(var i=0, l=e.length; i<l; i++) {
+                var ch = e.charAt(i);
+                if(ch in operators) {
+                    token = e.substring(lp, i);
+                    push(token);
+                    target.push(ch);
+                    lp = i+1;
+                }
+                else if(ch in brackets) { 
+                    var bracket = brackets[ch];
+                    if(bracket.open) {
+                        //we may be dealing with a function so make 
+                        func_stack.push(e.substring(lp, i));
+                        target = []; //start a new scope
+                        output.push(target); //add it to the chain
+                        lp = i+1;    
+                    }
+                    else {
+                        //we have a close bracket
+                        token = e.substring(lp, i); //grab the token
+                        push(token);
+                        var o = output.pop(), //close the scope
+                            f = func_stack.pop(), //grab the matching function
+                            r;
+                        //is it a function?
+                        if(f in functions) 
+                            r = _.symfunction(f, o); 
+                        else if(f === '') {
+                            r = o;
+                            r.type = bracket.type;
+                        }
+                        else 
+                            r = f;
+                        //point to the correct target
+                        target = output[output.length-1];
+                        target.push(r);
+                        lp = i+1; 
+                    }
+                }
+            }
+            
+            push(e.substring(lp, i)); //insert the last token
+
+            return output[0];
+        };
+        
+        var getDx = function(arr) {
+            var dx = [], e;
+            for(var i=0, l=arr.length; i<l; i++) {
+                e = arr.pop();
+                if(e === ',')
+                    return dx;
+                dx.push(e);
+            }
+        };
+
+        var chunkAtCommas = function(arr){
+            var j, k = 0, chunks = [[]];
+            for (var j = 0, l=arr.length; j<l; j++){
+                if (arr[j] === ',') {
+                    k++;
+                    chunks[k] = [];
+                } else {
+                    chunks[k].push(arr[j]);
+                }
+            }
+            return chunks;
+        }
+        
+        var rem_brackets = function(str) {
+            return str.replace(/^\\left\((.+)\\right\)$/g, function(str, a) {
+                if(a) return a;
+                return str;
+            });
+        };
+        
+        this.toTeX = function(expression_or_obj) { 
+            var obj = typeof expression_or_obj === 'string' ? this.toObject(expression_or_obj) : expression_or_obj,
+                TeX = [];
+            
+            if(isArray(obj)) { 
+                var nobj = [], a, b, c;
+                //first handle ^
+                for(var i=0; i<obj.length; i++) {
+                    a = obj[i];
+                    
+                    if(obj[i+1] === '^') {
+                        b = obj[i+2];
+                        nobj.push(LaTeX.braces(this.toTeX([a]))+'^'+LaTeX.braces(this.toTeX([b])));
+                        i+=2;
+                    }
+                    else
+                        nobj.push(a);
+                }
+                obj = nobj;
+            }
+
+            
+            for(var i=0, l=obj.length; i<l; i++) {
+                var e = obj[i];
+                //convert * to cdot
+                if(e === '*')
+                    e = '\\cdot';
+                
+                if(isSymbol(e)) {
+                    if(e.group === FN) {
+                        var fname = e.fname, f;
+
+                        if(fname === SQRT) 
+                            f = '\\sqrt'+LaTeX.braces(this.toTeX(e.args));
+                        else if(fname === ABS) 
+                            f = LaTeX.brackets(this.toTeX(e.args), 'abs');
+                        else if(fname === PARENTHESIS) 
+                            f = LaTeX.brackets(this.toTeX(e.args), 'parens');
+                        else if (fname === 'log10')
+                            f = '\\log_{10}\\left( ' + this.toTeX(e.args) + '\\right)';
+                        else if(fname === 'integrate') {
+                            /* Retrive [Expression, x] */
+                            var chunks = chunkAtCommas(e.args);
+                            /* Build TeX */
+                            var expr = LaTeX.braces(this.toTeX(chunks[0])),
+                                dx = this.toTeX(chunks[1]);
+                            f = '\\int ' + expr + '\\, d' + dx;
+                        }
+                        else if (fname === 'defint') {
+                            var chunks = chunkAtCommas(e.args),
+                                expr = LaTeX.braces(this.toTeX(chunks[0])),
+                                dx = this.toTeX(chunks[1]),
+                                lb = this.toTeX(chunks[2]),
+                                ub = this.toTeX(chunks[3]);
+                            f = '\\int\\limits_{'+lb+'}^{'+ub+'} '+expr+'\\, d'+dx;
+
+                        }
+                        else if(fname === 'diff') {
+                            var chunks = chunkAtCommas(e.args);
+                            var dx = '', expr = LaTeX.braces(this.toTeX(chunks[0]));
+                            /* Handle cases: one argument provided, we need to guess the variable, and assume n = 1 */
+                            if (chunks.length == 1){
+                                var vars = [];
+                                for (j = 0; j < chunks[0].length; j++){
+                                    if (chunks[0][j].group === 3) {
+                                        vars.push(chunks[0][j].value);
+                                    }
+                                }
+                                vars = vars.sort();
+                                dx = vars.length > 0 ? ('\\frac{d}{d ' + vars[0] + '}') : '\\frac{d}{d x}';
+                            }
+                            /* If two arguments, we have expression and variable, we assume n = 1 */ 
+                            else if (chunks.length == 2){
+                                dx = '\\frac{d}{d ' + chunks[1] + '}';
+                            }
+                            /* If we have more than 2 arguments, we assume we've got everything */
+                            else {
+                                dx = '\\frac{d^{' + chunks[2] + '}}{d ' + this.toTeX(chunks[1]) + '^{' + chunks[2] + '}}';
+                            }
+
+                            f = dx + '\\left(' + expr + '\\right)';
+
+                        }
+                        else if (fname === 'sum' || fname === 'product') {
+                            // Split e.args into 4 parts based on locations of , symbols.
+                            var argSplit = [[], [], [], []], j = 0, i;
+                            for (i = 0; i < e.args.length; i++){
+                                if (e.args[i] === ','){
+                                    j++;
+                                    continue;
+                                } 
+                                argSplit[j].push(e.args[i]);
+                            }
+                            // Then build TeX string.
+                            f = (fname==='sum'?'\\sum_':'\\prod_')+LaTeX.braces(this.toTeX(argSplit[1])+' = '+this.toTeX(argSplit[2]));
+                            f += '^'+LaTeX.braces(this.toTeX(argSplit[3])) + LaTeX.braces(this.toTeX(argSplit[0]));
+                        }
+                        else if(fname === FACTORIAL || fname === DOUBLEFACTORIAL) 
+                            f = this.toTeX(e.args) + (fname === FACTORIAL ? '!' : '!!');
+                        else  {
+                            f = '\\mathrm'+LaTeX.braces(fname.replace(/_/g, '\\_')) + LaTeX.brackets(this.toTeX(e.args), 'parens');
+                        }
+                            
+                        TeX.push(f);
+                    } 
+                    else
+                        TeX.push(LaTeX.latex(e));
+                }
+                else if(isArray(e)) { 
+                    TeX.push(LaTeX.brackets(this.toTeX(e)));
+                }
+                else {
+                    if(e === '/') 
+                        TeX.push(LaTeX.frac(rem_brackets(TeX.pop()), rem_brackets(this.toTeX([obj[++i]]))));
+                    else
+                        TeX.push(e);
+                }
+            }
+            return TeX.join(' ');
+        };
+
+        /////////// ********** FUNCTIONS ********** ///////////
+        /* Although parens is not a "real" function it is important in some cases when the 
+         * symbol must carry parenthesis. Once set you don't have to worry about it anymore
+         * as the parser will get rid of it at the first opportunity
+         */
+        function parens(symbol) {
+            if(Settings.PARSE2NUMBER) {
+                return symbol;
+            }
+            return _.symfunction('parens', [symbol]);
+        }
+        
+        function abs(symbol) { 
+            if(symbol.multiplier.lessThan(0)) symbol.multiplier.negate();
+            if(symbol.isImaginary()) {
+                var re = symbol.realpart();
+                var im = symbol.imagpart();
+                if(re.isConstant() && im.isConstant())
+                    return sqrt(_.add(_.pow(re, new Symbol(2)), _.pow(im, new Symbol(2))));
+            }
+            else if(isNumericSymbol(symbol) || even(symbol.power)) {
+                return symbol;
+            }
+            if(symbol.isComposite()) {
+                var ms = [];
+                symbol.each(function(x) {
+                    ms.push(x.multiplier);
+                });
+                var gcd = Math2.QGCD.apply(null, ms);
+                if(gcd.lessThan(0)) {
+                    symbol.multiplier = symbol.multiplier.multiply(new Frac(-1));
+                    symbol.distributeMultiplier();
+                }
+            }
+            return _.symfunction(ABS, [symbol]);
+        }
+        /**
+         * The factorial functions
+         * @param {Symbol} symbol
+         * @return {Symbol)
+         */
+        function factorial(symbol) {
+            var retval;
+            if(Settings.PARSE2NUMBER && symbol.isConstant()) {
+                if(isInt(symbol)) 
+                    retval = Math2.bigfactorial(symbol);
+                else
+                    retval = Math2.gamma(symbol.multiplier.toDecimal()+1);
+                
+                return bigConvert(retval);
+            }
+            return _.symfunction(FACTORIAL, [symbol]);
+        };
+        /**
+         * The mod function
+         * @param {Symbol} symbol1
+         * @param {Symbol} symbol2
+         * @returns {Symbol}
+         */
+        function mod(symbol1, symbol2) {
+            if(symbol1.isConstant() && symbol2.isConstant()) {
+                var retval = new Symbol(1);
+                retval.multiplier = retval.multiplier.multiply(symbol1.multiplier.mod(symbol2.multiplier));
+                return retval;
+            }
+            //try to see if division has remainder of zero
+            var r = _.divide(symbol1.clone(), symbol2.clone());
+            if(isInt(r))
+                return new Symbol(0);
+            return _.symfunction('mod', [symbol1, symbol2]);
+        }
+        /**
+         * A branghing function
+         * @param {Boolean} condition
+         * @param {Symbol} a
+         * @param {Symbol} b
+         * @returns {Symbol}
+         */
+        function IF(condition, a, b) { 
+            if(typeof condition !== 'boolean')
+                if(isNumericSymbol(condition))
+                    condition = !!Number(condition);
+            if(condition) 
+                return a;
+            return b;
+        }
+        /**
+         * The square root function
+         * @param {Symbol} symbol
+         * @returns {Symbol}
+         */
+        function sqrt(symbol) { 
+            if(symbol.fname === '' && symbol.power.equals(1))
+                symbol = symbol.args[0];
+            
+            if(Settings.PARSE2NUMBER && symbol.isConstant() && !symbol.multiplier.lessThan(0)) 
+                return new Symbol(Math.sqrt(symbol.multiplier.toDecimal()));
+            
+            var img, retval, 
+                isConstant = symbol.isConstant();
+        
+            if(symbol.group === CB && symbol.isLinear()) {
+                var m = sqrt(Symbol(symbol.multiplier));
+                for(var s in symbol.symbols) {
+                    var x = symbol.symbols[s];
+                    m = _.multiply(m, sqrt(x));
+                }
+
+                retval = m;
+            }
+            //if the symbol is already sqrt then it's that symbol^(1/4) and we can unwrap it
+            else if(symbol.fname === SQRT) { 
+                var s = symbol.args[0];
+                s.setPower(symbol.power.multiply(new Frac(0.25)));
+                retval = s;
+            }
+            //if the symbol is a fraction then we don't keep can unwrap it. For instance
+            //no need to keep sqrt(x^(1/3))
+            else if(!symbol.power.isInteger()) { 
+                symbol.setPower(symbol.power.multiply(new Frac(0.5)));
+                retval = symbol;
+            }
+            else { 
+                //if the symbols is imagary then we place in the imaginary part. We'll return it 
+                //as a product
+                if(isConstant && symbol.multiplier.lessThan(0)) {
+                    img = Symbol.imaginary();
+                    symbol.multiplier = symbol.multiplier.abs();
+                }
+
+                var q = symbol.multiplier.toDecimal(),
+                    qa = Math.abs(q),
+                    t = Math.sqrt(qa);
+
+                var m;
+                //it's a perfect square so take the square
+                if(isInt(t)) { 
+                    m = new Symbol(t);
+                }
+                else if(isInt(q)) { 
+                    var factors = Math2.ifactor(q);
+                    var tw = 1;
+                    for(var x in factors) {
+                        var n = factors[x],
+                            nn = (n - (n%2)); //get out the whole numbers
+                        if(nn) { //if there is a whole number ...
+                            var w = Math.pow(x, nn);
+                            tw *= Math.pow(x, nn/2); //add to total wholes
+                            q /= w; //reduce the number by the wholes
+                        }
+                    }
+                    m = _.multiply(_.symfunction(SQRT, [new Symbol(q)]), new Symbol(tw));
+                }
+                else {
+                    var n = symbol.multiplier.num.toString(),
+                        d = symbol.multiplier.den.toString(),
+                        sqrtN = Math.sqrt(n),
+                        sqrtD = Math.sqrt(d);
+                
+                    m = _.multiply(
+                            n === '1' ? new Symbol(1) : isInt(sqrtN) ? new Symbol(sqrtN) : _.symfunction(SQRT, [new Symbol(n)]), 
+                            d === '1' ? new Symbol(1) : isInt(sqrtD) ? new Symbol(sqrtD).invert() : _.symfunction(SQRT, [new Symbol(d)]).invert()
+                    );
+                }
+
+                
+                //strip the multiplier since we already took the sqrt
+                symbol = symbol.toUnitMultiplier(true);
+                //if the symbol is one just return one and not the sqrt function
+                if(symbol.isOne()) {
+                    retval = symbol;
+                }
+                else if(even(symbol.power.toString())) { 
+                    //just raise it to the 1/2
+                    retval = _.pow(symbol.clone(), new Symbol(0.5));
+                }
+                else { 
+                    retval = _.symfunction(SQRT, [symbol]);
+                }
+
+                if(m) retval = _.multiply(m, retval);
+
+                if(img) retval = _.multiply(img, retval);
+            }
+
+            return retval;
+        }
+        
+        /**
+         * 
+         * @param {Symbol} num - the number being raised
+         * @param {Symbol} p - the exponent
+         * @param {type} prec - the precision wanted
+         * @param {bool} asbig - true if a bigDecimal is wanted
+         * @returns {Symbol}
+         */
+        //TODO: this method needs serious optimization
+        function nthroot(num, p, prec, asbig) {
+            prec = prec || 25;
+            if(!isSymbol(p))
+                p = _.parse(p);
+            if(isInt(num) && p.isConstant()) {
+                var sign = num.sign(),
+                    x;
+                num = abs(num); //remove the sign
+                var idx = num+'-'+p;
+                if(idx in Settings.CACHE.roots) {
+                    x = new bigInt(Settings.CACHE.roots[idx]);
+                    if(!even(p))
+                        x = x.multiply(sign);
+                }
+                else {
+                    if(num < 18446744073709551616) //2^64
+                        x = Frac.create(Math.pow(num, p));
+                    else
+                        x = Math2.nthroot(num, p);
+                }
+                    
+                if(asbig)
+                    return x;
+                return x.toDecimal(prec);
+            }
+            
+            return _.symfunction('nthroot', arguments);
+        }
+          
+        this.nthroot = nthroot;
+        
+        function pfactor(symbol) { 
+            //Fix issue #298
+            if(symbol.equals(Math.PI))
+                return new Symbol(Math.PI);
+            //evaluate the symbol to merge constants
+            symbol = evaluate(symbol.clone());
+            
+            
+            if(symbol.isConstant()) {
+                var retval = new Symbol(1);
+                var m = symbol.toString();
+                if(isInt(m)) { 
+                    var factors = Math2.ifactor(m);
+                    for(var factor in factors) {
+                        var p = factors[factor];
+                        retval = _.multiply(retval, _.symfunction('parens', [new Symbol(factor).setPower(new Frac(p))]));
+                    }
+                }
+                else {
+                    var n = pfactor(new Symbol(symbol.multiplier.num));
+                    var d = pfactor(new Symbol(symbol.multiplier.den));
+                    retval = _.multiply(_.symfunction('parens', [n]), _.symfunction('parens', [d]).invert());
+                }
+            }
+            else 
+                retval = _.symfunction('pfactor', arguments);
+            return retval;
+        }
+        
+        /**
+         * Get's the real part of a complex number. Return number if real
+         * @param {Symbol} symbol
+         * @returns {Symbol}
+         */
+        function realpart(symbol) {
+            return symbol.realpart();
+        }
+        
+        /**
+         * Get's the imaginary part of a complex number
+         * @param {Symbol} symbol
+         * @returns {Symbol}
+         */
+        function imagpart(symbol) {
+            return symbol.imagpart();
+        }
+        
+        /**
+         * Computes the conjugate of a complex number
+         * @param {Symbol} symbol
+         * @returns {Symbol}
+         */
+        function conjugate(symbol) {
+            var re = symbol.realpart();
+            var im = symbol.imagpart();
+            return _.add(re, _.multiply(im.negate(), Symbol.imaginary()));
+        }
+        
+        /**
+         * Returns the arugment of a complex number
+         * @param {Symbol} symbol
+         * @returns {Symbol}
+         */
+        function arg(symbol) {
+            var re = symbol.realpart(); 
+            var im = symbol.imagpart(); 
+            if(re.isConstant() && im.isConstant())
+                return Math.atan2(im, re);
+            return _.symfunction('atan2', [im, re]);
+        }
+        
+        /**
+         * Returns the polarform of a complex number
+         * @param {Symbol} symbol
+         * @returns {Symbol}
+         */
+        function polarform(symbol) {
+            var re = symbol.realpart(); 
+            var im = symbol.imagpart(); 
+            var k = sqrt(_.add(_.pow(re, new Symbol(2)), _.pow(im, new Symbol(2))));
+            var e = _.parse(format('e^({0}*atan(({1})/({2})))', Settings.IMAGINARY, im, re));
+            return _.multiply(k, e);
+        }
+        
+        /**
+         * Returns the rectangular form of a complex number
+         * @param {Symbol} symbol
+         * @returns {Symbol}
+         */
+        function rectform(symbol) {
+            
+        }
+
+        function symMinMax(f, args) {
+            args.map(function(x) {
+                x.numVal = evaluate(x).multiplier;
+            });
+            var l, a, b, a_val, b_val;
+            while(true) {
+                l = args.length;
+                if(l < 2) return args[0];
+                a = args.pop();
+                b = args[l-2];
+                if(f === 'min' ? a.numVal < b.numVal : a.numVal > b.numVal) {
+                    args.pop();
+                    args.push(a);
+                }
+            } 
+        }
+        
+        /**
+         * Returns maximum of a set of numbers
+         * @returns {Symbol}
+         */
+        function max() {
+            var args = [].slice.call(arguments);
+            if(allSame(args))
+                return args[0];
+            if(allNumbers(args))
+                return new Symbol(Math.max.apply(null, args));
+            if(Settings.SYMBOLIC_MIN_MAX && allConstants(args)) 
+                return symMinMax('max', args);
+            return _.symfunction('max', args);
+        }
+        
+        /**
+         * Returns minimum of a set of numbers
+         * @returns {Symbol}
+         */
+        function min() {
+            var args = [].slice.call(arguments);
+            if(allSame(args))
+                return args[0];
+            if(allNumbers(args))
+                return new Symbol(Math.min.apply(null, args));
+            if(Settings.SYMBOLIC_MIN_MAX && allConstants(args)) 
+                return symMinMax('min', args);
+            return _.symfunction('min', args);
+        }
+        
+        /**
+         * Returns the sign of a number
+         * @param {Symbol} x
+         * @returns {Symbol}
+         */
+        function sign(x) {
+            if(x.isConstant(true))
+                return new Symbol(Math.sign(evaluate(x)));
+            return _.symfunction('sign', arguments);
+        }
+        
+        function sort(symbol, opt) {
+            opt = opt ? opt.toString() : 'asc';
+            var getval = function(e) {
+                if(e.group === FN) {
+                    if(e.fname === '')
+                        return getval(e.args[0]);
+                    return e.fname;
+                }
+                
+                return e.value;
+            };
+            var symbols = symbol.collectSymbols();
+            return new Vector(symbols.sort(function(a, b) {
+                var aval = getval(a),
+                    bval = getval(b);
+                if(opt === 'desc')
+                    return bval - aval;
+                return aval - bval;
+            }));
+        }
+        
+        /**
+         * The log function
+         * @param {Symbol} symbol
+         * @param {Symbol} base
+         * @returns {Symbol}
+         */
+        function log(symbol, base) { 
+            var retval;
+
+            //log(0) is undefined so complain
+            if(symbol.equals(0)) {
+                throw new UndefinedError('log(0) is undefined!');
+            }
+            
+            //deal with imaginary values
+            if(symbol.isImaginary()) {
+                var a = format('log(sqrt(({0})^2+({1})^2))-({2})*atan2(({1}),({0}))', symbol.imagpart(), symbol.realpart(), Settings.IMAGINARY),
+                    b = format('({0})*PI/2', Settings.IMAGINARY);
+
+                return _.add(_.parse(a), _.parse(b));
+            }
+            
+            if(symbol.isConstant() && typeof base !== 'undefined' && base.isConstant()) {
+                /*
+                var log_sym = Math2.bigLog(symbol.multiplier);
+                var log_base = Math2.bigLog(base.multiplier);
+                retval = new Symbol(log_sym.divide());
+                */
+                var log_sym = Math.log(symbol);
+                var log_base = Math.log(base);
+                retval = new Symbol(log_sym/log_base);
+            }
+                
+            else if(symbol.group === EX && symbol.power.multiplier.lessThan(0) || symbol.power.toString() === '-1') {
+                symbol.power.negate(); 
+                //move the negative outside but keep the positive inside :)
+                retval = log(symbol).negate();
+            } 
+            else if(symbol.value === 'e' && symbol.multiplier.equals(1)) {
+                var p = symbol.power;
+                retval = isSymbol(p) ? p : new Symbol(p); 
+            }
+            else if(symbol.group === FN && symbol.fname === 'exp') {
+                var s = symbol.args[0];
+                if(symbol.multiplier.equals(1)) retval = _.multiply(s, new Symbol(symbol.power));
+                else retval = _.symfunction('log',[symbol]);
+            }
+            else if(Settings.PARSE2NUMBER && isNumericSymbol(symbol)) {
+                var img_part;
+                if(symbol.multiplier.lessThan(0)) {
+                    symbol.negate();
+                    img_part = _.multiply(new Symbol(Math.PI), new Symbol('i'));
+                }
+                retval = new Symbol(Math.log(symbol.multiplier.toDecimal()));
+                if(img_part) retval = _.add(retval, img_part);
+            }
+            else { 
+                var s;
+                if(!symbol.power.equals(1)) {
+                    s = symbol.group === EX ? symbol.power : new Symbol(symbol.power);
+                    symbol.toLinear(); 
+                }
+                //log(a,a) = 1 since the base is allowed to be changed. 
+                //This was pointed out by Happypig375 in issue #280
+                if(arguments.length > 1 && allSame(arguments))
+                    retval = new Symbol(1);
+                else
+                    retval = _.symfunction('log', arguments); 
+                
+                if(s) retval = _.multiply(s, retval);
+            }
+            return retval;
+        }
+
+        /**
+         * Round a number up to s decimal places
+         * @param {Number} x
+         * @param {int} s - the number of decimal places
+         * @returns {undefined}
+         */
+        function round(x, s) {
+            var sIsConstant = s && s.isConstant() || typeof s === 'undefined';
+            if(x.isConstant() && sIsConstant) {
+                var v, e, exp, retval;
+                v = x;
+                //round the coefficient of then number but not the actual decimal value
+                //we know this because a negative number was passed
+                if(s && s.lessThan(0)) {
+                    s = abs(s);
+                    //convert the number to exponential form
+                    e = Number(x).toExponential().toString().split('e');
+                    //point v to the coefficient of then number
+                    v = e[0];
+                    //set the expontent
+                    exp = e[1];
+                }
+                //round the number to the requested precision
+                retval = new Symbol(Utils.round(v, Number(s||0)));
+                //if there's a exponent then put it back
+                return _.multiply(retval, _.pow(new Symbol(10), new Symbol(exp || 0)))
+            }
+                
+            
+            return _.symfunction('round', arguments); 
+        }
+        
+        /**
+         * Gets the quadrant of the trig function
+         * @param {Frac} m
+         * @returns {Int}
+         */
+        function getQuadrant(m) {
+            var v = m % 2, quadrant;
+            
+            if(v < 0) v = 2+v; //put it in terms of pi
+            
+            if(v >= 0 && v <= 0.5) quadrant = 1;
+            else if(v > 0.5 && v <= 1) quadrant = 2;
+            else if(v > 1 && v <= 1.5) quadrant = 3;
+            else quadrant = 4;
+            return quadrant;
+        }
+
+        /*
+         * Serves as a bridge between numbers and bigNumbers
+         * @param {Frac|Number} n
+         * @returns {Symbol} 
+         */
+        function bigConvert(n) { 
+            if(!isFinite(n)){
+                var sign = Math.sign(n);
+                var r = new Symbol(String(Math.abs(n)));
+                r.multiplier = r.multiplier.multiply(new Frac(sign));
+                return r;
+            }
+            if(isSymbol(n))
+                return n;
+            if(typeof n === 'number') {
+                try {
+                    n = Frac.simple(n);
+                }
+                catch(e) {
+                    n = new Frac(n);
+                }
+            }
+                
+            var symbol = new Symbol(0);
+            symbol.multiplier = n;
+            return symbol;
+        };
+        
+        function clean(symbol) {
+            // handle functions with numeric values
+            // handle denominator within denominator
+            // handle trig simplifications
+            var g = symbol.group, retval;
+            //Now let's get to work
+            if(g === CP) {
+                var num = symbol.getNum(),
+                    den = symbol.getDenom() || new Symbol(1),
+                    p = Number(symbol.power),
+                    factor = new Symbol(1);
+                if(Math.abs(p) === 1) {
+                    den.each(function(x) {
+                        if(x.group === CB) {
+                            factor = _.multiply(factor, clean(x.getDenom()));
+                        }
+                        else if(x.power.lessThan(0)) {
+                            factor = _.multiply(factor, clean(x.clone().toUnitMultiplier()));
+                        }
+                    });
+
+                    var new_den = new Symbol(0);
+                    //now divide out the factor and add to new den
+                    den.each(function(x) {
+                        new_den = _.add(_.divide(x, factor.clone()), new_den);
+                    });
+                    
+                    factor.invert(); //invert so it can be added to the top
+                    var new_num;
+                    if(num.isComposite()) { 
+                        new_num = new Symbol(0);
+                        num.each(function(x){
+                            new_num = _.add(_.multiply(clean(x), factor.clone()), new_num);
+                        });
+                    }
+                    else
+                        new_num = _.multiply(factor, num);
+                    
+                    retval = _.divide(new_num, new_den);
+                }
+            }
+            else if(g === CB) { 
+                retval = new Symbol(1);
+                symbol.each(function(x) { 
+                    retval = _.multiply(retval, _.clean(x));
+                });
+            }
+            else if(g === FN) {
+                if(symbol.args.length === 1 && symbol.args[0].isConstant())
+                    retval = block('PARSE2NUMBER', function() {
+                        return _.parse(symbol);
+                    }, true);
+            }
+            
+            if(!retval)
+                retval = symbol;
+            
+            return retval;
+        }
+        
+        /**
+         * Expands a symbol
+         * @param symbol
+         */
+        function expand(symbol) { 
+            if(!symbol.symbols) return symbol; //nothing to do
+            var original = symbol.clone(); 
+            try {
+                var p = symbol.power,
+                    m = symbol.multiplier,
+                    pn = Number(p);
+                
+                if(!symbol.symbols) 
+                    return symbol;
+
+                //expand all the symbols
+                for(var s in symbol.symbols) {
+                    var x = symbol.symbols[s];
+                    symbol.symbols[s] = expand(x);
+                }
+                symbol = _.parse(symbol);
+
+                if(isInt(p) && pn > 0 && symbol.isComposite()) { 
+                    //leave original untouched
+                    symbol = symbol.toLinear().toUnitMultiplier();
+                    var result = symbol.clone();
+
+                    for(var i=0; i<pn-1; i++) {
+                        var t = new Symbol(0); 
+                        for(var s in symbol.symbols) {
+                            var x = symbol.symbols[s];
+                            for(var s2 in result.symbols) {
+                                var y = result.symbols[s2];
+                                var r = _.expand(_.multiply(x.clone(), y.clone())),
+                                    rp = Number(r.power);
+                                if(r.group === CB && rp !== 1 || r.group === PL && rp !== 1) r = expand(r);
+                                t = _.add(t, r);
+                            }
+                        }
+                        result = t;
+                    }
+
+                    //put back the multiplier
+                    if(!m.equals(1)) {
+                        for(var s in result.symbols) {
+                            var x = result.symbols[s];
+                            x.multiplier = x.multiplier.multiply(m);
+                            if(x.isComposite())
+                                x.distributeMultiplier();
+                            symbol.symbols[s] = x;
+                        }
+                    }
+
+                    return result;
+                }
+                else if(symbol.group === CB) { 
+                    //check if the symbol has composites
+                    var hascomposites = false, sp = symbol.power;
+                    for(var x in symbol.symbols) {
+                        var sub = symbol.symbols[x];
+                        if(sub.isComposite()) {
+                            hascomposites = true;
+                            break;
+                        }
+
+                        if(isSymbol(sub.power) || isSymbol(sp)) {
+                            sub.power = _.multiply(sub.power, Symbol(sp));
+                            sub.group = EX;
+                        }
+                        else sub.power = sub.power.multiply(sp);
+                    }
+                    
+                    symbol.toLinear();
+
+                    //I'm going to be super lazy here and take the easy way out. TODO: do this without re-parsing
+                    symbol = _.parse(symbol.text());
+
+                    if(!hascomposites) 
+                        return symbol; //nothing to do here
+
+                    var result = new Symbol(0);
+                    var composites = [],
+                        non_composites = new Symbol(symbol.multiplier);
+
+                    //sort them out
+                    for(var s in symbol.symbols) {
+                        var x = symbol.symbols[s];
+                        if(x.group === EX)
+                            continue;
+                        if(x.isComposite()) {
+                            var p = x.power, isDenom = false;;
+                            if(isInt(p)) {
+                                if(p < 0) {
+                                    x.power.negate();
+                                    isDenom = true;
+                                }
+                            }
+
+                            if(isDenom) {
+                                x.power.negate();
+                                non_composites = _.multiply(non_composites, x);
+                            }
+                            else composites.push(x);
+                        }
+                        else non_composites = _.multiply(non_composites, x);
+                    }
+                    //multiply out the remainder
+                    var l = composites.length;
+                        //grab the first symbol since we'll loop over that one to begin
+                    result = composites[0];
+                    for(var i=1; i<l; i++) {
+                        var t = new Symbol(0);
+                        var s = composites[i];
+                        for(var s1 in result.symbols) {
+                            var x = result.symbols[s1];
+                            for(var s2 in s.symbols) {
+                                var y = s.symbols[s2];
+                                var temp = _.multiply(x.clone(),y.clone());
+                                t = _.add(t, temp);
+                            }
+                        }
+                        result = t;
+                    }
+
+                    var finalResult = new Symbol(0);
+                    //put back the multiplier
+                    for(var s in result.symbols) {
+                        var x = result.symbols[s];
+                        finalResult = _.add(finalResult, expand(_.multiply(non_composites, x)));
+                    }
+
+                    symbol = finalResult;
+                }
+            }
+            catch(e){ return original; }
+            
+            return symbol;
+        }
+        
+        function imatrix(n) {
+            return Matrix.identity(n);
+        }
+        
+        function vecget(vector, index) {
+            return vector.elements[index];
+        }
+        
+        function vecset(vector, index, value) {
+            vector.elements[index] = value;
+            return vector;
+        }
+        
+        function matget(matrix, i, j) {
+            return matrix.elements[i][j];
+        }
+        
+        function matgetrow(matrix, i) {
+            return new Matrix(matrix.elements[i]);
+        }
+        
+        function matsetrow(matrix, i, x) {
+            if(matrix.elements[i].length !== x.elements.length)
+                throw new Error('Matrix row must match row dimensions!');
+            var M = matrix.clone();
+            M.elements[i] = x.clone().elements;
+            return M;
+        }
+        
+        function matgetcol(matrix, col_index) {
+            col_index = Number(col_index);
+            var M = Matrix.fromArray([]);
+            matrix.each(function(x, i, j) {
+                if(j === col_index) {
+                    M.elements.push([x.clone()]);
+                }
+            });
+            return M;
+        }
+        
+        function matsetcol(matrix, j, col) {
+            j = Number(j);
+            if(matrix.rows() !== col.elements.length)
+                throw new Error('Matrix columns must match number of columns!');
+            col.each(function(x, i) {
+               matrix.set(i-1, j, x.elements[0].clone());
+            });
+            return matrix;
+        }
+        
+        
+        function matset(matrix, i, j, value) {
+            matrix.elements[i][j] = value;
+            return matrix;
+        }
+        
+        //link this back to the parser
+        this.expand = expand;
+        this.clean = clean;
+        
+        //the constructor for vectors
+        function vector() {
+            return new Vector([].slice.call(arguments));
+        }
+        
+        //the constructor for matrices
+        function matrix() {
+            return Matrix.fromArray(arguments);
+        }
+        
+        function determinant(symbol) {
+            if(isMatrix(symbol)) {
+                return symbol.determinant();
+            }
+            return symbol;
+        }
+        
+        function size(symbol) {
+            if(isMatrix(symbol))
+                return [new Symbol(symbol.cols()), new Symbol(symbol.rows())];
+            err('size expects a matrix or a vector');
+        }
+        
+        function dot(vec1, vec2) {
+            if(isVector(vec1) && isVector(vec2)) return vec1.dot(vec2);
+            err('function dot expects 2 vectors');
+        }
+        
+        function cross(vec1, vec2) {
+            if(isVector(vec1) && isVector(vec2)) return vec1.cross(vec2);
+            err('function cross expects 2 vectors');
+        }
+        
+        function transpose(mat) {
+            if(isMatrix(mat)) return mat.transpose();
+            err('function transpose expects a matrix');
+        }
+        
+        function invert(mat) {
+            if(isMatrix(mat)) return mat.invert();
+            err('invert expects a matrix');
+        }
+        
+        function testSQRT(symbol) { 
+            //wrap the symbol in sqrt. This eliminates one more check down the line.
+            if(!isSymbol(symbol.power) && symbol.power.absEquals(0.5)) { 
+                var sign = symbol.power.sign();
+                //don't devide the power directly. Notice the use of toString. This makes it possible
+                //to use a bigNumber library in the future
+                return sqrt(symbol.group === P ? new Symbol(symbol.value) : symbol.toLinear()).setPower(new Frac(sign));
+            }
+            return symbol;
+        }
+        
+        //try to reduce a symbol by pulling its power
+        function testPow(symbol) { 
+            if(symbol.group === P) {
+                var v = symbol.group === N ? symbol.multiplier.toDecimal() : symbol.value,
+                    fct = primeFactors(v)[0],
+                    n = new Frac(Math.log(v)/Math.log(fct)),
+                    p = n.multiply(symbol.power); 
+                //we don't want a more complex number than before 
+                if(p.den > symbol.power.den) return symbol;
+
+                if(isInt(p)) symbol = Symbol(Math.pow(fct, p));
+                else symbol = new Symbol(fct).setPower(p);
+            }
+
+            return symbol;
+        }
+
+        //extended functions. Because functions like log aren't directly 
+        //stored in an object, it's difficult to find out about them unless you know of them 
+        //outside of the library. This serves as registry. That's all.
+        this.ext = {
+            log: log,
+            sqrt: sqrt,
+            abs: abs,
+            vector: vector,
+            matrix: matrix,
+            parens: parens,
+            determinant: determinant,
+            dot: dot,
+            invert: invert,
+            transpose: transpose
+        };
+        
+        //The loader for functions which are not part of Math2
+        this.mapped_function = function() { 
+            var subs = {},
+                params = this.params;
+            for(var i=0; i<params.length; i++) 
+                subs[params[i]] = arguments[i];
+            
+            return _.parse(this.body, subs);
+        };
+        
+        /**
+         * Adds two symbols
+         * @param {Symbol} a
+         * @param {Symbol} b
+         * @returns {Symbol}
+         */
+        this.add = function(a, b) {  
+            var aIsSymbol = isSymbol(a),
+                bIsSymbol = isSymbol(b);
+            //we're dealing with two symbols
+            if(aIsSymbol && bIsSymbol) { 
+                //handle Infinity
+                //https://www.encyclopediaofmath.org/index.php/Infinity
+                if(a.isInfinity || b.isInfinity) {
+                    var aneg = a.multiplier.lessThan(0),
+                        bneg = b.multiplier.lessThan(0);
+                
+                    if(a.isInfinity && b.isInfinity && aneg !== bneg) {
+                        throw new UndefinedError('('+a+')+('+b+') is not defined!');
+                    }
+                    
+                    var inf = Symbol.infinity();
+                    if(bneg)
+                        inf.negate();
+                    return inf;
+                }
+                
+                if(a.isComposite() && a.isLinear() && b.isComposite() && b.isLinear()) { 
+                    a.distributeMultiplier();
+                    b.distributeMultiplier();
+                }
+                //no need to waste time on zeroes
+                if(a.multiplier.equals(0)) return b;
+                if(b.multiplier.equals(0)) return a;
+
+                if(a.isConstant() && b.isConstant() && Settings.PARSE2NUMBER) {
+                    return new Symbol(a.multiplier.add(b.multiplier).valueOf());
+                }
+
+                var g1 = a.group,
+                    g2 = b.group,
+                    ap = a.power.toString(),
+                    bp = b.power.toString();
+                
+                //always keep the greater group on the left. 
+                if(g1 < g2 || (g1 === g2 && ap > bp && bp > 0)) return this.add(b, a);
+                
+                /*note to self: Please don't forget about this dilemma ever again. In this model PL and CB goes crazy
+                 * because it doesn't know which one to prioritize. */
+                //correction to PL dilemma
+                if(g1 === CB && g2 === PL && a.value === b.value) { 
+                    //swap
+                    var t = a; a = b; b = t;
+                    g1 = a.group; g2 = b.group; ap = a.power.toString(); bp = b.power.toString();
+                }
+
+                var powEQ = ap === bp,
+                    v1 = a.value,
+                    v2 = b.value,
+                    aIsComposite = a.isComposite(),
+                    bIsComposite = b.isComposite(),
+                    h1, h2, result;
+
+                if(aIsComposite) h1 = text(a, 'hash');
+                if(bIsComposite) h2 = text(b, 'hash');
+                
+                if(g1 === CP && g2 === CP && b.isLinear() && !a.isLinear() && h1 !== h2) {
+                    return this.add(a, b);
+                }   
+
+                //PL & PL should compare hashes and not values e.g. compare x+x^2 with x+x^3 and not x with x
+                if(g1 === PL && g2 === PL) { 
+                    v1 = h1; v2 = h2;
+                }
+
+                var PN = g1 === P && g2 === N,
+                    PNEQ = a.value === b.multiplier.toString(),
+                    valEQ = (v1 === v2 || h1 === h2 && !h1 === undefined || (PN && PNEQ));
+
+                //equal values, equal powers
+                if(valEQ && powEQ && g1 ===  g2) { 
+                    //make sure to convert N to something P can work with
+                    if(PN) b = b.convert(P);//CL
+
+                    //handle PL
+                    if(g1 === PL && (g2 === S || g2 === P)) { 
+                        a.distributeMultiplier();
+                        result = a.attach(b);
+                    }
+                    else {
+                        result = a;//CL
+                        if(a.multiplier.isOne() && b.multiplier.isOne() && g1 === CP && a.isLinear() && b.isLinear()) {
+                            for(var s in b.symbols) {
+                                var x = b.symbols[s];
+                                result.attach(x);
+                            }
+                        }
+                        else result.multiplier = result.multiplier.add(b.multiplier);
+                    }
+                }
+                //equal values uneven powers
+                else if(valEQ && g1 !== PL) { 
+                    result = Symbol.shell(PL).attach([a, b]);
+                    //update the hash
+                    result.value = g1 === PL ? h1 : v1;
+                }
+                else if(aIsComposite && a.isLinear()) { 
+                    var canIterate = g1 === g2,
+                        bothPL = g1 === PL && g2 === PL; 
+
+                    //we can only iterate group PL if they values match
+                    if(bothPL) canIterate = a.value === b.value;
+                    //distribute the multiplier over the entire symbol
+                    a.distributeMultiplier();
+
+                    if(b.isComposite() && b.isLinear() && canIterate) {
+                        b.distributeMultiplier();
+                        //CL
+                        for(var s in b.symbols) {
+                            var x = b.symbols[s];
+                            a.attach(x);
+                        }
+                        result = a; 
+                    }
+                    //handle cases like 2*(x+x^2)^2+2*(x+x^2)^3+4*(x+x^2)^2
+                    else if(bothPL && a.value !== h2 || g1 === PL && !valEQ) {
+                        result = Symbol.shell(CP).attach([a, b]);
+                        result.updateHash();
+
+                    }
+                    else { 
+                        result = a.attach(b);
+                    }
+                }
+                else { 
+                    if(g1 === FN && a.fname === SQRT && g2 !== EX && b.power.equals(0.5)) { 
+                        var m = b.multiplier.clone();
+                        b = sqrt(b.toUnitMultiplier().toLinear());
+                        b.multiplier = m;
+                    }
+                    //fix for issue #3 and #159
+                    if(a.length === 2 && b.length === 2 && even(a.power) && even(b.power)) {
+                        result = _.add(expand(a), expand(b));
+                    }
+                    else {
+                        result = Symbol.shell(CP).attach([a, b]);
+                        result.updateHash();
+                    }  
+                }
+
+                if(result.multiplier.equals(0)) result = new Symbol(0);
+
+                //make sure to remove unnecessary wraps
+                if(result.length === 1) { 
+                    var m = result.multiplier;
+                    result = firstObject(result.symbols);
+                    result.multiplier = result.multiplier.multiply(m);
+                }
+
+                return result;
+            }
+            else { 
+                //keep symbols to the right 
+                if(bIsSymbol && !aIsSymbol) { 
+                    var t = a; a = b; b = t; //swap
+                    t = bIsSymbol; bIsSymbol = aIsSymbol; aIsSymbol = t;
+                }
+                
+                var bIsMatrix = isMatrix(b);
+            
+                if(aIsSymbol && bIsMatrix) {
+                    b.eachElement(function(e) {
+                       return _.add(a.clone(), e); 
+                    });
+                }
+                else {
+                    if(isMatrix(a) && bIsMatrix) { 
+                        b = a.add(b);
+                    }
+                    else if(aIsSymbol && isVector(b)) {
+                        b.each(function(x, i) {
+                            i--;
+                            b.elements[i] = _.add(a.clone(), b.elements[i]);
+                        });
+                    }
+                    else { 
+                        if(isVector(a) && isVector(b)) { 
+                            b.each(function(x, i) {
+                                i--;
+                                b.elements[i] = _.add(a.elements[i], b.elements[i]);
+                            });
+                        }
+                        else if(isVector(a) && isMatrix(b)) { 
+                            //try to convert a to a matrix
+                            return _.add(b, a);
+                        }
+                        else if(isMatrix(a) && isVector(b)) {
+                            if(b.elements.length === a.rows()) {
+                                var M = new Matrix(), l = a.cols();
+                                b.each(function(e, i) {
+                                    var row = [];
+                                    for(var j=0; j<l; j++) { 
+                                        row.push(_.add(a.elements[i-1][j].clone(), e.clone()));
+                                    }
+                                    M.elements.push(row);
+                                });
+                                return M;
+                            }
+                            else err('Dimensions must match!');
+                        }
+                    }
+                }
+                return b;
+            }
+                
+        };
+        
+        /**
+         * Gets called when the parser finds the - operator. Not the prefix operator. See this.add
+         * @param {Symbol} symbol1
+         * @param {Symbol} symbol2
+         * @returns {Symbol}
+         */
+        this.subtract = function(a, b) { 
+            var aIsSymbol = aIsSymbol = isSymbol(a), 
+                bIsSymbol = isSymbol(b), t;
+            
+            if(aIsSymbol && bIsSymbol) {
+                return this.add(a, b.negate());
+            }
+            else {
+                if(bIsSymbol) {
+                    t = b; b = a; a = t;
+                    aIsSymbol = bIsSymbol;
+                }
+                if(aIsSymbol && isVector(b)) {
+                    b = b.map(function(x) {
+                        return _.subtract(x, a.clone());
+                    });
+                }
+                else if(isVector(a) && isVector(b)) {
+                    if(a.dimensions() === b.dimensions()) b = a.subtract(b);
+                    else _.error('Unable to subtract vectors. Dimensions do not match.');
+                }
+                else if(isMatrix(a) && isVector(b)) {
+                    if(b.elements.length === a.rows()) {
+                        var M = new Matrix(), l = a.cols();
+                        b.each(function(e, i) {
+                            var row = [];
+                            for(var j=0; j<l; j++) { 
+                                row.push(_.subtract(a.elements[i-1][j].clone(), e.clone()));
+                            }
+                            M.elements.push(row);
+                        });
+                        return M;
+                    }
+                    else err('Dimensions must match!');
+                }
+                else if(isVector(a) && isMatrix(b)) {
+                    var M = b.clone().negate();
+                    return _.add(M, a);
+                }
+                else if(isMatrix(a) && isMatrix(b)) {
+                    b = a.subtract(b);
+                }
+                return b;
+            }
+        };
+
+        /**
+         * Gets called when the parser finds the * operator. See this.add
+         * @param {Symbol} a
+         * @param {Symbol} b
+         * @returns {Symbol}
+         */
+        this.multiply = function(a, b) { 
+            var aIsSymbol = isSymbol(a),
+                bIsSymbol = isSymbol(b);
+        
+            if(aIsSymbol && bIsSymbol) {
+                //handle Infinty
+                if(a.isInfinity || b.isInfinity) { 
+                    if(a.equals(0) || b.equals(0))
+                        throw new UndefinedError(a+'*'+b+' is undefined!');
+                    if(b.power.lessThan(0))
+                        throw new UndefinedError('Infinity/Infinity is not defined!');
+                    var sign = a.multiplier.multiply(b.multiplier).sign(),
+                        inf = Symbol.infinity();
+                    if(a.isConstant() || b.isConstant() || (a.isInfinity && b.isInfinity)) {
+                        if(sign < 0)
+                            inf.negate();
+                        return inf;
+                    }
+                }
+                //the quickies
+                if(a.isConstant() && b.isConstant() && Settings.PARSE2NUMBER) {
+                    return new Symbol(a.multiplier.multiply(b.multiplier).valueOf());
+                }
+
+                //don't waste time
+                if(a.isOne()) return b.clone();
+                if(b.isOne()) return a.clone();
+
+                if(a.multiplier.equals(0) || b.multiplier.equals(0)) return new Symbol(0);
+
+                if(b.group > a.group && !(b.group === CP)) return this.multiply(b, a);
+                //correction for PL/CB dilemma
+                if(a.group === CB && b.group === PL && a.value === b.value) { 
+                    var t = a; a = b; b = t;//swap
+                }
+
+                var g1 = a.group,
+                    g2 = b.group,
+                    bnum = b.multiplier.num,
+                    bden = b.multiplier.den;
+
+                if(g1 === FN && a.fname === SQRT && !b.isConstant() && a.args[0].value === b.value) {
+                    //unwrap sqrt
+                    var a_pow = a.power;
+                    a = a.args[0].clone();
+                    a.setPower(new Frac(0.5).multiply(a_pow));
+                    g1 = a.group;
+                };
+                
+                var v1 = a.value,
+                    v2 = b.value,
+                    sign = new Frac(a.multiplier.lessThan(0) ? -1 : 1),
+                    //since P is just a morphed version of N we need to see if they relate
+                    ONN = (g1 === P && g2 === N && b.multiplier.equals(a.value)),
+                    //don't multiply the multiplier of b since that's equal to the value of a
+                    m = ONN ? new Frac(1).multiply(a.multiplier).abs() : a.multiplier.multiply(b.multiplier).abs(),
+                    result = a.clone().toUnitMultiplier();
+                b = b.clone().toUnitMultiplier(true);
+                
+                //if both are PL then their hashes have to match
+                if(v1 === v2 && g1 === PL && g1 === g2) {
+                    v1 = a.text('hash');
+                    v2 = b.text('hash');
+                }
+
+                //same issue with (x^2+1)^x*(x^2+1)
+                //EX needs an exception when multiplying because it needs to recognize
+                //that (x+x^2)^x has the same hash as (x+x^2). The latter is kept as x
+                if(g2 === EX && b.previousGroup === PL && g1 === PL) {
+                    v1 = text(a, 'hash', EX);
+                }
+                
+
+                if((v1 === v2 || ONN) && !(g1 === PL && (g2 === S || g2 === P || g2 === FN)) && !(g1 === PL && g2 === CB)) {                     
+                    var p1 = a.power,
+                        p2 = b.power,
+                        isSymbolP1 = isSymbol(p1),
+                        isSymbolP2 = isSymbol(p2),
+                        toEX = (isSymbolP1 || isSymbolP2);
+                    //TODO: this needs cleaning up
+                    if(g1 === PL && g2 !== PL && b.previousGroup !== PL && p1.equals(1)) {
+                        result = new Symbol(0);
+                        a.each(function(x) {
+                            result = _.add(result, _.multiply(x, b.clone()));
+                        }, true);
+                    }
+                    else {
+                        //add the powers
+                        result.power = toEX ? _.add(
+                            !(isSymbol(p1)) ? new Symbol(p1) : p1, 
+                            !(isSymbol(p2)) ? new Symbol(p2) : p2
+                        ): (g1 === N /*don't add powers for N*/? p1 : p1.add(p2));
+
+                        //eliminate zero power values and convert them to numbers
+                        if(result.power.equals(0)) result = result.convert(N);
+
+                        //properly convert to EX
+                        if(toEX) result.convert(EX);
+
+                        //take care of imaginaries
+                        if(a.imaginary && b.imaginary) { 
+                            var isEven = even(result.power % 2);
+                            if(isEven) {
+                                result = new Symbol(1);
+                                m.negate();
+                            }
+                        }
+
+                        //cleanup: this causes the LaTeX generator to get confused as to how to render the symbol
+                        if(result.group !== EX && result.previousGroup) result.previousGroup = undefined;
+                        //the sign for b is floating around. Remember we are assuming that the odd variable will carry
+                        //the sign but this isn't true if they're equals symbols
+                        result.multiplier = result.multiplier.multiply(b.multiplier);
+                    }
+                }
+                else if(g1 === CB && a.isLinear()){ 
+                    if(g2 === CB) b.distributeExponent();
+                    if(g2 === CB && b.isLinear()) { 
+                        for(var s in b.symbols) {
+                            var x = b.symbols[s];
+                            result = result.combine(x);
+                        }
+                        result.multiplier = result.multiplier.multiply(b.multiplier);
+                    }
+                    else { 
+                        result.combine(b);
+                    }
+                }
+                else {
+                    //the multiplier was already handled so nothing left to do
+                    if(g1 !== N) { 
+                        if(g1 === CB) {
+                            result.distributeExponent();
+                            result.combine(b);
+                        }
+                        else if(!b.isOne()) {
+                            var bm = b.multiplier.clone();
+                            b.toUnitMultiplier();
+                            result = Symbol.shell(CB).combine([result, b]);
+                            //transfer the multiplier to the outside
+                            result.multiplier = result.multiplier.multiply(bm);
+                        }
+                    }     
+                    else { 
+                        result = b.clone().toUnitMultiplier();
+                    }
+                }
+
+                if(result.group === P) { 
+                    var logV = Math.log(result.value),
+                        n1 = Math.log(bnum)/logV,
+                        n2 = Math.log(bden)/logV,
+                        ndiv = m.num/bnum,
+                        ddiv = m.den/bden;
+                    //we don't want to divide by zero no do we? Strange things happen.
+                    if(n1 !== 0 && isInt(n1) && isInt(ndiv)) {
+                        result.power = result.power.add(new Frac(n1));
+                        m.num /= bnum; //BigInt? Keep that in mind for the future.
+                    }
+                    if(n2 !== 0 && isInt(n2) && isInt(ddiv)) {
+                        result.power = result.power.subtract(new Frac(n2));
+                        m.den /= bden; //BigInt? Keep that in mind for the future.
+                    }
+                }
+
+                //unpack CB if length is only one
+                if(result.length === 1) { 
+                    var t = result.multiplier;
+                    //transfer the multiplier
+                    result = firstObject(result.symbols);
+                    result.multiplier = result.multiplier.multiply(t);
+                }
+
+                //reduce square root
+                var ps = result.power.toString(); 
+                if(even(ps) && result.fname === SQRT) { 
+                    var p = result.power;
+                    result = result.args[0]; 
+                    result = _.multiply(new Symbol(m), _.pow(result, new Symbol(p.divide(new Frac(2)))));
+                }
+                else {
+                    result.multiplier = result.multiplier.multiply(m).multiply(sign);
+                }
+
+
+                //back convert group P to a simpler group N if possible
+                if(result.group === P && isInt(result.power.toDecimal())) result = result.convert(N);
+
+                return result;
+            }
+            else {
+                //****** Matrices & Vector *****//
+                if(bIsSymbol && !aIsSymbol) { //keep symbols to the right 
+                    t = a; a = b; b = t; //swap
+                    t = bIsSymbol; bIsSymbol = aIsSymbol; aIsSymbol = t;
+                }
+
+                var isMatrixB = isMatrix(b), isMatrixA = isMatrix(a);
+                if(aIsSymbol && isMatrixB) {
+                    b.eachElement(function(e) {
+                       return _.multiply(a.clone(), e); 
+                    });
+                }
+                else {
+                    if(isMatrixA && isMatrixB) { 
+                        b = a.multiply(b);
+                    }
+                    else if(aIsSymbol && isVector(b)) {
+                        b.each(function(x, i) {
+                            i--;
+                            b.elements[i] = _.multiply(a.clone(), b.elements[i]);
+                        });
+                    }
+                    else {
+                        if(isVector(a) && isVector(b)) {
+                            b.each(function(x, i) {
+                                i--;
+                                b.elements[i] = _.multiply(a.elements[i], b.elements[i]);
+                            });
+                        }
+                        else if(isVector(a) && isMatrix(b)) {
+                            //try to convert a to a matrix
+                            return this.multiply(b, a);
+                        }
+                        else if(isMatrix(a) && isVector(b)) { 
+                            if(b.elements.length === a.rows()) {
+                                var M = new Matrix(), l = a.cols();
+                                b.each(function(e, i) {
+                                    var row = [];
+                                    for(var j=0; j<l; j++) { 
+                                        row.push(_.multiply(a.elements[i-1][j].clone(), e.clone()));
+                                    }
+                                    M.elements.push(row);
+                                });
+                                return M;
+                            }
+                            else err('Dimensions must match!');
+                        }
+                    }
+                }
+
+                return b;
+            }
+        };
+        
+        /**
+         * Gets called when the parser finds the / operator. See this.add
+         * @param {Symbol} a
+         * @param {Symbol} b
+         * @returns {Symbol}
+         */
+        this.divide = function(a, b) { 
+            var aIsSymbol = isSymbol(a),
+                bIsSymbol = isSymbol(b);
+        
+            if(aIsSymbol && bIsSymbol) {
+                var result;
+                if(b.equals(0)) 
+                    throw new DivisionByZero('Division by zero not allowed!');
+                
+                if(a.isConstant() && b.isConstant()) {
+                    result = a.clone();
+                    result.multiplier = result.multiplier.divide(b.multiplier);
+                }
+                else {
+                    b.invert();
+                    result = _.multiply(a, b);
+                }
+                return result;
+            }
+            else {
+                //******* Vectors & Matrices *********//
+                var isVectorA = isVector(a), isVectorB = isVector(b);
+                if(aIsSymbol && isVectorB) {
+                    b = b.map(function(x){
+                        return _.divide(a.clone(),x);
+                    });
+                }
+                else if(isVectorA && bIsSymbol) {
+                    b = a.map(function(x) {
+                        return _.divide(x, b.clone());
+                    });
+                }
+                else if(isVectorA && isVectorB) {
+                    if(a.dimensions() === b.dimensions()) {
+                        b = b.map(function(x, i) {
+                            return _.divide(a.elements[--i], x);
+                        });
+                    }
+                    else _.error('Cannot divide vectors. Dimensions do not match!');
+                }
+                else {
+                    var isMatrixA = isMatrix(a), isMatrixB = isMatrix(b);
+                    if(isMatrixA && bIsSymbol) {
+                        a.eachElement(function(x) {
+                            return _.divide(x, b.clone());
+                        });
+                        b = a;
+                    }
+                    else if(isMatrixA && isMatrixB) {
+                        if(a.rows() === b.rows() && a.cols() === b.cols()) {
+                            a.eachElement(function(x, i, j) {
+                                return _.divide(x, b.elements[i][j]);
+                            });
+                        }
+                        else {
+                            _.error('Dimensions do not match!');
+                        }
+                    }
+                    else if(isMatrixA && isVectorB) {
+                        if(a.cols() === b.dimensions()) {
+                            a.eachElement(function(x, i, j) {
+                                return _.divide(x, b.elements[i].clone());
+                            });
+                            b = a;
+                        }
+                        else {
+                            _.error('Unable to divide matrix by vector.');
+                        }
+                    }
+                }
+                return b;
+            }
+        };
+
+        /**
+         * Gets called when the parser finds the ^ operator. See this.add
+         * @param {Symbol} a
+         * @param {Symbol} b
+         * @returns {Symbol}
+         */
+        this.pow = function(a, b) { 
+            var aIsSymbol = isSymbol(a),
+                bIsSymbol = isSymbol(b);
+            if(aIsSymbol && bIsSymbol) {  
+                //handle infinity
+                if(a.isInfinity || b.isInfinity) {
+                    if(a.isInfinity && b.isInfinity)
+                        throw new UndefinedError('('+a+')^('+b+') is undefined!');
+                    
+                    if(a.isConstant() && b.isInfinity) { 
+                        if(a.equals(0)) {
+                            if(b.lessThan(0))
+                                throw new UndefinedError('0^Infinity is undefined!');
+                            return new Symbol(0);
+                        }
+                        if(a.equals(1))
+                            throw new UndefinedError('1^'+b.toString()+' is undefined!');
+                        //a^-oo
+                        if(b.lessThan(0))
+                            return new Symbol(0);
+                        //a^oo
+                        if(!a.lessThan(0))
+                            return Symbol.infinity();
+                    }
+                        
+                    if(a.isInfinity && b.isConstant()) { 
+                        if(b.equals(0))
+                            throw new UndefinedError(a+'^0 is undefined!');
+                        if(b.lessThan(0))
+                            return new Symbol(0);
+                        return _.multiply(Symbol.infinity(), _.pow(new Symbol(a.sign()), b.clone()));
+                    }
+                }
+                    
+                var aIsZero = a.equals(0);
+                if(aIsZero && b.equals(0)) err('0^0 is undefined!');
+                //return 0 right away if possible
+                if(aIsZero && b.isConstant() && b.multiplier.greaterThan(0))
+                    return new Symbol(0);
+                
+                var bIsConstant = b.isConstant(),
+                    aIsConstant = a.isConstant(), 
+                    bIsInt = b.isInteger(),
+                    m = a.multiplier,
+                    result = a.clone();
+                if(aIsConstant && bIsConstant && a.equals(0) && b.lessThan(0))
+                    throw new UndefinedError('Division by zero is not allowed!');
+                //take care of the symbolic part
+                result.toUnitMultiplier();
+                //simpifly sqrt
+                if(result.group === FN && result.fname === SQRT && !bIsConstant) { 
+                    var s = result.args[0];
+                    s.multiplyPower(new Symbol(0.5));
+                    s.multiplier.multiply(result.multiplier);
+                    s.multiplyPower(b);
+                    result = s; 
+                }
+                else { 
+                    var sign = m.sign();
+                    //handle cases such as (-a^3)^(1/4)
+                    if(evenFraction(b) && sign < 0) {
+                        //swaperoo
+                        //first put the sign back on the symbol
+                        result.negate();
+                        //wrap it in brackets
+                        result = _.symfunction(PARENTHESIS, [result]);
+                        //move the sign back the exterior and let nerdamer handle the rest
+                        result.negate();
+                    }
+                    result.multiplyPower(b);
+                }
+
+                if(aIsConstant && bIsConstant && Settings.PARSE2NUMBER) { 
+                    var c;
+                    //remove the sign
+                    if(sign < 0) {
+                        a.negate();
+                        if(b.multiplier.den.equals(2)) 
+                            //we know that the numerator has to be odd and therefore it's i
+                            c = new Symbol(Settings.IMAGINARY);
+                        else if(isInt(b.multiplier)) {
+                            if(even(b.multiplier))
+                                c = new Symbol(1);
+                            else 
+                                c = new Symbol(-1);
+                        }
+                        else if(!even(b.multiplier.den)) {
+                            sign = Math.pow(sign, b.multiplier.num);
+                            c = new Symbol(Math.pow(a, b)*sign);
+                        }
+                        else {
+                            c = _.pow(_.symfunction(PARENTHESIS, [new Symbol(sign)]), b.clone());
+                        }
+                            
+                    }
+
+                    result = new Symbol(Math.pow(a.multiplier.toDecimal(), b.multiplier.toDecimal()));
+                    //result = new Symbol(Math2.bigpow(a.multiplier, b.multiplier));
+                    //put the back sign
+                    if(c)
+                        result = _.multiply(result, c);
+                }
+                else if(bIsInt && !m.equals(1)) { 
+                    var p = b.multiplier.toDecimal();
+                    var sgn = Math.sign(p);
+                    p = Math.abs(p);
+                    var multiplier = new Frac(1); 
+                    multiplier.num = m.num.pow(p);
+                    multiplier.den = m.den.pow(p);
+                    if(sgn < 0)
+                        multiplier.invert();
+                    //multiplying is justified since after mulltiplyPower if it was of group P it will now be of group N
+                    result.multiplier = result.multiplier.multiply(multiplier);
+                }
+                else { 
+                    var sign = a.sign();
+                    if(b.isConstant() && a.isConstant() && !b.multiplier.den.equals(1) && sign < 0 ) { 
+                        //we know the sign is negative so if the denominator for b == 2 then it's i
+                        if(b.multiplier.den.equals(2)) {
+                            var i = new Symbol(Settings.IMAGINARY);
+                            a.negate();//remove the sign
+                            //if the power is negative then i is negative
+                            if(b.lessThan(0)) {
+                                i.negate();
+                                b.negate();//remove the sign from the power
+                            }
+                            //pull the power normally and put back the imaginary
+                            result = _.multiply(_.pow(a, b), i);
+                        }
+                        else { 
+                            var aa = a.clone();
+                            aa.multiplier.negate();
+                            result = _.pow(_.symfunction(PARENTHESIS, [new Symbol(-1)]), b.clone()); 
+                            var _a = _.pow(new Symbol(aa.multiplier.num), b.clone());
+                            var _b = _.pow(new Symbol(aa.multiplier.den), b.clone());
+                            var r = _.divide(_a, _b);
+                            result = _.multiply(result, r);
+                        }  
+                    }
+                    else { 
+                        //b is a symbol
+                        var neg_num = a.group === N && sign < 0,
+                            num = testSQRT(new Symbol(neg_num ? m.num : Math.abs(m.num)).setPower(b.clone())),
+                            den = testSQRT(new Symbol(m.den).setPower(b.clone()).invert());  
+                    
+                        //eliminate imaginary if possible
+                        if(a.imaginary) { 
+                            if(bIsInt) {
+                                var s, p, n;
+                                s = Math.sign(b);
+                                p = abs(b);
+                                n = p%4;
+                                result = new Symbol(even(n) ? -1 : Settings.IMAGINARY);
+                                if(n === 0 || s < 0 && (n === 1) || s > 0 && (n === 3)) {
+                                    result.negate();
+                                }
+                            }
+                            else {
+                                //assume i = sqrt(-1) -> (-1)^(1/2)
+                                var nr = b.multiplier.multiply(Frac.quick(1, 2)),
+                                    //the denominator denotes the power so raise to it. It will turn positive it round
+                                    tn = Math.pow(-1, nr.num);
+                                result = even(nr.den) ? new Symbol(-1).setPower(nr, true) : new Symbol(tn);
+                            }
+                        } 
+                        //ensure that the sign is carried by the symbol and not the multiplier
+                        //this enables us to check down the line if the multiplier can indeed be transferred
+                        if(sign < 0 && !neg_num) result.negate();
+                        
+                        //retain the absolute value
+                        if(bIsConstant && a.group !== EX) { 
+                            var evenr = even(b.multiplier.den),
+                                evenp = even(a.power),
+                                n = result.power.toDecimal(),
+                                evennp = even(n);
+                            if(evenr && evenp && !evennp) {
+                                if(n === 1 ) result = _.symfunction(ABS, [result]);
+                                else if(!isInt(n)) {
+                                    var p = result.power;
+                                    result = _.symfunction(ABS, [result.toLinear()]).setPower(p);
+                                }
+                                else {
+                                    result = _.multiply(_.symfunction(ABS, [result.clone().toLinear()]), 
+                                        result.clone().setPower(new Frac(n-1)));
+                                }
+                                //quick workaround. Revisit
+                                if(Settings.POSITIVE_MULTIPLIERS && result.fname === ABS)
+                                    result = result.args[0];
+                            }
+                        }   
+                    }   
+                }
+
+                result = testSQRT(result);
+                //don't multiply until we've tested the remaining symbol
+                if(num && den)
+                    result = _.multiply(result, testPow(_.multiply(num, den)));
+
+                //reduce square root
+                if(result.fname === SQRT) { 
+                    var isEX = result.group === EX;
+                    var t = isEX ? result.power.multiplier.toString() : result.power.toString();
+                    if(even(t)) { 
+                        var pt = isEX ? _.divide(result.power, new Symbol(2)) : new Symbol(result.power.divide(new Frac(2))),
+                            m = result.multiplier;
+                        result = _.pow(result.args[0], pt);
+                        result.multiplier = result.multiplier.multiply(m);
+                    }
+                }
+                //detect Euler's identity
+                else if(result.isE() && result.group === EX && result.power.contains('pi') 
+                        && result.power.contains(Settings.IMAGINARY)) {
+                    //we have a match
+                    var m1 = result.multiplier,
+                        m2 = result.power.multiplier; 
+                    result = new Symbol(even(m2) ? m1 : m1.negate());
+                }
+                return result;
+            }
+            else {
+                if(isVector(a) && bIsSymbol) {
+                    a = a.map(function(x) {
+                        return _.pow(x, b.clone());
+                    });
+                }
+                else if(isMatrix(a) && bIsSymbol) {
+                    a.eachElement(function(x) {
+                        return _.pow(x, b.clone());
+                    });
+                }
+                return a;
+            }
+        };
+        
+        //gets called when the parser finds the , operator. 
+        this.comma = function(a, b) { 
+            var aIsArray = (a instanceof Array),
+                bIsArray = (b instanceof Array),
+                aHasSubArray = (aIsArray && a[0] instanceof Array);
+
+            if ( (aIsArray && aHasSubArray) || (aIsArray && !bIsArray) ) a.push(b);
+            else a = [a,b];
+            return a;
+        };
+        
+        //the equality setter
+        this.equals = function(a, b) {
+            //equality can only be set for group S so complain it's not
+            if(a.group !== S && !a.isLinear())
+                err('Cannot set equality for '+a.toString());
+            VARS[a.value] = b.clone();
+            return b;
+        };
+        
+        //modulus
+        this.mod_or_percent = function(a, b) {
+            if(a && b)
+                return mod(a, b);
+            return _.percent(b);
+        };
+        
+        //percent
+        this.percent = function(a) {
+            return _.divide(a, new Symbol(100));
+        };
+        
+        this.percent_add = function(a, b) {
+            return _.add(_.percent(a), b);
+        };
+        
+        this.percent_subtract = function(a, b) {
+            return _.subtract(_.percent(a), b);
+        };
+        //function to quickly convert bools to Symbols
+        var bool2Symbol = function(x) {
+            return new Symbol(x === true ? 1 : 0);
+        };
+        //check for equality
+        this.eq = function(a, b) {
+            return bool2Symbol(a.equals(b));
+        };
+        //checks for greater than
+        this.gt = function(a, b) {
+            return bool2Symbol(a.gt(b));
+        };
+        //checks for greater than equal
+        this.gte = function(a, b) {
+            return bool2Symbol(a.gte(b));
+        };
+        //checks for less than
+        this.lt = function(a, b) {
+            return bool2Symbol(a.lt(b));
+        };
+        //checks for less than equal
+        this.lte = function(a, b) {
+            return bool2Symbol(a.lte(b));
+        };
+        //wraps the factorial
+        this.factorial = function(a) {
+            return this.symfunction(FACTORIAL, [a]);
+        };
+        //wraps the double factorial
+        this.dfactorial = function(a) {
+            return this.symfunction(DOUBLEFACTORIAL, [a]);
+        };
+        //wacky fix for factorial with prefixes
+        this.factadd = function(a, b) {
+            return _.add(this.symfunction(FACTORIAL, [a]), b);
+        };
+        this.dfactadd = function(a, b) {
+            return _.add(this.symfunction(DOUBLEFACTORIAL, [a]), b);
+        };
+        this.factsub = function(a, b) {
+            return _.subtract(this.symfunction(FACTORIAL, [a]), b);
+        };
+        this.dfactsub = function(a, b) {
+            return _.subtract(this.symfunction(DOUBLEFACTORIAL, [a]), b);
+        };
+    };
+    
+    /* "STATIC" */
+    //converts a number to a fraction. 
+    var Fraction = {
+        /**
+         * Converts a decimal to a fraction
+         * @param {number} value
+         * @param {object} opts
+         * @returns {Array} - an array containing the denominator and the numerator
+         */
+        convert: function( value, opts ) { 
+            var frac;
+            if( value === 0 ) {
+                frac = [ 0, 1];
+            }
+            else {
+                if( value < 1e-6 || value > 1e20) {
+                    var qc = this.quickConversion( Number(value) );
+                    if( qc[1] <= 1e20 ) { 
+                        var abs = Math.abs( value );
+                        var sign = value/abs;
+                        frac = this.fullConversion( abs.toFixed( (qc[1]+'').length-1 ));
+                        frac[0] = frac[0]*sign;
+                    }
+                    else {
+                        frac = qc;
+                    }
+                }
+                else {
+                    frac = this.fullConversion( value );
+                }
+            }
+            return frac;
+        },
+        /**
+         * If the fraction is too small or too large this gets called instead of fullConversion method
+         * @param {number} dec
+         * @returns {Array} - an array containing the denominator and the numerator
+         */
+        quickConversion: function(dec) {
+            var x = (dec.toExponential()+'').split('e');
+            var d = x[0].split('.')[1];// get the number of places after the decimal
+            var l = d ? d.length : 0; // maybe the coefficient is an integer;
+            //call Math.round to avoid rounding error
+            return [Math.round(Math.pow(10,l)*x[0]), Math.pow(10, Math.abs(x[1])+l)];
+        },
+        /**
+         * Returns a good approximation of a fraction. This method gets called by convert
+         * http://mathforum.org/library/drmath/view/61772.html
+         * Decimal To Fraction Conversion - A Simpler Version
+         * Dr Peterson
+         * @param {number} dec
+         * @returns {Array} - an array containing the denominator and the numerator
+         */
+        fullConversion: function( dec ) {
+            var done = false;
+            //you can adjust the epsilon to a larger number if you don't need very high precision
+            var n1 = 0, d1 = 1, n2 = 1, d2 = 0, n = 0, q = dec, epsilon = 1e-16;
+            while(!done) {
+                n++;
+                if( n > 10000 ){
+                    done = true;
+                }
+                var a = Math.floor(q);
+                var num = n1 + a * n2;
+                var den = d1 + a * d2;
+                var e = (q - a);
+                if( e < epsilon) {
+                    done = true;
+                }
+                q = 1/e;
+                n1 = n2; d1 = d2; n2 = num; d2 = den;
+                if(Math.abs(num/den-dec) < epsilon || n > 30) {
+                    done = true;
+                }
+            }
+            return [num, den];
+        }
+    };
+
+    //Depends on Fraction
+    //The latex generator
+    var LaTeX = {
+        space: '~',
+        dot: ' \\cdot ',
+        //grab a list of supported functions but remove the excluded ones found in exclFN
+        
+        latex: function(symbol, option) { 
+            //it might be an array
+            if(symbol.clone)
+                symbol = symbol.clone(); //leave original as-is
+            
+            if(isArray(symbol)) {
+                var LaTeXArray = [];
+                for(var i=0; i<symbol.length; i++) {
+                    var sym = symbol[i];
+                    //This way I can generate LaTeX on an array of strings.
+                    if(!isSymbol(sym))
+                        sym = _.parse(sym);
+                    LaTeXArray.push(this.latex(sym));
+                }
+                return this.brackets(LaTeXArray.join(', '), 'square');
+            }
+            
+            if(isMatrix(symbol)) {
+                var TeX = '\\begin{pmatrix}\n';
+                for(var i=0; i<symbol.elements.length; i++) {
+                    var rowTeX = [],
+                        e = symbol.elements[i];
+                    for(var j=0; j<e.length; j++) {
+                        rowTeX.push(this.latex(e[j]));
+                    }
+                    TeX += rowTeX.join(' & ');
+                    if (i<symbol.elements.length-1){    
+                        TeX+='\\\\\n';
+                    }
+                }
+                TeX += '\\end{pmatrix}';
+                return TeX;
+            }
+
+            if (isVector(symbol)) {
+                var TeX = '\\left[';
+                for (var i = 0; i < symbol.elements.length; i++){
+                    TeX += this.latex(symbol.elements[i]) + ' ' + (i!==symbol.elements.length-1 ? ',\\,' : '');
+                }
+                TeX += '\\right]';
+                return TeX;
+            }
+
+            symbol = symbol.clone();
+            var decimal = option === 'decimal',
+                power = symbol.power,
+                invert = isNegative(power),
+                negative = symbol.multiplier.lessThan(0);
+
+            if(symbol.group === P && decimal) {
+                return String(symbol.multiplier.toDecimal()*Math.pow(symbol.value, symbol.power.toDecimal()));
+            }
+            else {
+                symbol.multiplier = symbol.multiplier.abs();
+
+                    //if the user wants the result in decimal format then return it as such by placing it at the top part
+                var m_array;
+
+                if(decimal) {
+                    var m = String(symbol.multiplier.toDecimal());
+                    if(m == '1' && !decimal) m = '';
+                    m_array = [m, ''];
+                }
+                else {
+                    m_array = [symbol.multiplier.num, symbol.multiplier.den];
+                }
+                    //get the value as a two part array
+                var v_array = this.value(symbol, invert, option, negative),
+                    p;    
+                //make it all positive since we know whether to push the power to the numerator or denominator already.
+                if(invert) power.negate();
+                //the power is simple since it requires no additional formatting. We can get it to a
+                //string right away. pass in true to neglect unit powers
+                if(decimal)  { 
+                    p = isSymbol(power) ? LaTeX.latex(power, option) : String(power.toDecimal());
+                    if(p == '1') p = '';
+                }
+                //get the latex representation
+                else if(isSymbol(power)) p = this.latex(power, option);
+                //get it as a fraction
+                else p = this.formatFrac(power, true);
+                //use this array to specify if the power is getting attached to the top or the bottom
+                var p_array = ['', ''],
+                    //stick it to the top or the bottom. If it's negative then the power gets placed on the bottom
+                    index = invert ? 1 : 0;
+                p_array[index] = p;
+
+                //special case group P and decimal
+                var retval = (negative ? '-': '')+this.set(m_array, v_array, p_array, symbol.group === CB);
+
+                return retval.replace(/\+\-/gi, '-');
+            }
+                
+        },
+        //greek mapping
+        greek: {
+            alpha:      '\\alpha',
+            beta:       '\\beta',
+            gamma:      '\\gamma',
+            delta:      '\\delta',
+            epsilon:    '\\epsilon',
+            zeta:       '\\zeta',
+            eta:        '\\eta',
+            theta:      '\\theta',
+            iota:       '\\iota',
+            kappa:      '\\kappa',
+            lambda:     '\\lambda',
+            mu:         '\\mu',
+            nu:         '\\nu',
+            xi:         '\\xi',
+            omnikron:   '\\omnikron',
+            pi:         '\\pi',
+            rho:        '\\rho',
+            sigma:      '\\sigma',
+            tau:        '\\tau',
+            upsilon:    '\\upsilon',
+            phi:        '\\phi',
+            chi:        '\\chi',
+            psi:        '\\psi',
+            omega:      '\\omega',
+            Gamma:      '\\Gamma',
+            Delta:      '\\Delta',
+            Epsilon:    '\\Epsilon',
+            Theta:      '\\Theta',
+            Lambda:     '\\Lambda',
+            Xi:         '\\Xi',
+            Pi:         '\\Pi',
+            Sigma:      '\\Sigma',
+            Phi:        '\\Phi',
+            Psi:        '\\Psi',
+            Omega:      '\\Omega'
+        },
+        //get the raw value of the symbol as an array
+        value: function(symbol, inverted, option, negative) { 
+            var group = symbol.group,
+                previousGroup = symbol.previousGroup,
+                v = ['', ''],
+                index =  inverted ? 1 : 0; 
+            /*if(group === N) //do nothing since we want to return top & bottom blank; */
+            if(group === S || group === P || previousGroup === S || previousGroup === P || previousGroup === N) { 
+                var value = symbol.value; 
+                if(value.replace) 
+                    value = value.replace(/(.+)_$/, function(match, g1) {
+                        return g1+'\\_'
+                    });
+                //split it so we can check for instances of alpha as well as alpha_b
+                var t_varray = String(value).split('_'); 
+                var greek = this.greek[t_varray[0]];
+                if(greek) {
+                    t_varray[0] = greek;
+                    value = t_varray.join('_');
+                }
+                v[index] = value;
+            }
+            else if(group === FN || previousGroup === FN) { 
+                var name,
+                    input = [],
+                    fname = symbol.fname;
+                //collect the arguments
+                for(var i=0; i<symbol.args.length; i++) {
+                    var arg = symbol.args[i], item;
+                    if(typeof arg === 'string')
+                        item = arg;
+                    else
+                        item = this.latex(arg, option);
+                    input.push(item);
+                }
+
+                if(fname === SQRT) {
+                    v[index] = '\\sqrt'+this.braces(input.join(','));
+                }
+                else if(fname === ABS) {
+                    v[index] = this.brackets(input.join(','), 'abs');
+                }
+                else if(fname === PARENTHESIS) { 
+                    v[index] = this.brackets(input.join(','), 'parens');
+                }
+                else if(fname === 'defint') {
+                    v[index] = '\\int_'+this.braces(input[1])+'^'+this.braces(input[2])+this.braces(input[0])+this.braces('d'+input[3]);
+                }
+                else if(fname === 'integrate') {
+                    v[index] = '\\int'+this.braces(input[0])+this.braces('d'+input[1]);
+                }
+                else if(fname === FACTORIAL || fname === DOUBLEFACTORIAL) {
+                    var arg = symbol.args[0];
+                    if(arg.power.equals(1) && (arg.isComposite() || arg.isCombination())) {
+                        input[0] = this.brackets(input[0]);
+                    }
+                    v[index] = input[0]+(fname === FACTORIAL ? '!' : '!!');
+                }
+                else if(fname === 'floor') {
+                    v[index] = '\\left \\lfloor'+this.braces(input[0])+'\\right \\rfloor';
+                }
+                else if(fname === 'ceil') {
+                    v[index] = '\\left \\lceil'+this.braces(input[0])+'\\right \\rceil';
+                }
+                //capture log(a, b)
+                else if(fname === 'log' && input.length > 1) {
+                    v[index] = '\\mathrm'+this.braces('log')+'_'+this.braces(input[1])+this.brackets(input[0]);
+                }
+                //capture log(a, b)
+                else if(fname === 'log10') {
+                    v[index] = '\\mathrm'+this.braces('log')+'_'+this.braces(10)+this.brackets(input[0]);
+                }
+                else { 
+                    var name = fname!=='' ? '\\mathrm'+this.braces(fname.replace(/_/g, '\\_')) : '';
+                    v[index] = name+this.brackets(input.join(','), 'parens');
+                }  
+            }
+            else if(symbol.isComposite()) { 
+                var collected = symbol.collectSymbols().sort(
+                        group === CP || previousGroup === CP ? 
+                        function(a, b) { return b.group - a.group;}:
+                        function(a, b) { 
+                            var x = isSymbol(a.power) ? -1 : a.power;
+                            var y = isSymbol(b.power) ? -1 : b.power;
+                            return y-x;
+                        }
+                    ),
+                    symbols = [],
+                    l = collected.length;
+                for(var i=0; i<l; i++) {
+                    symbols.push(LaTeX.latex(collected[i], option));
+                }
+                var value = symbols.join('+'); 
+
+                v[index] = !(symbol.isLinear() && symbol.multiplier.equals(1)) || negative ? this.brackets(value, 'parens') : value;
+            }
+            else if(group === CB || previousGroup === EX || previousGroup === CB) { 
+                if(group === CB)
+                    symbol.distributeExponent();
+                //this almost feels a little like cheating but I need to know if I should be wrapping the symbol
+                //in brackets or not. We'll do this by checking the value of the numerator and then comparing it 
+                //to whether the symbol value is "simple" or not.
+                var denominator = [],
+                    numerator = [];
+                //generate a profile
+                var den_map = [], num_map = [], num_c = 0, den_c = 0;
+                var setBrackets = function(container, map, counter) {
+                    if(counter > 1 && map.length > 0) {
+                        var l = map.length;
+                        for(var i=0; i<l; i++) {
+                            var idx = map[i], item = container[idx];
+                            if(!(/^\\left\(.+\\right\)\^\{.+\}$/g.test(item) || /^\\left\(.+\\right\)$/g.test(item))) {
+                                container[idx] = LaTeX.brackets(item, 'parens');
+                            }
+                        }
+                    }  
+                    return container;
+                };
+                
+                //generate latex for each of them
+                symbol.each(function(x) { 
+                    var isDenom = isNegative(x.power),
+                        laTex;
+                    
+                    if(isDenom) { 
+                        laTex = LaTeX.latex(x.invert(), option);
+                        den_c++;
+                        if(x.isComposite()) {
+                            if(symbol.multiplier.den != 1 && Math.abs(x.power) == 1) laTex = LaTeX.brackets(laTex, 'parens');
+                            den_map.push(denominator.length); //make a note of where the composite was found 
+                        }
+                        
+                        denominator.push(laTex);
+                    }
+                    else {
+                        laTex = LaTeX.latex(x, option);
+                        num_c++;
+                        if(x.isComposite()) {
+                            if(symbol.multiplier.num != 1 && Math.abs(x.power) == 1) laTex = LaTeX.brackets(laTex, 'parens');
+                            num_map.push(numerator.length);   //make a note of where the composite was found 
+                        }
+                        numerator.push(laTex);
+                    }
+                });
+
+                //apply brackets
+                setBrackets(numerator, num_map, num_c);
+                v[0] = numerator.join(this.dot); //collapse the numerator into one string
+
+                setBrackets(denominator, den_map, den_c);
+                v[1] = denominator.join(this.dot); 
+            }
+
+            return v;
+        },
+        set: function(m, v, p, combine_power) { 
+            var isBracketed = function(v) {
+                return /^\\left\(.+\\right\)$/.test(v);
+            };
+            //format the power if it exists
+            if(p) p = this.formatP(p);
+            //group CB will have to be wrapped since the power applies to both it's numerator and denominator
+            if(combine_power) {
+                //POSSIBLE BUG: If powers for group CB format wrong, investigate this since I might have overlooked something
+                //the assumption is that in every case the denonimator should be empty when dealing with CB. I can't think
+                //of a case where this isn't true
+                var tp = p[0];
+                p[0] = ''; //temporarily make p blank
+            }
+
+            //merge v and p. Not that v MUST be first since the order matters
+            v = this.merge(v, p);
+            var mn = m[0], md = m[1], vn = v[0], vd = v[1];
+            //filters
+            //if the top has a variable but the numerator is one drop it
+            if(vn && mn == 1) mn = '';
+            //if denominator is 1 drop it always
+            if(md == 1) md = ''; 
+            //prepare the top portion but check that it's not already bracketed. If it is then leave out the cdot
+            var top = this.join(mn, vn, !isBracketed(vn) ? this.dot : '');
+
+            //prepare the bottom portion but check that it's not already bracketed. If it is then leave out the cdot
+            var bottom = this.join(md, vd, !isBracketed(vd) ? this.dot : '');
+            //format the power if it exists
+            //make it a fraction if both top and bottom exists
+            if(top && bottom) {
+                var frac = this.frac(top, bottom);
+                if(combine_power && tp) frac = this.brackets(frac)+tp; 
+                return frac;
+            }
+            //otherwise only the top exists so return that
+            else return top;
+        },
+        merge: function(a, b) {
+            var r = [];
+            for(var i=0; i<2; i++) r[i] = a[i]+b[i];
+            return r;
+        },
+        //joins together two strings if both exist
+        join: function(n, d, glue) {
+            if(!n && !d) return '';
+            if(n && !d) return n;
+            if(d && !n) return d;
+            return n+glue+d;
+        },
+        formatP: function(p_array) {
+            for(var i=0; i<2; i++) {
+                var p = p_array[i];
+                if(p) p_array[i] = '^'+this.braces(p);
+            }
+            return p_array;    
+        },
+        /**
+         * formats the fractions accordingly.
+         * @param {Frac} f
+         * @param {bool} make_1_blank - let's the function know to return blank for denominators == 1
+         */ 
+        formatFrac: function(f, is_pow) { 
+            var n = f.num.toString(), 
+                d = f.den.toString(); 
+            //no need to have x^1
+            if(is_pow && n === '1' && d === '1') return '';
+            //no need to have x/1
+            if(d === '1') return n;
+            return this.frac(n, d);
+        },
+        frac: function(n, d) {
+            return '\\frac'+this.braces(n)+this.braces(d);
+        },
+        braces: function(e) {
+            return '{'+e+'}';
+        },
+        brackets: function(e, typ) {
+            typ = typ || 'parens';
+            var bracketTypes = {
+                parens: ['(', ')'],
+                square: ['[', ']'],
+                brace:  ['{', '}'],
+                abs:    ['|', '|'],
+                angle:  ['\\langle', '\\rangle']
+            };
+            var bracket = bracketTypes[typ];
+            return '\\left'+bracket[0]+e+'\\right'+bracket[1];
+        }
+    };
+    
+    function Vector(v) { 
+        if(isVector(v)) this.elements = v.items.slice(0);
+        else if(isArray(v)) this.elements = v.slice(0);
+        else this.elements = [].slice.call(arguments);
+    }
+    
+    Vector.arrayPrefill = function(n, val) {
+        var a = [];
+        val = val || 0;
+        for(var i=0; i<n; i++) a[i] = val;
+        return a;
+    };
+    
+    Vector.fromArray = function(a) {
+        var v = new Vector();
+        v.elements = a;
+        return v;
+    };
+    
+    //Ported from Sylvester.js
+    Vector.prototype = {
+        custom: true,
+        // Returns element i of the vector
+        e: function(i) {
+            return (i < 1 || i > this.elements.length) ? null : this.elements[i-1];
+        },
+        
+        set: function(i, val) {
+            this.elements[i] = new Symbol(val);
+        },
+        
+        // Returns the number of elements the vector has
+        dimensions: function() {
+            return this.elements.length;
+        },
+
+        // Returns the modulus ('length') of the vector
+        modulus: function() {
+            return block('SAFE', function() {
+                return _.pow((this.dot(this.clone())), new Symbol(0.5));
+            }, undefined, this);
+        },
+
+        // Returns true iff the vector is equal to the argument
+        eql: function(vector) {
+            var n = this.elements.length;
+            var V = vector.elements || vector;
+            if (n !== V.length) { return false; }
+            do {
+                if (Math.abs(_.subtract(this.elements[n-1],V[n-1]).valueOf()) > PRECISION) { return false; }
+            } while (--n);
+            return true;
+        },
+
+        // Returns a clone of the vector
+        clone: function() {
+            var V = new Vector(),
+                l = this.elements.length;
+            for(var i=0; i<l; i++) {
+                //Rule: all items within the vector must have a clone method.
+                V.elements.push(this.elements[i].clone());
+            }
+            
+            return V;
+        },
+
+        // Maps the vector to another vector according to the given function
+        map: function(fn) {
+            var elements = [];
+            this.each(function(x, i) {
+                elements.push(fn(x, i));
+            });
+            return new Vector(elements);
+        },
+
+        // Calls the iterator for each element of the vector in turn
+        each: function(fn) { 
+            var n = this.elements.length, k=n, i;
+            do { 
+                i = k-n;
+                fn(this.elements[i], i+1);
+            } while (--n);
+        },
+
+        // Returns a new vector created by normalizing the receiver
+        toUnitVector: function() {
+            return block('SAFE', function() {
+                var r = this.modulus();
+                if (r.valueOf() === 0) { return this.clone(); }
+                return this.map(function(x) { return _.divide(x, r); });
+            }, undefined, this);    
+        },
+
+        // Returns the angle between the vector and the argument (also a vector)
+        angleFrom: function(vector) {
+            return block('SAFE', function() {
+                var V = vector.elements || vector;
+                var n = this.elements.length;
+                if (n !== V.length) { return null; }
+                var dot = new Symbol(0), mod1 = new Symbol(0), mod2 = new Symbol(0);
+                // Work things out in parallel to save time
+                this.each(function(x, i) {
+                    dot = _.add(dot, _.multiply(x, V[i-1]));
+                    mod1 = _.add(mod1, _.multiply(x, x));//will not conflict in safe block
+                    mod2 = _.add(mod2, _.multiply(V[i-1], V[i-1]));//will not conflict in safe block
+                });
+                mod1 = _.pow(mod1, new Symbol(0.5)); mod2 = _.pow(mod2, new Symbol(0.5));
+                var product = _.multiply(mod1,mod2);
+                if(product.valueOf() === 0) { return null; }
+                var theta = _.divide(dot, product);
+                var theta_val = theta.valueOf();
+                if(theta_val < -1) { theta = -1; }
+                if (theta_val > 1) { theta = 1; }
+                return new Symbol(Math.acos(theta));
+            }, undefined, this);
+        },
+
+        // Returns true iff the vector is parallel to the argument
+        isParallelTo: function(vector) {
+          var angle = this.angleFrom(vector).valueOf();
+          return (angle === null) ? null : (angle <= PRECISION);
+        },
+
+        // Returns true iff the vector is antiparallel to the argument
+        isAntiparallelTo: function(vector) {
+          var angle = this.angleFrom(vector).valueOf();
+          return (angle === null) ? null : (Math.abs(angle - Math.PI) <= Sylvester.precision);
+        },
+
+        // Returns true iff the vector is perpendicular to the argument
+        isPerpendicularTo: function(vector) {
+          var dot = this.dot(vector);
+          return (dot === null) ? null : (Math.abs(dot) <= Sylvester.precision);
+        },
+
+        // Returns the result of adding the argument to the vector
+        add: function(vector) {
+            return block('SAFE', function(){
+                var V = vector.elements || vector;
+                if (this.elements.length !== V.length) { return null; }
+                return this.map(function(x, i) { return _.add(x, V[i-1]); });
+            }, undefined, this);
+        },
+
+        // Returns the result of subtracting the argument from the vector
+        subtract: function(vector) { 
+            return block('SAFE', function(){
+                var V = vector.elements || vector;
+                if (this.elements.length !== V.length) { return null; }
+                return this.map(function(x, i) { return _.subtract(x, V[i-1]); });
+            }, undefined, this);
+        },
+
+        // Returns the result of multiplying the elements of the vector by the argument
+        multiply: function(k) {
+            return this.map(function(x) { return x.clone()*k.clone(); });
+        },
+
+        x: function(k) { return this.multiply(k); },
+
+        // Returns the scalar product of the vector with the argument
+        // Both vectors must have equal dimensionality
+        dot: function(vector) {
+            return block('SAFE', function() {
+                var V = vector.elements || vector;
+                var product = new Symbol(0), n = this.elements.length;
+                if (n !== V.length) { return null; }
+                do { product = _.add(product, _.multiply(this.elements[n-1], V[n-1])); } while (--n);
+                return product;
+            }, undefined, this);  
+        },
+
+        // Returns the vector product of the vector with the argument
+        // Both vectors must have dimensionality 3
+        cross: function(vector) {
+            var B = vector.elements || vector;
+            if(this.elements.length !== 3 || B.length !== 3) { return null; }
+            var A = this.elements;
+            return block('SAFE', function() {
+                return new Vector([
+                    _.subtract(_.multiply(A[1], B[2]), _.multiply(A[2], B[1])),
+                    _.subtract(_.multiply(A[2], B[0]), _.multiply(A[0], B[2])),
+                    _.subtract(_.multiply(A[0], B[1]), _.multiply(A[1], B[0]))
+                ]);
+            }, undefined, this);  
+        },
+
+        // Returns the (absolute) largest element of the vector
+        max: function() {
+            var m = 0, n = this.elements.length, k = n, i;
+            do { i = k - n;
+                if(Math.abs(this.elements[i].valueOf()) > Math.abs(m.valueOf())) { m = this.elements[i]; }
+            } while (--n);
+            return m;
+        },
+
+        // Returns the index of the first match found
+        indexOf: function(x) {
+            var index = null, n = this.elements.length, k = n, i;
+            do { 
+                i = k-n;
+                if(index === null && this.elements[i].valueOf() === x.valueOf()) {
+                    index = i+1;
+                }
+            } while (--n);
+            return index;
+        },
+        text: function(x) {
+            return text(this);
+        },
+        toString: function() {
+            return this.text();
+        },
+        latex: function(option) {
+            var tex = [];
+            for(var i=0;i<this.elements.length;i++) {
+                tex.push(LaTeX.latex.call(LaTeX, this.elements[i], option));
+            }
+            return '['+tex.join(', ')+']';
+        }
+    };
+    
+    function Matrix() {
+        var m = arguments,
+            l = m.length, i, el = [];
+        if(isMatrix(m)) { //if it's a matrix then make a clone
+            for(i=0; i<l; i++) {
+                el.push(m[i].slice(0));
+            }
+        }
+        else {
+            var row, lw, rl;
+            for(i=0; i<l; i++) {
+                row = m[i];
+                if(isVector(row)) row = row.elements;
+                if(!isArray(row)) row = [row];
+                rl = row.length;
+                if(lw && lw !== rl) err('Unable to create Matrix. Row dimensions do not match!');
+                el.push(row);
+                lw = rl;
+            }
+        }
+        this.elements = el;
+    }
+    
+    Matrix.identity = function(n) {
+        var m = new Matrix();
+        for(var i=0; i<n; i++) {
+            m.elements.push([]);
+            for(var j=0; j<n; j++) {
+                m.set(i, j, i === j ? new Symbol(1) : new Symbol(0));
+            }
+        }
+        return m;
+    };
+
+    Matrix.fromArray = function(arr) {
+        function F(args) {
+            return Matrix.apply(this, args);
+        }
+        F.prototype = Matrix.prototype;
+
+        return new F(arr);
+    };
+    
+    Matrix.zeroMatrix = function(rows, cols) {
+        var m = new Matrix();
+        for(var i=0; i<rows; i++) {
+            m.elements.push(Vector.arrayPrefill(cols, new Symbol(0)));
+        }
+        return m;
+    };
+    
+    Matrix.prototype = {
+        //needs be true to let the parser know not to try to cast it to a symbol
+        custom: true, 
+        get: function(row, column) {
+            if(!this.elements[row])
+                return undefined;
+            return this.elements[row][column];
+        },
+        set: function(row, column, value) { 
+            if(!this.elements[row]) 
+                this.elements[row] = [];
+            this.elements[row][column] = isSymbol(value) ? value : new Symbol(value);
+        },
+        cols: function() {
+            return this.elements[0].length;
+        },
+        rows: function() {
+            return this.elements.length;
+        },
+        row: function(n) {
+            if(!n || n > this.cols()) return [];
+            return this.elements[n-1];
+        },
+        col: function(n) {
+            var nr = this.rows(),
+                col = []; 
+            if(n > this.cols() || !n) return col;
+            for(var i=0; i<nr; i++) {
+                col.push(this.elements[i][n-1]);
+            }
+            return col;
+        },
+        eachElement: function(fn) {
+            var nr = this.rows(),
+                nc = this.cols(), i, j;
+            for(i=0; i<nr; i++) {
+                for(j=0; j<nc; j++) {
+                    this.elements[i][j] = fn.call(this, this.elements[i][j], i, j);
+                }
+            }
+        },
+        //ported from Sylvester.js
+        determinant: function() {
+            if (!this.isSquare()) { return null; }
+            var M = this.toRightTriangular();
+            var det = M.elements[0][0], n = M.elements.length-1, k = n, i;
+            do { 
+                i = k-n+1;
+                det = _.multiply(det,M.elements[i][i]);
+            } while (--n);
+            return det;
+        },
+        isSquare: function() {
+            return this.elements.length === this.elements[0].length;
+        },
+        isSingular: function() {
+            return this.isSquare() && this.determinant() === 0;
+        },
+        augment: function(m) {
+            var r = this.rows(), rr = m.rows();
+            if(r !== rr) err("Cannot augment matrix. Rows don't match.");
+            for(var i=0; i<r; i++) {
+                this.elements[i] = this.elements[i].concat(m.elements[i]);
+            }
+            
+            return this;
+        },
+        clone: function() {
+            var r = this.rows(), c = this.cols(),
+                m = new Matrix();
+            for(var i=0; i<r; i++) {
+                m.elements[i] = [];
+                for(var j=0; j<c; j++) { 
+                    var symbol = this.elements[i][j]; 
+                    m.elements[i][j] = isSymbol(symbol) ? symbol.clone() : symbol;
+                }
+            }
+            return m;
+        },
+        //ported from Sylvester.js
+        invert: function() {
+            if(!this.isSquare()) err('Matrix is not square!');
+            return block('SAFE', function() {
+                var ni = this.elements.length, ki = ni, i, j;
+                var imatrix = Matrix.identity(ni);
+                var M = this.augment(imatrix).toRightTriangular(); 
+                var np, kp = M.elements[0].length, p, els, divisor;
+                var inverse_elements = [], new_element;
+                // Matrix is non-singular so there will be no zeros on the diagonal
+                // Cycle through rows from last to first
+                do { 
+                    i = ni-1;
+                    // First, normalise diagonal elements to 1
+                    els = []; np = kp;
+                    inverse_elements[i] = [];
+                    divisor = M.elements[i][i];
+                    do { 
+                        p = kp - np;
+                        new_element = _.divide(M.elements[i][p], divisor.clone());
+                        els.push(new_element);
+                        // Shuffle of the current row of the right hand side into the results
+                        // array as it will not be modified by later runs through this loop
+                        if (p >= ki) { inverse_elements[i].push(new_element); }
+                    } while (--np);
+                    M.elements[i] = els;
+                    // Then, subtract this row from those above it to
+                    // give the identity matrix on the left hand side
+                    for (j=0; j<i; j++) {
+                      els = []; np = kp;
+                      do { p = kp - np; 
+                        els.push(_.subtract(M.elements[j][p].clone(),_.multiply(M.elements[i][p].clone(), M.elements[j][i].clone())));
+                      } while (--np);
+                      M.elements[j] = els;
+                    }
+                } while (--ni);
+                return Matrix.fromArray(inverse_elements);
+            }, undefined, this);
+        },
+        //ported from Sylvester.js
+        toRightTriangular: function() {
+            return block('SAFE', function(){
+                var M = this.clone(), els, fel, nel, 
+                    n = this.elements.length, k = n, i, np, kp = this.elements[0].length, p;
+                do { 
+                    i = k-n;
+                    fel = M.elements[i][i]; 
+                    if(fel.valueOf() === 0) {
+                        for(var j=i+1; j<k; j++) {
+                        nel = M.elements[j][i];
+                        if (nel && nel.valueOf() !== 0) {
+                            els = []; np = kp;
+                            do { 
+                                p = kp-np; 
+                                els.push(_.add(M.elements[i][p].clone(), M.elements[j][p].clone()));
+                            } while (--np);
+                            M.elements[i] = els;
+                            break;
+                        }
+                      }
+                    }
+                    var fel = M.elements[i][i]; 
+                    if(fel.valueOf() !== 0) {
+                        for (j=i+1; j<k; j++) { 
+                            var multiplier = _.divide(M.elements[j][i].clone(),M.elements[i][i].clone()); 
+                            els = []; np = kp;
+                            do { p = kp - np;
+                                // Elements with column numbers up to an including the number
+                                // of the row that we're subtracting can safely be set straight to
+                                // zero, since that's the point of this routine and it avoids having
+                                // to loop over and correct rounding errors later
+                                els.push(p <= i ? new Symbol(0) : 
+                                        _.subtract(M.elements[j][p].clone(), _.multiply(M.elements[i][p].clone(), multiplier.clone())));
+                            } while (--np);
+                            M.elements[j] = els;
+                        }
+                    }
+                } while (--n);
+
+                return M;  
+            }, undefined, this);     
+        },
+        transpose: function() {
+            var rows = this.elements.length, cols = this.elements[0].length;
+            var M = new Matrix(), ni = cols, i, nj, j;
+            
+            do { 
+                i = cols - ni;
+                M.elements[i] = [];
+                nj = rows;
+                do { j = rows - nj;
+                    M.elements[i][j] = this.elements[j][i].clone();
+                } while (--nj);
+            } while (--ni);
+            return M;
+        },
+        // Returns true if the matrix can multiply the argument from the left
+        canMultiplyFromLeft: function(matrix) {
+          var l = isMatrix(matrix) ? matrix.elements.length : matrix.length;
+          // this.columns should equal matrix.rows
+          return (this.elements[0].length === l);
+        },
+        sameSize: function(matrix) {
+            return this.rows() === matrix.rows() && this.cols() === matrix.cols();
+        },
+        multiply: function(matrix) {    
+            return block('SAFE', function(){
+                var M = matrix.elements || matrix;
+                if (!this.canMultiplyFromLeft(M)) { 
+                    if(this.sameSize(matrix)) {
+                        var MM = new Matrix();
+                        var rows = this.rows();
+                        for(var i=0; i<rows; i++) {
+                            var e = _.multiply(new Vector(this.elements[i]), new Vector(matrix.elements[i]));
+                            MM.elements[i] = e.elements;
+                        }
+                        return MM;
+                    }
+                    return null; 
+                }
+                var ni = this.elements.length, ki = ni, i, nj, kj = M[0].length, j;
+                var cols = this.elements[0].length, elements = [], sum, nc, c;
+                do { 
+                    i = ki-ni;
+                    elements[i] = [];
+                    nj = kj;
+                    do { 
+                        j = kj - nj;
+                        sum = new Symbol(0);
+                        nc = cols;
+                        do { 
+                            c = cols-nc;
+                            sum = _.add(sum, _.multiply(this.elements[i][c], M[c][j])) ;
+                        } while (--nc);
+                      elements[i][j] = sum;
+                    } while (--nj);
+                } while (--ni);
+                return Matrix.fromArray(elements);
+            }, undefined, this);
+        },
+        add: function(matrix) {
+            var M = new Matrix();
+            if(this.sameSize(matrix)) {
+                this.eachElement(function(e, i, j) {
+                    M.set(i, j, _.add(e.clone(), matrix.elements[i][j]));
+                });
+            }
+            return M;
+        },
+        subtract: function(matrix) {
+            var M = new Matrix();
+            if(this.sameSize(matrix)) {
+                this.eachElement(function(e, i, j) {
+                    M.set(i, j, _.subtract(e.clone(), matrix.elements[i][j]));
+                });
+            }
+            return M;
+        },
+        negate: function() {
+            this.each(function(e) {
+               return e.negate(); 
+            });
+            return this;
+        },
+        toVector: function() {
+            if(this.rows () === 1 || this.cols() === 1) {
+                var v = new Vector();
+                v.elements = this.elements;
+                return v;
+            }
+            return this;
+        },
+        toString: function(newline) {
+            var l = this.rows(),
+                s = [];
+            newline = newline === undefined ? '\n' : newline;
+            for(var i=0; i<l; i++) {
+                s.push('['+this.elements[i].map(function(x) {
+                    return x !== undefined ? x.toString() : '';
+                }).join(',')+']');
+            }
+            return 'matrix'+inBrackets(s.join(','));
+        },
+        text: function() {
+            return 'matrix('+this.toString('')+')';
+        },
+        latex: function(option) {
+            var cols = this.cols(), elements = this.elements; 
+            return format('\\begin{vmatrix}{0}\\end{vmatrix}', function() {
+                var tex = []; 
+                for(var row in elements) {
+                    var row_tex = [];
+                    for(var i=0; i<cols; i++) {
+                        row_tex.push(LaTeX.latex.call(LaTeX, elements[row][i], option));
+                    }
+                    tex.push(row_tex.join(' & '));
+                }
+                return tex.join(' \\cr ');
+            });
+        }
+    };
+    
+    //aliases
+    Matrix.prototype.each = Matrix.prototype.eachElement;
+    
+    /* END CLASSES */
+
+    /* FINALIZE */
+    var finalize = function() {
+        reserveNames(_.constants);
+        reserveNames(_.functions);
+        //generatePrimes(Settings.init_primes);//generate the firs 100 primes
+    };
+    
+    var build = Utils.build = function(symbol, arg_array) { 
+        symbol = block('PARSE2NUMBER', function() {
+            return _.parse(symbol);
+        }, true);
+        var args = variables(symbol);
+        var supplements = [];
+        var ftext = function(symbol, xports) { 
+            xports = xports || [];
+            var c = [],
+                group = symbol.group,
+                prefix = '';
+
+            var ftext_complex = function(group) {
+                var d = group === CB ? '*' : '+',
+                    cc = [];
+                
+                for(var x in symbol.symbols) {
+                    var sym = symbol.symbols[x],
+                        ft = ftext(sym, xports)[0];
+                    //wrap it in brackets if it's group PL or CP
+                    if(sym.isComposite())
+                        ft = inBrackets(ft);
+                    cc.push(ft);
+                }
+                var retval = cc.join(d);
+                retval = retval && !symbol.multiplier.equals(1) ? inBrackets(retval) : retval;
+                return retval;
+            },
+
+            ftext_function = function(bn) { 
+                var retval;
+                if(bn in Math) retval = 'Math.'+bn;
+                else {
+                    if(supplements.indexOf(bn) === -1) { //make sure you're not adding the function twice
+                        //Math2 functions aren't part of the standard javascript
+                        //Math library and must be exported.
+                        xports.push('var '+bn+' = '+ Math2[bn].toString()+'; ');
+                        supplements.push(bn);
+                    }
+                    retval = bn;
+                }
+                retval = retval+inBrackets(symbol.args.map(function(x) {
+                    return ftext(x, xports)[0];
+                }).join(','));
+
+                return retval;
+            };
+
+            //the multiplier
+            if(group === N) 
+                c.push(symbol.multiplier.toDecimal());
+            else if(symbol.multiplier.equals(-1)) 
+                prefix = '-';
+            else if(!symbol.multiplier.equals(1)) 
+                c.push(symbol.multiplier.toDecimal());
+            //the value
+            var value;
+            
+            if(group === S || group === P) value = symbol.value;
+            else if(group === FN) { 
+                value = ftext_function(symbol.fname);
+            }
+            else if(group === EX) {
+                var pg = symbol.previousGroup;
+                if(pg === N || pg === S) value = symbol.value;
+                else if(pg === FN) value = ftext_function(symbol.fname);
+                else value = ftext_complex(symbol.previousGroup);
+            }
+            else {
+                value = ftext_complex(symbol.group);
+            }     
+
+            if(symbol.group !== N && !symbol.power.equals(1)) {
+                var pow = ftext(_.parse(symbol.power));
+                xports.push(pow[1]);
+                value = 'Math.pow'+inBrackets(value+','+pow[0]);
+            }
+
+            if(value) c.push(prefix+value);
+
+            return [c.join('*'), xports.join('').replace(/\n+\s+/g, ' ')];
+        };
+        if(arg_array) { 
+            for(var i=0; i<args.length; i++) {
+                var arg = args[i];
+                if(arg_array.indexOf(arg) === -1) err(arg+' not found in argument array');
+            }
+            args = arg_array;
+        }
+        var f_array = ftext(symbol);
+        return new Function(args, f_array[1]+' return '+f_array[0]+';');
+    };
+    
+    finalize(); //final preparations
+    /* END FINALIZE */
+
+    /* BUILD CORE */
+    //This contains all the parts of nerdamer and enables nerdamer's internal functions
+    //to be used.
+    var C = {
+        Operator: Operator,
+        groups: Groups,
+        Symbol: Symbol,
+        Expression: Expression,
+        Frac: Frac,
+        Vector: Vector,
+        Matrix: Matrix,
+        Parser: Parser,
+        Fraction: Fraction,
+        Math2: Math2,
+        LaTeX: LaTeX,
+        Utils: Utils,
+        PARSER: _,
+        PARENTHESIS: PARENTHESIS, 
+        Settings: Settings,
+        err: err,
+        bigInt: bigInt,
+        exceptions: {
+            DivisionByZero: DivisionByZero,
+            ParseError: ParseError,
+            UndefinedError: UndefinedError, 
+            MaximumIterationsReached: MaximumIterationsReached
+        }
+    };
+
+    //TODO: fix 
+    if(!_.error)
+        _.error = err;
+    /* END BUILD CORE */
+
+    
+    /* EXPORTS */
+    /**
+     * 
+     * @param {String} expression the expression to be evaluated
+     * @param {Object} subs the object containing the variable values
+     * @param {Integer} location a specific location in the equation list to 
+     * insert the evaluated expression
+     * @param {String} option additional options
+     * @returns {Expression} 
+     */
+    
+    var libExports = function(expression, subs, option, location) { 
+        //is the user declaring a function?
+        var fndec = /^([a-z_][a-z\d\_]*)\(([a-z_,\s]*)\):=(.+)$/gi.exec(expression);
+        if(fndec) 
+            return nerdamer.setFunction(fndec[1], fndec[2].split(','), fndec[3]);
+
+        var variable, fn, args;
+        //convert any expression passed in to a string
+        if(expression instanceof Expression) expression = expression.toString();
+
+        var multi_options = isArray(option),
+            expand = 'expand',
+            numer = multi_options ? option.indexOf('numer') !== -1 : option === 'numer';
+        if((multi_options ? option.indexOf(expand) !== -1 : option === expand)) {
+            expression = format('{0}({1})', expand, expression);
+        }
+        var e = block('PARSE2NUMBER', function(){ 
+            return _.parse(expression, subs);
+        }, numer || Settings.PARSE2NUMBER);
+        
+        if(location) { EXPRESSIONS[location-1] = e; }
+        else { EXPRESSIONS.push(e);}
+        
+        if(variable) libExports.setVar(variable, e);
+        if(fn) libExports.setFunction(fn, args, e);
+        
+        return new Expression(e);
+    };
+    
+    libExports.rpn = function(expression) {
+        return _.parse(expression, null, true);
+    };
+    
+    libExports.convertToLaTeX = function(e) {
+        return _.toTeX(e);
+    };
+    
+    /**
+     * Get the version of nerdamer or a loaded add-on
+     * @param {String} add_on - The add-on being checked
+     * @returns {String} returns the version of nerdamer
+     */
+    libExports.version = function(add_on) {
+        if(add_on) {
+            try {
+                return C[add_on].version;
+            }
+            catch(e) {
+                return "No module named "+add_on+" found!";
+            }
+        }
+        return version;
+    };
+    
+    /**
+     * Get nerdamer generated warnings
+     * @returns {String}
+     */
+    libExports.getWarnings = function() {
+        return WARNINGS;
+    };
+    
+    /**
+     * 
+     * @param {String} constant The name of the constant to be set
+     * @param {mixed} value The value of the constant 
+     * @returns {Object} Returns the nerdamer object
+     */
+    libExports.setConstant = function(constant, value) {
+        validateName(constant); 
+        if(!isReserved(constant)) {
+            //fix for issue #127
+            if(value === 'delete' || value === '') {
+                delete _.constants[constant];
+            }
+            else {
+                if(isNaN(value)) throw new Error('Constant must be a number!');
+                _.constants[constant] =  value;
+            }
+        }    
+        return this;
+    };
+    
+    /**
+     * Returns the value of a previously set constant
+     * @param {type} constant
+     * @returns {String}
+     */
+    libExports.getConstant = function(constant) {
+        return String(_.constant[constant]);
+    };
+    
+    /**
+     * 
+     * @param {String} name The name of the function
+     * @param {Array} params_array A list containing the parameter name of the functions
+     * @param {String} body The body of the function
+     * @returns {Boolean} returns true if succeeded and falls on fail
+     * @example nerdamer.setFunction('f',['x'], 'x^2+2');
+     */
+    libExports.setFunction = function(name, params_array, body) {
+        validateName(name);
+        if(!isReserved(name)) {
+            params_array = params_array || variables(_.parse(body));
+            _.functions[name] = [_.mapped_function, params_array.length, {
+                    name: name,
+                    params: params_array,
+                    body: body
+            }];
+            return true;
+        }
+        return false;
+    };
+    
+    /**
+     * 
+     * @returns {C} Exports the nerdamer core functions and objects
+     */
+    libExports.getCore = function() {
+        return C;
+    };
+
+    libExports.getExpression = libExports.getEquation = Expression.getExpression;
+    
+    /**
+     * 
+     * @param {Boolean} asArray The returned names are returned as an array if this is set to true;
+     * @returns {String|Array}
+     */
+    libExports.reserved = function(asArray) {
+        if(asArray){ return RESERVED; }
+        return RESERVED.join(', ');
+    };
+    
+    /**
+     * 
+     * @param {Integer} equation_number the number of the equation to clear. 
+     * If 'all' is supplied then all equations are cleared
+     * @param {Boolean} keep_EXPRESSIONS_fixed use true if you don't want to keep EXPRESSIONS length fixed
+     * @returns {Object} Returns the nerdamer object
+     */
+    libExports.clear = function( equation_number, keep_EXPRESSIONS_fixed ) { 
+        if(equation_number === 'all') { EXPRESSIONS = []; }
+        else if(equation_number === 'last') { EXPRESSIONS.pop(); }
+        else if(equation_number === 'first') { EXPRESSIONS.shift(); }
+        else { 
+            var index = !equation_number ? EXPRESSIONS.length : equation_number-1; 
+            keep_EXPRESSIONS_fixed === true ? EXPRESSIONS[index] = undefined : remove(EXPRESSIONS, index);
+        }   
+        return this;
+    };
+    
+    /**
+     * Alias for nerdamer.clear('all')
+     */
+    libExports.flush = function() {
+        this.clear('all');
+        return this;
+    };
+    
+    /**
+     * 
+     * @param {Boolean} asObject
+     * @param {Boolean} asLaTeX
+     * @param {String|String[]} option 
+     * @returns {Array}
+     */
+    libExports.expressions = function( asObject, asLaTeX, option ) {
+        var result = asObject ? {} : [];
+        for(var i=0; i<EXPRESSIONS.length; i++) {
+            var eq = asLaTeX ? LaTeX.latex(EXPRESSIONS[i], option) : text(EXPRESSIONS[i], option);
+            asObject ? result[i+1] = eq : result.push(eq);
+        }
+        return result;
+    };
+    
+    //the method for registering modules
+    libExports.register = function(obj) { 
+        var core = this.getCore();
+        
+        if(isArray(obj)) {
+            for(var i=0; i<obj.length; i++) {
+                if(obj) this.register(obj[i]);
+            }
+        }
+        else if(obj && Settings.exclude.indexOf(obj.name) === -1) {
+            //make sure all the dependencies are available
+            if(obj.dependencies) {
+                for(var i=0; i<obj.dependencies.length; i++)
+                    if(!core[obj.dependencies[i]]) 
+                        throw new Error(format('{0} requires {1} to be loaded!', obj.name, obj.dependencies[i]));
+            }
+            //if no parent object is provided then the function does not have an address and cannot be called directly
+            var parent_obj = obj.parent, 
+                fn = obj.build.call(core); //call constructor to get function
+            if(parent_obj) {
+                if(!core[parent_obj]) core[obj.parent] = {};
+                
+                var ref_obj = parent_obj === 'nerdamer' ? this : core[parent_obj];
+                //attach the function to the core
+                ref_obj[obj.name] = fn;
+            }
+            if(obj.visible) _.functions[obj.name] = [fn, obj.numargs]; //make the function available
+            
+        } 
+    };
+    
+    /**
+     * @param {String} name variable name
+     * @returns {boolean} validates if the profided string is a valid variable name
+     */
+    libExports.validateName = validateName;
+    
+    /**
+     * @param {String} varname variable name
+     * @returns {boolean} validates if the profided string is a valid variable name
+     */
+    libExports.validVarName = function(varname) {
+        try {
+            validateName(varname);
+            return RESERVED.indexOf(varname) === -1;
+        }
+        catch(e){ return false; }
+    };
+    
+    /**
+     * 
+     * @returns {Array} Array of functions currently supported by nerdamer
+     */
+    libExports.supported = function() {
+        return keys(_.functions);
+    };
+    
+    /**
+     * 
+     * @returns {Number} The number equations/expressions currently loaded
+     */
+    libExports.numEquations = libExports.numExpressions = function() {
+        return EXPRESSIONS.length;
+    };
+    /* END EXPORTS */
+    
+    /**
+     * 
+     * @param {String} v variable to be set
+     * @param {String} val value of variable. This can be a variable expression or number
+     * @returns {Object} Returns the nerdamer object
+     */
+    libExports.setVar = function(v, val) {
+        validateName(v);
+        //check if it's not already a constant
+        if(v in _.constants)
+            err('Cannot set value for constant '+v);
+        if(val === 'delete' || val === '') 
+            delete VARS[v];
+        else {
+            VARS[v] = isSymbol(val) ? val : _.parse(val);
+        }
+        return this;
+    };
+    
+    /**
+     * Returns the value of a set variable
+     * @param {type} v
+     * @returns {varies}
+     */
+    libExports.getVar = function(v) {
+        return VARS[v];
+    };
+    /**
+     * Clear the variables from the VARS object
+     * @returns {Object} Returns the nerdamer object
+     */    
+    libExports.clearVars = function() {
+        VARS = {};
+        return this;
+    };
+    
+    /**
+     * 
+     * @param {Function} loader
+     * @returns {nerdamer}
+     */
+    libExports.load = function(loader) {
+        loader.call(this);
+        return this;
+    };
+    
+    /**
+     * @param {String} output - output format. Can be 'object' (just returns the VARS object), 'text' or 'latex'. Default: 'text'
+     * @param {String|String[]} option
+     * @returns {Object} Returns an object with the variables
+     */    
+    libExports.getVars = function(output, option) {
+        output = output || 'text';
+        var variables = {};
+        if (output === 'object') variables = VARS;
+        else {
+            for (var v in VARS) {
+                if (output === 'latex') {
+                    variables[v] = VARS[v].latex(option);
+                } else if (output === 'text') {
+                    variables[v] = VARS[v].text(option);
+                }
+            }
+        }
+        return variables;
+    };
+    
+    /**
+     * Set the value of a setting
+     * @param {String} setting The setting to be changed
+     * @param {boolean} value 
+     */
+    libExports.set = function(setting, value) {
+        //current options:
+        //PARSE2NUMBER, suppress_errors
+        if(typeof setting === 'object')
+            for(var x in setting) { 
+                libExports.set(x, setting[x]);
+            }
+                
+        var disallowed = ['SAFE'];
+        if(disallowed.indexOf(setting) !== -1) err('Cannot modify setting: '+setting);
+        Settings[setting] = value;
+    };
+    
+    /**
+     * Get the value of a setting
+     * @param {type} setting
+     * @returns {undefined}
+     */
+    libExports.get = function(setting) {
+        return Settings[setting];
+    };
+    
+    /**
+     * This functions makes internal functions available externally
+     * @param {bool} override Override the functions when calling api if it exists 
+     */
+    libExports.api = function(override) {
+        //Map internal functions to external ones
+        var linker = function(fname) {
+            return function() {
+                var args = [].slice.call(arguments);
+                for(var i=0; i<args.length; i++)
+                    args[i] = _.parse(args[i]);
+                return new Expression(block('PARSE2NUMBER', function() {
+                    return _.callfunction(fname, args);
+                }));
+            };
+        };
+        //perform the mapping
+        for(var x in _.functions) 
+            if(!(x in libExports) || override)
+                libExports[x] = linker(x);
+    };
+    
+    libExports.replaceFunction = function(name, fn, num_args) {
+        var existing = _.functions[name];
+        var new_num_args = typeof num_args === 'undefined' ? existing[1]: num_args;
+        _.functions[name] = [fn.call(undefined, existing[0], C), new_num_args];
+    };
+    
+    //helper function to set and operator
+    //Operator('^', 'pow', 6, false, false),
+    //function Operator(val, fn, precedence, left_assoc, is_prefix, is_postfix, operation) 
+    libExports.setOperator = function(symbol, name, precendence, left_assoc, is_prefix, is_postfix, fn) {
+        _.operators[symbol] = new Operator(symbol, name, precendence, left_assoc, is_prefix, is_postfix, fn);
+        _.name = name; //make the parser aware of this  new function
+        CUSTOM_OPERATORS[name] = symbol; //let nerdamer know how to display it
+    };
+    
+    libExports.getOperator = function(symbol) {
+        return _.operators[symbol];
+    };
+    
+    libExports.api();
+
+    return libExports; //Done
+})({
+    //https://github.com/peterolson/BigInteger.js
+    bigInt: (function(){
+        var bigInt = function(undefined){"use strict";var BASE=1e7,LOG_BASE=7,MAX_INT=9007199254740992,MAX_INT_ARR=smallToArray(MAX_INT),LOG_MAX_INT=Math.log(MAX_INT);function Integer(v,radix){if(typeof v==="undefined")return Integer[0];if(typeof radix!=="undefined")return+radix===10?parseValue(v):parseBase(v,radix);return parseValue(v)}function BigInteger(value,sign){this.value=value;this.sign=sign;this.isSmall=false}BigInteger.prototype=Object.create(Integer.prototype);function SmallInteger(value){this.value=value;this.sign=value<0;this.isSmall=true}SmallInteger.prototype=Object.create(Integer.prototype);function isPrecise(n){return-MAX_INT<n&&n<MAX_INT}function smallToArray(n){if(n<1e7)return[n];if(n<1e14)return[n%1e7,Math.floor(n/1e7)];return[n%1e7,Math.floor(n/1e7)%1e7,Math.floor(n/1e14)]}function arrayToSmall(arr){trim(arr);var length=arr.length;if(length<4&&compareAbs(arr,MAX_INT_ARR)<0){switch(length){case 0:return 0;case 1:return arr[0];case 2:return arr[0]+arr[1]*BASE;default:return arr[0]+(arr[1]+arr[2]*BASE)*BASE}}return arr}function trim(v){var i=v.length;while(v[--i]===0);v.length=i+1}function createArray(length){var x=new Array(length);var i=-1;while(++i<length){x[i]=0}return x}function truncate(n){if(n>0)return Math.floor(n);return Math.ceil(n)}function add(a,b){var l_a=a.length,l_b=b.length,r=new Array(l_a),carry=0,base=BASE,sum,i;for(i=0;i<l_b;i++){sum=a[i]+b[i]+carry;carry=sum>=base?1:0;r[i]=sum-carry*base}while(i<l_a){sum=a[i]+carry;carry=sum===base?1:0;r[i++]=sum-carry*base}if(carry>0)r.push(carry);return r}function addAny(a,b){if(a.length>=b.length)return add(a,b);return add(b,a)}function addSmall(a,carry){var l=a.length,r=new Array(l),base=BASE,sum,i;for(i=0;i<l;i++){sum=a[i]-base+carry;carry=Math.floor(sum/base);r[i]=sum-carry*base;carry+=1}while(carry>0){r[i++]=carry%base;carry=Math.floor(carry/base)}return r}BigInteger.prototype.add=function(v){var n=parseValue(v);if(this.sign!==n.sign){return this.subtract(n.negate())}var a=this.value,b=n.value;if(n.isSmall){return new BigInteger(addSmall(a,Math.abs(b)),this.sign)}return new BigInteger(addAny(a,b),this.sign)};BigInteger.prototype.plus=BigInteger.prototype.add;SmallInteger.prototype.add=function(v){var n=parseValue(v);var a=this.value;if(a<0!==n.sign){return this.subtract(n.negate())}var b=n.value;if(n.isSmall){if(isPrecise(a+b))return new SmallInteger(a+b);b=smallToArray(Math.abs(b))}return new BigInteger(addSmall(b,Math.abs(a)),a<0)};SmallInteger.prototype.plus=SmallInteger.prototype.add;function subtract(a,b){var a_l=a.length,b_l=b.length,r=new Array(a_l),borrow=0,base=BASE,i,difference;for(i=0;i<b_l;i++){difference=a[i]-borrow-b[i];if(difference<0){difference+=base;borrow=1}else borrow=0;r[i]=difference}for(i=b_l;i<a_l;i++){difference=a[i]-borrow;if(difference<0)difference+=base;else{r[i++]=difference;break}r[i]=difference}for(;i<a_l;i++){r[i]=a[i]}trim(r);return r}function subtractAny(a,b,sign){var value;if(compareAbs(a,b)>=0){value=subtract(a,b)}else{value=subtract(b,a);sign=!sign}value=arrayToSmall(value);if(typeof value==="number"){if(sign)value=-value;return new SmallInteger(value)}return new BigInteger(value,sign)}function subtractSmall(a,b,sign){var l=a.length,r=new Array(l),carry=-b,base=BASE,i,difference;for(i=0;i<l;i++){difference=a[i]+carry;carry=Math.floor(difference/base);difference%=base;r[i]=difference<0?difference+base:difference}r=arrayToSmall(r);if(typeof r==="number"){if(sign)r=-r;return new SmallInteger(r)}return new BigInteger(r,sign)}BigInteger.prototype.subtract=function(v){var n=parseValue(v);if(this.sign!==n.sign){return this.add(n.negate())}var a=this.value,b=n.value;if(n.isSmall)return subtractSmall(a,Math.abs(b),this.sign);return subtractAny(a,b,this.sign)};BigInteger.prototype.minus=BigInteger.prototype.subtract;SmallInteger.prototype.subtract=function(v){var n=parseValue(v);var a=this.value;if(a<0!==n.sign){return this.add(n.negate())}var b=n.value;if(n.isSmall){return new SmallInteger(a-b)}return subtractSmall(b,Math.abs(a),a>=0)};SmallInteger.prototype.minus=SmallInteger.prototype.subtract;BigInteger.prototype.negate=function(){return new BigInteger(this.value,!this.sign)};SmallInteger.prototype.negate=function(){var sign=this.sign;var small=new SmallInteger(-this.value);small.sign=!sign;return small};BigInteger.prototype.abs=function(){return new BigInteger(this.value,false)};SmallInteger.prototype.abs=function(){return new SmallInteger(Math.abs(this.value))};function multiplyLong(a,b){var a_l=a.length,b_l=b.length,l=a_l+b_l,r=createArray(l),base=BASE,product,carry,i,a_i,b_j;for(i=0;i<a_l;++i){a_i=a[i];for(var j=0;j<b_l;++j){b_j=b[j];product=a_i*b_j+r[i+j];carry=Math.floor(product/base);r[i+j]=product-carry*base;r[i+j+1]+=carry}}trim(r);return r}function multiplySmall(a,b){var l=a.length,r=new Array(l),base=BASE,carry=0,product,i;for(i=0;i<l;i++){product=a[i]*b+carry;carry=Math.floor(product/base);r[i]=product-carry*base}while(carry>0){r[i++]=carry%base;carry=Math.floor(carry/base)}return r}function shiftLeft(x,n){var r=[];while(n-- >0)r.push(0);return r.concat(x)}function multiplyKaratsuba(x,y){var n=Math.max(x.length,y.length);if(n<=30)return multiplyLong(x,y);n=Math.ceil(n/2);var b=x.slice(n),a=x.slice(0,n),d=y.slice(n),c=y.slice(0,n);var ac=multiplyKaratsuba(a,c),bd=multiplyKaratsuba(b,d),abcd=multiplyKaratsuba(addAny(a,b),addAny(c,d));var product=addAny(addAny(ac,shiftLeft(subtract(subtract(abcd,ac),bd),n)),shiftLeft(bd,2*n));trim(product);return product}function useKaratsuba(l1,l2){return-.012*l1-.012*l2+15e-6*l1*l2>0}BigInteger.prototype.multiply=function(v){var n=parseValue(v),a=this.value,b=n.value,sign=this.sign!==n.sign,abs;if(n.isSmall){if(b===0)return Integer[0];if(b===1)return this;if(b===-1)return this.negate();abs=Math.abs(b);if(abs<BASE){return new BigInteger(multiplySmall(a,abs),sign)}b=smallToArray(abs)}if(useKaratsuba(a.length,b.length))return new BigInteger(multiplyKaratsuba(a,b),sign);return new BigInteger(multiplyLong(a,b),sign)};BigInteger.prototype.times=BigInteger.prototype.multiply;function multiplySmallAndArray(a,b,sign){if(a<BASE){return new BigInteger(multiplySmall(b,a),sign)}return new BigInteger(multiplyLong(b,smallToArray(a)),sign)}SmallInteger.prototype._multiplyBySmall=function(a){if(isPrecise(a.value*this.value)){return new SmallInteger(a.value*this.value)}return multiplySmallAndArray(Math.abs(a.value),smallToArray(Math.abs(this.value)),this.sign!==a.sign)};BigInteger.prototype._multiplyBySmall=function(a){if(a.value===0)return Integer[0];if(a.value===1)return this;if(a.value===-1)return this.negate();return multiplySmallAndArray(Math.abs(a.value),this.value,this.sign!==a.sign)};SmallInteger.prototype.multiply=function(v){return parseValue(v)._multiplyBySmall(this)};SmallInteger.prototype.times=SmallInteger.prototype.multiply;function square(a){var l=a.length,r=createArray(l+l),base=BASE,product,carry,i,a_i,a_j;for(i=0;i<l;i++){a_i=a[i];for(var j=0;j<l;j++){a_j=a[j];product=a_i*a_j+r[i+j];carry=Math.floor(product/base);r[i+j]=product-carry*base;r[i+j+1]+=carry}}trim(r);return r}BigInteger.prototype.square=function(){return new BigInteger(square(this.value),false)};SmallInteger.prototype.square=function(){var value=this.value*this.value;if(isPrecise(value))return new SmallInteger(value);return new BigInteger(square(smallToArray(Math.abs(this.value))),false)};function divMod1(a,b){var a_l=a.length,b_l=b.length,base=BASE,result=createArray(b.length),divisorMostSignificantDigit=b[b_l-1],lambda=Math.ceil(base/(2*divisorMostSignificantDigit)),remainder=multiplySmall(a,lambda),divisor=multiplySmall(b,lambda),quotientDigit,shift,carry,borrow,i,l,q;if(remainder.length<=a_l)remainder.push(0);divisor.push(0);divisorMostSignificantDigit=divisor[b_l-1];for(shift=a_l-b_l;shift>=0;shift--){quotientDigit=base-1;if(remainder[shift+b_l]!==divisorMostSignificantDigit){quotientDigit=Math.floor((remainder[shift+b_l]*base+remainder[shift+b_l-1])/divisorMostSignificantDigit)}carry=0;borrow=0;l=divisor.length;for(i=0;i<l;i++){carry+=quotientDigit*divisor[i];q=Math.floor(carry/base);borrow+=remainder[shift+i]-(carry-q*base);carry=q;if(borrow<0){remainder[shift+i]=borrow+base;borrow=-1}else{remainder[shift+i]=borrow;borrow=0}}while(borrow!==0){quotientDigit-=1;carry=0;for(i=0;i<l;i++){carry+=remainder[shift+i]-base+divisor[i];if(carry<0){remainder[shift+i]=carry+base;carry=0}else{remainder[shift+i]=carry;carry=1}}borrow+=carry}result[shift]=quotientDigit}remainder=divModSmall(remainder,lambda)[0];return[arrayToSmall(result),arrayToSmall(remainder)]}function divMod2(a,b){var a_l=a.length,b_l=b.length,result=[],part=[],base=BASE,guess,xlen,highx,highy,check;while(a_l){part.unshift(a[--a_l]);trim(part);if(compareAbs(part,b)<0){result.push(0);continue}xlen=part.length;highx=part[xlen-1]*base+part[xlen-2];highy=b[b_l-1]*base+b[b_l-2];if(xlen>b_l){highx=(highx+1)*base}guess=Math.ceil(highx/highy);do{check=multiplySmall(b,guess);if(compareAbs(check,part)<=0)break;guess--}while(guess);result.push(guess);part=subtract(part,check)}result.reverse();return[arrayToSmall(result),arrayToSmall(part)]}function divModSmall(value,lambda){var length=value.length,quotient=createArray(length),base=BASE,i,q,remainder,divisor;remainder=0;for(i=length-1;i>=0;--i){divisor=remainder*base+value[i];q=truncate(divisor/lambda);remainder=divisor-q*lambda;quotient[i]=q|0}return[quotient,remainder|0]}function divModAny(self,v){var value,n=parseValue(v);var a=self.value,b=n.value;var quotient;if(b===0)throw new Error("Cannot divide by zero");if(self.isSmall){if(n.isSmall){return[new SmallInteger(truncate(a/b)),new SmallInteger(a%b)]}return[Integer[0],self]}if(n.isSmall){if(b===1)return[self,Integer[0]];if(b==-1)return[self.negate(),Integer[0]];var abs=Math.abs(b);if(abs<BASE){value=divModSmall(a,abs);quotient=arrayToSmall(value[0]);var remainder=value[1];if(self.sign)remainder=-remainder;if(typeof quotient==="number"){if(self.sign!==n.sign)quotient=-quotient;return[new SmallInteger(quotient),new SmallInteger(remainder)]}return[new BigInteger(quotient,self.sign!==n.sign),new SmallInteger(remainder)]}b=smallToArray(abs)}var comparison=compareAbs(a,b);if(comparison===-1)return[Integer[0],self];if(comparison===0)return[Integer[self.sign===n.sign?1:-1],Integer[0]];if(a.length+b.length<=200)value=divMod1(a,b);else value=divMod2(a,b);quotient=value[0];var qSign=self.sign!==n.sign,mod=value[1],mSign=self.sign;if(typeof quotient==="number"){if(qSign)quotient=-quotient;quotient=new SmallInteger(quotient)}else quotient=new BigInteger(quotient,qSign);if(typeof mod==="number"){if(mSign)mod=-mod;mod=new SmallInteger(mod)}else mod=new BigInteger(mod,mSign);return[quotient,mod]}BigInteger.prototype.divmod=function(v){var result=divModAny(this,v);return{quotient:result[0],remainder:result[1]}};SmallInteger.prototype.divmod=BigInteger.prototype.divmod;BigInteger.prototype.divide=function(v){return divModAny(this,v)[0]};SmallInteger.prototype.over=SmallInteger.prototype.divide=BigInteger.prototype.over=BigInteger.prototype.divide;BigInteger.prototype.mod=function(v){return divModAny(this,v)[1]};SmallInteger.prototype.remainder=SmallInteger.prototype.mod=BigInteger.prototype.remainder=BigInteger.prototype.mod;BigInteger.prototype.pow=function(v){var n=parseValue(v),a=this.value,b=n.value,value,x,y;if(b===0)return Integer[1];if(a===0)return Integer[0];if(a===1)return Integer[1];if(a===-1)return n.isEven()?Integer[1]:Integer[-1];if(n.sign){return Integer[0]}if(!n.isSmall)throw new Error("The exponent "+n.toString()+" is too large.");if(this.isSmall){if(isPrecise(value=Math.pow(a,b)))return new SmallInteger(truncate(value))}x=this;y=Integer[1];while(true){if(b&1===1){y=y.times(x);--b}if(b===0)break;b/=2;x=x.square()}return y};SmallInteger.prototype.pow=BigInteger.prototype.pow;BigInteger.prototype.modPow=function(exp,mod){exp=parseValue(exp);mod=parseValue(mod);if(mod.isZero())throw new Error("Cannot take modPow with modulus 0");var r=Integer[1],base=this.mod(mod);while(exp.isPositive()){if(base.isZero())return Integer[0];if(exp.isOdd())r=r.multiply(base).mod(mod);exp=exp.divide(2);base=base.square().mod(mod)}return r};SmallInteger.prototype.modPow=BigInteger.prototype.modPow;function compareAbs(a,b){if(a.length!==b.length){return a.length>b.length?1:-1}for(var i=a.length-1;i>=0;i--){if(a[i]!==b[i])return a[i]>b[i]?1:-1}return 0}BigInteger.prototype.compareAbs=function(v){var n=parseValue(v),a=this.value,b=n.value;if(n.isSmall)return 1;return compareAbs(a,b)};SmallInteger.prototype.compareAbs=function(v){var n=parseValue(v),a=Math.abs(this.value),b=n.value;if(n.isSmall){b=Math.abs(b);return a===b?0:a>b?1:-1}return-1};BigInteger.prototype.compare=function(v){if(v===Infinity){return-1}if(v===-Infinity){return 1}var n=parseValue(v),a=this.value,b=n.value;if(this.sign!==n.sign){return n.sign?1:-1}if(n.isSmall){return this.sign?-1:1}return compareAbs(a,b)*(this.sign?-1:1)};BigInteger.prototype.compareTo=BigInteger.prototype.compare;SmallInteger.prototype.compare=function(v){if(v===Infinity){return-1}if(v===-Infinity){return 1}var n=parseValue(v),a=this.value,b=n.value;if(n.isSmall){return a==b?0:a>b?1:-1}if(a<0!==n.sign){return a<0?-1:1}return a<0?1:-1};SmallInteger.prototype.compareTo=SmallInteger.prototype.compare;BigInteger.prototype.equals=function(v){return this.compare(v)===0};SmallInteger.prototype.eq=SmallInteger.prototype.equals=BigInteger.prototype.eq=BigInteger.prototype.equals;BigInteger.prototype.notEquals=function(v){return this.compare(v)!==0};SmallInteger.prototype.neq=SmallInteger.prototype.notEquals=BigInteger.prototype.neq=BigInteger.prototype.notEquals;BigInteger.prototype.greater=function(v){return this.compare(v)>0};SmallInteger.prototype.gt=SmallInteger.prototype.greater=BigInteger.prototype.gt=BigInteger.prototype.greater;BigInteger.prototype.lesser=function(v){return this.compare(v)<0};SmallInteger.prototype.lt=SmallInteger.prototype.lesser=BigInteger.prototype.lt=BigInteger.prototype.lesser;BigInteger.prototype.greaterOrEquals=function(v){return this.compare(v)>=0};SmallInteger.prototype.geq=SmallInteger.prototype.greaterOrEquals=BigInteger.prototype.geq=BigInteger.prototype.greaterOrEquals;BigInteger.prototype.lesserOrEquals=function(v){return this.compare(v)<=0};SmallInteger.prototype.leq=SmallInteger.prototype.lesserOrEquals=BigInteger.prototype.leq=BigInteger.prototype.lesserOrEquals;BigInteger.prototype.isEven=function(){return(this.value[0]&1)===0};SmallInteger.prototype.isEven=function(){return(this.value&1)===0};BigInteger.prototype.isOdd=function(){return(this.value[0]&1)===1};SmallInteger.prototype.isOdd=function(){return(this.value&1)===1};BigInteger.prototype.isPositive=function(){return!this.sign};SmallInteger.prototype.isPositive=function(){return this.value>0};BigInteger.prototype.isNegative=function(){return this.sign};SmallInteger.prototype.isNegative=function(){return this.value<0};BigInteger.prototype.isUnit=function(){return false};SmallInteger.prototype.isUnit=function(){return Math.abs(this.value)===1};BigInteger.prototype.isZero=function(){return false};SmallInteger.prototype.isZero=function(){return this.value===0};BigInteger.prototype.isDivisibleBy=function(v){var n=parseValue(v);var value=n.value;if(value===0)return false;if(value===1)return true;if(value===2)return this.isEven();return this.mod(n).equals(Integer[0])};SmallInteger.prototype.isDivisibleBy=BigInteger.prototype.isDivisibleBy;function isBasicPrime(v){var n=v.abs();if(n.isUnit())return false;if(n.equals(2)||n.equals(3)||n.equals(5))return true;if(n.isEven()||n.isDivisibleBy(3)||n.isDivisibleBy(5))return false;if(n.lesser(25))return true}BigInteger.prototype.isPrime=function(){var isPrime=isBasicPrime(this);if(isPrime!==undefined)return isPrime;var n=this.abs(),nPrev=n.prev();var a=[2,3,5,7,11,13,17,19],b=nPrev,d,t,i,x;while(b.isEven())b=b.divide(2);for(i=0;i<a.length;i++){x=bigInt(a[i]).modPow(b,n);if(x.equals(Integer[1])||x.equals(nPrev))continue;for(t=true,d=b;t&&d.lesser(nPrev);d=d.multiply(2)){x=x.square().mod(n);if(x.equals(nPrev))t=false}if(t)return false}return true};SmallInteger.prototype.isPrime=BigInteger.prototype.isPrime;BigInteger.prototype.isProbablePrime=function(iterations){var isPrime=isBasicPrime(this);if(isPrime!==undefined)return isPrime;var n=this.abs();var t=iterations===undefined?5:iterations;for(var i=0;i<t;i++){var a=bigInt.randBetween(2,n.minus(2));if(!a.modPow(n.prev(),n).isUnit())return false}return true};SmallInteger.prototype.isProbablePrime=BigInteger.prototype.isProbablePrime;BigInteger.prototype.modInv=function(n){var t=bigInt.zero,newT=bigInt.one,r=parseValue(n),newR=this.abs(),q,lastT,lastR;while(!newR.equals(bigInt.zero)){q=r.divide(newR);lastT=t;lastR=r;t=newT;r=newR;newT=lastT.subtract(q.multiply(newT));newR=lastR.subtract(q.multiply(newR))}if(!r.equals(1))throw new Error(this.toString()+" and "+n.toString()+" are not co-prime");if(t.compare(0)===-1){t=t.add(n)}if(this.isNegative()){return t.negate()}return t};SmallInteger.prototype.modInv=BigInteger.prototype.modInv;BigInteger.prototype.next=function(){var value=this.value;if(this.sign){return subtractSmall(value,1,this.sign)}return new BigInteger(addSmall(value,1),this.sign)};SmallInteger.prototype.next=function(){var value=this.value;if(value+1<MAX_INT)return new SmallInteger(value+1);return new BigInteger(MAX_INT_ARR,false)};BigInteger.prototype.prev=function(){var value=this.value;if(this.sign){return new BigInteger(addSmall(value,1),true)}return subtractSmall(value,1,this.sign)};SmallInteger.prototype.prev=function(){var value=this.value;if(value-1>-MAX_INT)return new SmallInteger(value-1);return new BigInteger(MAX_INT_ARR,true)};var powersOfTwo=[1];while(powersOfTwo[powersOfTwo.length-1]<=BASE)powersOfTwo.push(2*powersOfTwo[powersOfTwo.length-1]);var powers2Length=powersOfTwo.length,highestPower2=powersOfTwo[powers2Length-1];function shift_isSmall(n){return(typeof n==="number"||typeof n==="string")&&+Math.abs(n)<=BASE||n instanceof BigInteger&&n.value.length<=1}BigInteger.prototype.shiftLeft=function(n){if(!shift_isSmall(n)){throw new Error(String(n)+" is too large for shifting.")}n=+n;if(n<0)return this.shiftRight(-n);var result=this;while(n>=powers2Length){result=result.multiply(highestPower2);n-=powers2Length-1}return result.multiply(powersOfTwo[n])};SmallInteger.prototype.shiftLeft=BigInteger.prototype.shiftLeft;BigInteger.prototype.shiftRight=function(n){var remQuo;if(!shift_isSmall(n)){throw new Error(String(n)+" is too large for shifting.")}n=+n;if(n<0)return this.shiftLeft(-n);var result=this;while(n>=powers2Length){if(result.isZero())return result;remQuo=divModAny(result,highestPower2);result=remQuo[1].isNegative()?remQuo[0].prev():remQuo[0];n-=powers2Length-1}remQuo=divModAny(result,powersOfTwo[n]);return remQuo[1].isNegative()?remQuo[0].prev():remQuo[0]};SmallInteger.prototype.shiftRight=BigInteger.prototype.shiftRight;function bitwise(x,y,fn){y=parseValue(y);var xSign=x.isNegative(),ySign=y.isNegative();var xRem=xSign?x.not():x,yRem=ySign?y.not():y;var xBits=[],yBits=[];var xStop=false,yStop=false;while(!xStop||!yStop){if(xRem.isZero()){xStop=true;xBits.push(xSign?1:0)}else if(xSign)xBits.push(xRem.isEven()?1:0);else xBits.push(xRem.isEven()?0:1);if(yRem.isZero()){yStop=true;yBits.push(ySign?1:0)}else if(ySign)yBits.push(yRem.isEven()?1:0);else yBits.push(yRem.isEven()?0:1);xRem=xRem.over(2);yRem=yRem.over(2)}var result=[];for(var i=0;i<xBits.length;i++)result.push(fn(xBits[i],yBits[i]));var sum=bigInt(result.pop()).negate().times(bigInt(2).pow(result.length));while(result.length){sum=sum.add(bigInt(result.pop()).times(bigInt(2).pow(result.length)))}return sum}BigInteger.prototype.not=function(){return this.negate().prev()};SmallInteger.prototype.not=BigInteger.prototype.not;BigInteger.prototype.and=function(n){return bitwise(this,n,function(a,b){return a&b})};SmallInteger.prototype.and=BigInteger.prototype.and;BigInteger.prototype.or=function(n){return bitwise(this,n,function(a,b){return a|b})};SmallInteger.prototype.or=BigInteger.prototype.or;BigInteger.prototype.xor=function(n){return bitwise(this,n,function(a,b){return a^b})};SmallInteger.prototype.xor=BigInteger.prototype.xor;var LOBMASK_I=1<<30,LOBMASK_BI=(BASE&-BASE)*(BASE&-BASE)|LOBMASK_I;function roughLOB(n){var v=n.value,x=typeof v==="number"?v|LOBMASK_I:v[0]+v[1]*BASE|LOBMASK_BI;return x&-x}function max(a,b){a=parseValue(a);b=parseValue(b);return a.greater(b)?a:b}function min(a,b){a=parseValue(a);b=parseValue(b);return a.lesser(b)?a:b}function gcd(a,b){a=parseValue(a).abs();b=parseValue(b).abs();if(a.equals(b))return a;if(a.isZero())return b;if(b.isZero())return a;var c=Integer[1],d,t;while(a.isEven()&&b.isEven()){d=Math.min(roughLOB(a),roughLOB(b));a=a.divide(d);b=b.divide(d);c=c.multiply(d)}while(a.isEven()){a=a.divide(roughLOB(a))}do{while(b.isEven()){b=b.divide(roughLOB(b))}if(a.greater(b)){t=b;b=a;a=t}b=b.subtract(a)}while(!b.isZero());return c.isUnit()?a:a.multiply(c)}function lcm(a,b){a=parseValue(a).abs();b=parseValue(b).abs();return a.divide(gcd(a,b)).multiply(b)}function randBetween(a,b){a=parseValue(a);b=parseValue(b);var low=min(a,b),high=max(a,b);var range=high.subtract(low);if(range.isSmall)return low.add(Math.round(Math.random()*range));var length=range.value.length-1;var result=[],restricted=true;for(var i=length;i>=0;i--){var top=restricted?range.value[i]:BASE;var digit=truncate(Math.random()*top);result.unshift(digit);if(digit<top)restricted=false}result=arrayToSmall(result);return low.add(typeof result==="number"?new SmallInteger(result):new BigInteger(result,false))}var parseBase=function(text,base){var length=text.length;var i;var absBase=Math.abs(base);for(var i=0;i<length;i++){var c=text[i].toLowerCase();if(c==="-")continue;if(/[a-z0-9]/.test(c)){if(/[0-9]/.test(c)&&+c>=absBase){if(c==="1"&&absBase===1)continue;throw new Error(c+" is not a valid digit in base "+base+".")}else if(c.charCodeAt(0)-87>=absBase){throw new Error(c+" is not a valid digit in base "+base+".")}}}if(2<=base&&base<=36){if(length<=LOG_MAX_INT/Math.log(base)){var result=parseInt(text,base);if(isNaN(result)){throw new Error(c+" is not a valid digit in base "+base+".")}return new SmallInteger(parseInt(text,base))}}base=parseValue(base);var digits=[];var isNegative=text[0]==="-";for(i=isNegative?1:0;i<text.length;i++){var c=text[i].toLowerCase(),charCode=c.charCodeAt(0);if(48<=charCode&&charCode<=57)digits.push(parseValue(c));else if(97<=charCode&&charCode<=122)digits.push(parseValue(c.charCodeAt(0)-87));else if(c==="<"){var start=i;do{i++}while(text[i]!==">");digits.push(parseValue(text.slice(start+1,i)))}else throw new Error(c+" is not a valid character")}return parseBaseFromArray(digits,base,isNegative)};function parseBaseFromArray(digits,base,isNegative){var val=Integer[0],pow=Integer[1],i;for(i=digits.length-1;i>=0;i--){val=val.add(digits[i].times(pow));pow=pow.times(base)}return isNegative?val.negate():val}function stringify(digit){var v=digit.value;if(typeof v==="number")v=[v];if(v.length===1&&v[0]<=35){return"0123456789abcdefghijklmnopqrstuvwxyz".charAt(v[0])}return"<"+v+">"}function toBase(n,base){base=bigInt(base);if(base.isZero()){if(n.isZero())return"0";throw new Error("Cannot convert nonzero numbers to base 0.")}if(base.equals(-1)){if(n.isZero())return"0";if(n.isNegative())return new Array(1-n).join("10");return"1"+new Array(+n).join("01")}var minusSign="";if(n.isNegative()&&base.isPositive()){minusSign="-";n=n.abs()}if(base.equals(1)){if(n.isZero())return"0";return minusSign+new Array(+n+1).join(1)}var out=[];var left=n,divmod;while(left.isNegative()||left.compareAbs(base)>=0){divmod=left.divmod(base);left=divmod.quotient;var digit=divmod.remainder;if(digit.isNegative()){digit=base.minus(digit).abs();left=left.next()}out.push(stringify(digit))}out.push(stringify(left));return minusSign+out.reverse().join("")}BigInteger.prototype.toString=function(radix){if(radix===undefined)radix=10;if(radix!==10)return toBase(this,radix);var v=this.value,l=v.length,str=String(v[--l]),zeros="0000000",digit;while(--l>=0){digit=String(v[l]);str+=zeros.slice(digit.length)+digit}var sign=this.sign?"-":"";return sign+str};SmallInteger.prototype.toString=function(radix){if(radix===undefined)radix=10;if(radix!=10)return toBase(this,radix);return String(this.value)};BigInteger.prototype.toJSON=SmallInteger.prototype.toJSON=function(){return this.toString()};BigInteger.prototype.valueOf=function(){return+this.toString()};BigInteger.prototype.toJSNumber=BigInteger.prototype.valueOf;SmallInteger.prototype.valueOf=function(){return this.value};SmallInteger.prototype.toJSNumber=SmallInteger.prototype.valueOf;function parseStringValue(v){if(isPrecise(+v)){var x=+v;if(x===truncate(x))return new SmallInteger(x);throw"Invalid integer: "+v}var sign=v[0]==="-";if(sign)v=v.slice(1);var split=v.split(/e/i);if(split.length>2)throw new Error("Invalid integer: "+split.join("e"));if(split.length===2){var exp=split[1];if(exp[0]==="+")exp=exp.slice(1);exp=+exp;if(exp!==truncate(exp)||!isPrecise(exp))throw new Error("Invalid integer: "+exp+" is not a valid exponent.");var text=split[0];var decimalPlace=text.indexOf(".");if(decimalPlace>=0){exp-=text.length-decimalPlace-1;text=text.slice(0,decimalPlace)+text.slice(decimalPlace+1)}if(exp<0)throw new Error("Cannot include negative exponent part for integers");text+=new Array(exp+1).join("0");v=text}var isValid=/^([0-9][0-9]*)$/.test(v);if(!isValid)throw new Error("Invalid integer: "+v);var r=[],max=v.length,l=LOG_BASE,min=max-l;while(max>0){r.push(+v.slice(min,max));min-=l;if(min<0)min=0;max-=l}trim(r);return new BigInteger(r,sign)}function parseNumberValue(v){if(isPrecise(v)){if(v!==truncate(v))throw new Error(v+" is not an integer.");return new SmallInteger(v)}return parseStringValue(v.toString())}function parseValue(v){if(typeof v==="number"){return parseNumberValue(v)}if(typeof v==="string"){return parseStringValue(v)}return v}for(var i=0;i<1e3;i++){Integer[i]=new SmallInteger(i);if(i>0)Integer[-i]=new SmallInteger(-i)}Integer.one=Integer[1];Integer.zero=Integer[0];Integer.minusOne=Integer[-1];Integer.max=max;Integer.min=min;Integer.gcd=gcd;Integer.lcm=lcm;Integer.isInstance=function(x){return x instanceof BigInteger||x instanceof SmallInteger};Integer.randBetween=randBetween;Integer.fromArray=function(digits,base,isNegative){return parseBaseFromArray(digits.map(parseValue),parseValue(base||10),isNegative)};return Integer}();if(typeof module!=="undefined"&&module.hasOwnProperty("exports")){module.exports=bigInt}if(typeof define==="function"&&define.amd){define("big-integer",[],function(){return bigInt})};
+        return bigInt;
+    })()
+});
+
+if((typeof module) !== 'undefined') {
+    module.exports = nerdamer;
 };