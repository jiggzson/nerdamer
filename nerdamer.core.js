/*
 * Author : Martin Donk
 * Website : http://www.nerdamer.com
 * Email : martin.r.donk@gmail.com
 * Source : https://github.com/jiggzson/nerdamer
 */

var nerdamer = (function() {
    var version = '0.5.8',
        _ = new Parser(), //nerdamer's parser
    
        Groups = {},
        
        //this is the class which holds the utilities which are exported to the core
        //All utility functions which are to be made available to the core should be added to this object
        Utils = {},
        
        //Settings
        Settings = {
            exclude: [],
            //If you don't care about division by zero for example then this can be set to true. 
            //Has some nasty side effects so choose carefully.
            suppress_errors: false,
            //the global used to invoke the libary to parse to a number. Normally cos(9) for example returns
            //cos(9) for convenience but parse to number will always try to return a number if set to true. 
            PARSE2NUMBER: false,
            //this flag forces the a copy to be returned when add, subtract, etc... is called
            SAFE: false
        },

        //Add the groups. These have been reorganized as of v0.5.1 to make CP the highest group
        //The groups that help with organizing during parsing. Note that for FN is still a function even 
        //when it's raised to a symbol, which typically results in an EX
        N   = Groups.N  = 1, // A number
        S   = Groups.S  = 2, // A single variable e.g. x. I refrain from using monomial to avoid confusion
        EX  = Groups.EX = 3, // A symbol/expression with an exponent that is not a number e.g. x^y
        FN  = Groups.FN = 4, // A function
        PL  = Groups.PL = 5, // A symbol/expression having same name with different powers e.g. 1/x + x^2
        CB  = Groups.CB = 6, // A symbol/expression composed of one or more variables through multiplication e.g. x*y
        CP  = Groups.CP = 7, // A symbol/expression composed of one variable and any other symbol or number x+1 or x+y
        
        
        //GLOBALS
        
        PARENTHESIS = 'parens',

        //the function which represent vector
        VECTOR = 'vector',

        SQRT = 'sqrt',
        
        ABS = 'abs',
        
        //the idea is to have the ability to do some processing on the string before passing it
        //to the parser. EXPERIMENTAL and might be stripped.
        PREPROCESSORS = [],

        //the storage container "memory" for parsed expressions
        EQNS = [],
        
        //variables
        VARS = {},
        
        //the container used to store all the reserved functions
        RESERVED = [],
        
        /**
         * Checks to see if value is one of nerdamer's reserved names
         * @param {String} value
         * @return boolean
         */
        isReserved = Utils.isReserved = function(value) { 
            return RESERVED.indexOf(value) !== -1;
        },
        
        /**
         * Use this when errors are suppressible
         * @param {String} msg
         */
        err = function(msg) {
            if(!Settings.suppress_errors) throw new Error(msg);
        },
        
        /**
         * Enforces rule: "must start with a letter or underscore and 
         * can have any number of underscores, letters, and numbers thereafter."
         * @param name The name of the symbol being checked
         * @param {String} typ - The type of symbols that's being validated
         * @throws {Exception} - Throws an exception on fail
         */
        validateName = Utils.validateName = function(name, typ) {
            typ = typ || 'variable';
            var regex = /^[a-z_][a-z\d\_]*$/gi;
            if(!(regex.test( name)) ) {
                throw new Error(name+' is not a valid '+typ+' name');
            }
        },
        
        /**
         * Replace n! to fact(n)
         * @param {String}
         */
        
        insertFactorial = Utils.insertFactorial = function(expression) {
            var factorial;
            var regex = /(\d+|\w+)!/ig;
            do {
                factorial = regex.exec(expression);
                if (factorial !== null) {
                    expression = expression.replace(factorial[0], 'fact(' + factorial[0] + ')').expression.replace('!', '');
                }
            } while(factorial);
            return expression;
        },
        
        /**
         * Checks to see if a number or Symbol is a fraction
         * @type {Number|Symbol} num
         * @returns {boolean}
         */
        isFraction = Utils.isFraction = function(num) {
            if(isSymbol(num)) return isFraction(num.multiplier);
            return (num % 1 !== 0);
        },
        
        /**
         * Checks to see if the object provided is a Symbol
         * @param {Object} obj
         */
        isSymbol = Utils.isSymbol = function(obj) {
            return (obj instanceof Symbol);
        },
        
        /**
         * 
         * Checks to see if the object provided is a Vector
         * @param {Object} obj
         */
        isVector = Utils.isVector = function(obj) {
            return (obj instanceof Vector);
        },
        
        /**
         * Checks to see if the object provided is a Matrix
         * @param {Object} obj
         */
        isMatrix = Utils.isMatrix = function(obj) {
            return (obj instanceof Matrix);
        },
        
        /**
         * @param {Symbol} symbol
         */
        isNumericSymbol = Utils.isNumericSymbol = function(symbol) {
            return symbol.group === N;
        },

        /**
         * Checks to see if the object provided is an Array
         * @param {Object} arr
         */
        isArray = Utils.isArray = function(arr) {
            return arr instanceof Array;
        },

        /**
         * Checks to see if a number is an integer
         * @param {Number} num
         */
        isInt = Utils.isInt = function(num) {
            return num % 1 === 0;
        },

        /**
         * @param {Number|Symbol} obj
         * @returns {boolean}
         */
        isNegative = Utils.isNegative = function(obj) {
            if( isSymbol(obj) ) {
                obj = obj.multiplier;
            }
            return obj < 0;
        },
        
        /**
         * Checks to see if symbol is a symbol of symbols held together by addition
         * e.g. (x+z+6) or (x^2+x) etc
         * @param {Symbol} symbol
         * @return {boolean}
         */
        isComposite = Utils.isComposite = function(symbol) {
            return (symbol.group === PL || symbol.group === CP);
        },
        
        /**
         * @param {String} str
         * @returns {String} - returns a formatted string surrounded by brackets
         */
        inBrackets = Utils.inBrackets = function(str) {
            return '('+str+')';
        },
        
        /**
         * A helper function to replace parts of string
         * @param {String} str - The original string
         * @param {Integer} from - The starting index
         * @param {Integer} to - The ending index
         * @param {String} with_str - The replacement string
         * @returns {String} - A formatted string
         */
        stringReplace = Utils.stringReplace = function(str, from, to, with_str) {
            return str.substr(0, from)+with_str+str.substr(to, str.length);
        },
        
        /**
         * the Parser uses this to check if it's allowed to convert the obj to type Symbol
         * @obj {Object} obj
         * @returns {boolean}
         * @description
         */
        customType = Utils.customType = function(obj) {
            return obj !== undefined && obj.custom;
        },
        
        /**
         * Checks to see if numbers are both negative or are both positive
         * @param {Number} a
         * @param {Number} b
         * @returns {boolean}
         */
        sameSign = Utils.sameSign = function(a, b) {
            return (a < 0) === (b < 0);
        },
        
        /**
         * A helper function to replace multiple occurences in a string. Takes multiple arguments
         * @example format('{0} nice, {0} sweet')
         * //returns 'something nice, something sweet'
         */
        format = Utils.format = function() {
            var args = [].slice.call(arguments),
                str = args.shift();
                return str.replace(/{(\d+)}/g, function(match, index) {
                    var arg = args[index];
                    return typeof arg === 'function' ? arg() : arg;
                });
        },
        
        /**
         * Returns an array of all the keys in an array
         * @param {Object} obj
         * @returns {Array}
         */
        keys = Utils.keys = function( obj ) {
            var k = [];
            for( var key in obj ) { k.push( key ); }
            return k;
        },

        /**
         * Returns the first encountered item in an object. Items do not have a fixed order in objects 
         * so only use if you need any first random or if there's only one item in the object
         * @param {Object} obj
         * @returns {*}
         */
        firstObject = Utils.firstObject = function(obj) {
            for( var x in obj ) break;
            return obj[x];
        },
        
        /**
         * Returns the minimum number in an array
         * @param {Array} arr
         * @returns {Number} 
         */
        arrayMax = Utils.arrayMax = function(arr) {
            return Math.max.apply(undefined, arr);
        },

        /**
         * Returns the maximum number in an array
         * @param {Array} arr
         * @returns {Number} 
         */
        arrayMin = Utils.arrayMin = function(arr) {
            return Math.min.apply(undefined, arr);
        },
        
        /**
         * Rounds a number up to x decimal places
         * @param {Number} x
         * @param {Number} s
         */
        round = Utils.round = function( x, s ) { 
            s = s || 14;
            return Math.round( x*Math.pow( 10,s ) )/Math.pow( 10,s );
        },
        
        /**
         * Inserts an object into an array at a given index or recursively adds items if an array is given.
         * When inserting another array, passing in false for unpackArray will result in the array being inserted
         * rather than its items.
         * @param {Array} arr - The target array
         * @param {Array} item - The item being inserted
         * @param {Number} index - Where to place the item
         * @param {boolean} unpackArray - Will insert the array instead of adding its items
         */
        insertArray = Utils.insertArray = function( arr, item, index, unpackArray ) {
            unpackArray = unpackArray === false ? unpackArray : true;

            if( isArray( item ) && unpackArray ) {
                for( var i=0; i<=item.length+1; i++ ){
                    insertArray( arr, item.pop(), index );
                }
            }
            else if( typeof index === 'undefined ') {
                arr.push( item );
            }
            else{
                arr.splice( index, 0, item );
            }
        },
        
        /**
         * This method traverses the symbol structure and grabs all the variables in a symbol. The variable
         * names are then returned in alphabetical order.
         * @param {Symbol} obj
         * @param {Object} vars - An object containing the variables. Do not pass this in as it generated 
         * automatically. In the future this will be a Collector object.
         * @returns {String[]} - An array containing variable names
         */
        variables = Utils.variables = function( obj, vars ) { 
            vars = vars || {
                c: [],
                add: function(value) {
                    if(this.c.indexOf(value) === -1 && isNaN(value)) this.c.push(value);
                }
            };

            if(isSymbol(obj)) { 
                var group = obj.group,
                    prevgroup = obj.previousGroup;
                if(group === CP || group === CB || prevgroup === CP || prevgroup === CB) {
                    for(var x in obj.symbols) variables(obj.symbols[x], vars);
                }
                else if(group === S) {
                    vars.add(obj.value);
                }
                else if(group === PL) {
                    variables(firstObject(obj.symbols), vars);
                }
                else if(group === EX) { 
                    if(!isNaN(obj.value)) vars.add(obj.value);
                    variables(obj.power, vars);
                }
                else if(group === FN) {
                    for(var i=0; i<obj.args.length; i++) {
                        variables(obj.args[i], vars);
                    }
                }
            }
            return vars.c.sort();
        },
        
        /**
         * Loops through each item in object and calls function with item as param
         * @param {Object|Array} obj
         * @param {Function} fn 
         */
        each = Utils.each = function(obj, fn) {
            if(isArray(obj)) {
                var l = obj.length;
                for(var i=0; i<l; i++) fn.call(obj, i);
            }
            else {
                for(var x in obj) if(obj.hasOwnProperty(x)) fn.call(obj, x);
            }
        },
        
        /**
         * Checks to see if a number is an even number
         * @param {Number} num
         * @returns {boolean}
         */
        even = Utils.even = function(num) {
            return num % 2 === 0;
        },
        
        /**
         * Checks to see if a fraction is divisible by 2
         * @param {Number} num
         * @returns {boolean}
         */
        evenFraction = Utils.evenFraction = function(num) {
            return 1/( num % 1) % 2 === 0;
        },
        
        /**
         * Strips duplicates out of an array
         * @param {Array} arr
         */
        arrayUnique = Utils.arrayUnique = function(arr) {
            var l = arr.length, a = [];
            for(var i=0; i<l; i++) {
                var item = arr[i];
                if(a.indexOf(item) === -1) a.push(item);
            }
            return a;
        },
        
        /**
         * Reserves the names in an object so they cannot be used as function names
         * @param {Object} obj
         */
        reserveNames = Utils.reserveNames = function(obj) {
            var add = function(item) {
                if(RESERVED.indexOf(item) === -1) RESERVED.push(item);
            };
            
            if(typeof obj === 'string') add(obj);
            else {
                each(obj, function(x) {
                    add(x);
                });
            }  
        },

        /**
         * Removes an item from either an array or an object. If the object is an array, the index must be 
         * specified after the array. If it's an object then the key must be specified
         * @param {Object|Array} obj
         * @param {Integer} indexOrKey
         */
        remove = Utils.remove = function( obj, indexOrKey ) {
            var result;
            if( isArray(obj) ) {
                result =  obj.splice(indexOrKey, 1)[0];
            }
            else {
                result = obj[indexOrKey];
                delete obj[indexOrKey];
            }
            return result;
        },
        
        /**
         * Creates a temporary block in which one of the global settings is temporarily modified while
         * the function is called. For instance if you want to parse directly to a number rather than have a symbolic
         * answer for a period you would set PARSE2NUMBER to true in the block.
         * @example block('PARSE2NUMBER', function(){//symbol being parsed to number}, true);
         * @param {String} setting - The setting being accessed
         * @param {Function} f 
         * @param {boolean} opt - The value of the setting in the block
         * @param {String} obj - The obj of interest. Usually a Symbol but could be any object
         */
        block = Utils.block = function(setting, f, opt, obj) {
            var current_setting = Settings[setting];
            Settings[setting] = opt === undefined ? true : !! opt;
            var retval = f.call(obj);
            Settings[setting] = current_setting;
            return retval;
        },

        /**
         * Converts function arguments to an array. I had hopes for this function :(
         * @param {Object} obj - arguments obj
         */
        arguments2Array = Utils.arguments2Array = function(obj) {
            return [].slice.call(obj);
        },
        
        /**
         * Using a regex to get between brackets can be a bit tricky. This functions makes it more abstract 
         * to fetch between brackets within a string from any given index. If the starting index is a bracket 
         * then it will fail. returns [matched_string, first_bracket_index, end_bracket_index]
         * @param {Char} ob - open bracket
         * @param {Char} cb - close bracket
         * @param {String} str - The string being read
         * @param {Integer} start - Where in the string to start
         * @returns {Array}
         */
        betweenBrackets = function(ob, cb, str, start) {
            start = start || 0;
            var l = str.length,
                open = 0, fb;
            for(var i=start; i<l; i++) {
                var ch = str.charAt(i); //get the character at this position

                if(ch === ob) { //if an open bracket was found
                    if(fb === undefined) fb = i+1;//mark the first bracket found
                    open++; //mark a new open bracket
                }
                if(ch === cb) { //if a close bracket was found
                    open--; //close a bracket
                    if(open === 0 && fb !== undefined) {
                        var nb = i;
                        return [str.substring(fb, nb), fb, nb];
                    }
                }
            }
            
            return [];
        },
        
        /**
         * A helper function to make substitutions
         * @param {Object} subs
         */
        format_subs = function(subs) {
            for(var x in subs) subs[x] = _.parse(subs[x].toString());
            return subs;
        },
        
        /**
         * The idea is to have the ability to do some preprocessing on the string. This can have some nice 
         * possibilities such as being able to make a pseudo programming language and out the the result in the form
         * of an expression or equation. Currently not used
         * @param {String} str
         * @
         */
        preprocess = function(str) {
            s = str;
            var l = PREPROCESSORS.length;
            for(var i=0; i<l; i++) {
                var preprocess = PREPROCESSORS[i];
                if(typeof preprocess === 'function') s = preprocess(s);
            }
            return s;
        },

        /*
        * Splits symbols by addition or subtraction
        */
        eachaddsymbol = Utils.eachaddsymbol = function(symbol) {
            var symbols = [];
            if ( (symbol.group === CB) || ((symbol.group === EX) || (symbol.collectSymbols().length === 0)) )
            {
                return [symbol];
            }
            else
            {
                symbol.collectSymbols().forEach(function (element, index, array) {
                    symbols.push.apply(symbols, eachaddsymbol(element));
                });
            }
            return symbols;
        },
        /*
        * Splits symbols by multiplication
        */
        eachmuiltisymbol = Utils.eachmuiltisymbol = function(symbol) {
            var symbols = [];
            if  (symbol.collectSymbols().length === 0)
            {
                if (symbol.multiplier === 1)
                {
                    return [symbol];
                }
                return [symbol,(new Symbol(symbol.multiplier))];
            }
            else
            {
                symbol.collectSymbols().forEach(function (element, index, array) {
                    symbols.push.apply(symbols, eachmuiltisymbol(element));
                });
            }

            if (symbol.multiplier !== 1)
            {
                symbols.push(new Symbol(symbol.multiplier));
            }
            return symbols;
        },
        /*
        * Single variable of power 1 and multiplier 1
        */
        isSingleVariable = Utils.isSingleVariable = function(exp) {
            return ((exp.group === S) && (exp.multiplier === 1) && (exp.power === 1));
        },
        /*
        * Check to see if the function contains a variable
        */
        hasVariable = Utils.hasVariable = function(exp,vin) {
            return (exp.text().indexOf(vin.text()) !== -1);
        },
        /*
        * Joints symbols in array by multiplication
        */
        joinmuiltisymbols = Utils.joinmuiltisymbols = function(symbols) {
            return symbols.reduce(function(a, b) {
                return _.multiply(a,b);
            });
        },
        /*
        * Joints symbols in array by addition
        */
        joinaddsymbols = Utils.joinaddsymbols = function(symbols) {
            return symbols.reduce(function(a, b) {
                return _.add(a,b);
            });
        },

        //This object holds additional functions for nerdamer. Think of it as an extension of the Math object.
        //I really don't like touching objects which aren't mine hence the reason for Math2. The names of the 
        //functions within are pretty self-explanatory.
        Math2 = {
            csc: function(x) { return 1/Math.sin(x); },
            sec: function(x) { return 1/Math.cos(x); },
            cot: function(x) { return 1/Math.tan(x); },
            //https://gist.github.com/kcrt/6210661
            erf: function(x){
                // erf(x) = 2/sqrt(pi) * integrate(from=0, to=x, e^-(t^2) ) dt
                // with using Taylor expansion,
                // = 2/sqrt(pi) * sigma(n=0 to +inf, ((-1)^n * x^(2n+1))/(n! * (2n+1)))
                // calculationg n=0 to 50 bellow (note that inside sigma equals x when n = 0, and 50 may be enough)
                var m = 1.00,
                    s = 1.00,
                    sum = x * 1.0;
                for(var i = 1; i < 50; i++){
                m *= i;
                s *= -1;
                sum += (s * Math.pow(x, 2.0 * i + 1.0)) / (m * (2.0 * i + 1.0));
                }
                return 2 * sum / Math.sqrt(3.14159265358979);
            },
            fact: function(x) {
                var retval=1;
                for (var i = 2; i <= x; i++) retval = retval * i;
                return retval;
            },
            mod: function(x, y) {
                return x % y;
            },
            GCD: function() {
                var args = [].slice.call(arguments)
                        .map(function(x){ return Math.abs(x); }).sort(),
                    a = Math.abs(args.shift()),
                    n = args.length;

                while(n-- > 0) {
                    var b = Math.abs(args.shift());
                    while(true) {
                        a %= b;
                        if (a === 0) {
                            a = b;
                            break;
                        }
                        b %= a;
                        if (b === 0) break;;
                    }
                }
                return a;
            },
            /*
            * Heavyside step function
            * Specification : http://mathworld.wolfram.com/HeavisideStepFunction.html
            * if x > 0 then 1
            * if x == 0 then 1/2
            * if x < 0 then 0
            */
            step: function(symbol) {
                if (symbol > 0)
                {
                    return 1;
                }
                else if (symbol < 0)
                {
                    return 0;
                }
                return 1/2;
            },
            /*
            * Rectangle function
            * Specification : http://mathworld.wolfram.com/RectangleFunction.html
            * if |x| > 1/2 then 0
            * if |x| == 1/2 then 1/2
            * if |x| < 1/2 then 1
            */
            rect: function(symbol) {
                if ((symbol == 0.5) || (symbol == -0.5))
                {
                    return 0.5;
                }
                else if (Math.abs(symbol) < 0.5)
                {
                    return 1;
                }
                return 0;
            },
            /*
            * Sinc function
            * Specification : http://mathworld.wolfram.com/SincFunction.html
            * if x == 0 then 1
            * otherwise sin(x)/x
            */
            sinc: function(symbol) {
                if (symbol == 0)
                {
                    return 1;
                }
                else if ((symbol == Infinity) || (symbol == -Infinity))
                {
                    return 0;
                }
                return Math.sin(symbol)/symbol;
            },
            /*
            * Triangle function
            * Specification : http://mathworld.wolfram.com/TriangleFunction.html
            * if |x| >= 1 then 0
            * if |x| < then 1-|x|
            */
            tri: function(symbol) {
                if (Math.abs(symbol) < 1)
                {
                    return 1-Math.abs(symbol);
                }
                return 0;
            },
            /*
            * Get real part of symbol
            */
            re: function(symbol) {
                if (!isSymbol(symbol))
                {
                    return symbol;
                }

                if (!isNumericSymbol(symbol))
                {
                    var symbols = eachaddsymbol(symbol);
                    symbols = symbols.filter(function (value) { return (value.text().indexOf('i') === -1) ; });
                    //No real numbers
                    if (symbols.length === 0)
                    {
                        return new Symbol('0');
                    }
                    return joinaddsymbols(symbols);
                }

                return symbol;
            },
            /*
            * Get imaginary part of symbol
            */
            im: function(symbol) {
                //No imaginary numbers
                if (!isSymbol(symbol))
                {
                    return 0;
                }

                if (!isNumericSymbol(symbol))
                {
                    var symbols = eachaddsymbol(symbol);
                    symbols = symbols.filter(function (value) { return (value.text().indexOf('i') !== -1) ; });
                    symbols.forEach(function (element, index, array) {
                        array[index] = _.divide(element,new Symbol("i"));
                    });
                    //No imaginary numbers
                    if (symbols.length === 0)
                    {
                        return new Symbol('0');
                    }
                    return joinaddsymbols(symbols);
                }

                return 0;
            },
            /*
            * Modified exp for complex numbers
            */
            exp: function(symbol) {
                //Check if numeric
                if (!isNumericSymbol(symbol))
                {
                    //If complex number
                    if (symbol.text().indexOf('i') !== -1)
                    {
                        var exp = Utils.format('(e^({0}))*(cos({1}) + i*sin({1}))', Math2.re(symbol), Math2.im(symbol));
                        return  _.parse(exp);
                    }

                    return  _.symfunction('exp',[symbol]);
                }

                return Math.exp(symbol);
            },
            /*
            * Sign function
            * Specification : http://mathworld.wolfram.com/Sign.html
            * if x > 0 then 1
            * if x == 0 then 0
            * if x < 0 then -1
            */
            sign: function(symbol) {
                if (symbol > 0)
                {
                    return 1;
                }
                else if (symbol < 0)
                {
                    return -1;
                }
                return 0;
            }
        };
        reserveNames(Math2); //reserve the names in Math2
        
    /* GLOBAL FUNCTIONS */
    /**
     * This method will return a hash or a text representation of a Symbol, Matrix, or Vector. 
     * If all else fails it *assumes* the object has a toString method and will call that.
     * 
     * @param {Object} obj
     * @param {String} option get is as a hash 
     * @returns {String}
     */
    function text(obj, option) { 
        var asHash = (option === 'hash'),
            finalize = option === 'final';
        //if the object is a symbol
        if(isSymbol(obj)) { 
            var multiplier = '', 
            power = '',
            sign = '',
            group = obj.group,
            value = obj.value;
            //if the value is to be used as a hash then the power and multiplier need to be suppressed
            if(!asHash) { 
                var om = obj.multiplier;
                if(om === -1) {
                    sign = '-';
                    om = 1;
                }
                //only add the multiplier if it's not 1
                if(om !== 1) multiplier = om;

                var p = obj.power;
                //only add the multiplier 
                if(p !== 1) {
                    //is it a symbol
                    if(isSymbol(p)) {
                        power = text(p);
                    }
                    else {
                        power = p;
                    }
                }
            }

            switch(group) {
                case N:
                    multiplier = '';
                    //if it's numerical then all we need is the multiplier
                    value = obj.multiplier === -1 ? 1 : obj.multiplier;
                    power = '';
                    break;
                case PL:
                    value = obj.collectSymbols(text).join('+').replace('+-', '-');
                    break;
                case CP:
                    value = obj.collectSymbols(text).join('+').replace('+-', '-');
                    break;
                case CB: 
                    value = obj.collectSymbols(function(symbol){
                        var g = symbol.group;
                        //both groups will already be in brackets if their power is greater than 1
                        //so skip it.
                        if((g === PL || g === CP) && (symbol.power === 1 && symbol.multiplier === 1)) {
                            return inBrackets(text(symbol));
                        }
                        return text(symbol);
                    }).join('*');
                    break;
                case EX:
                    var pg = obj.previousGroup,
                        pwg = obj.power.group;
                    //PL are the exception. It's simpler to just collect and set the value
                    if(pg === PL) value = obj.collectSymbols(text).join('+').replace('+-', '-');
                    if(!(pg === N || pg === S || pg === FN)) { value = inBrackets(value); }
                    if((pwg === CP || pwg === CB || pwg === PL || obj.power.multiplier !== 1) && power) {
                        power = inBrackets(power);
                    }
                    break;
            }

            //the following groups are held together by plus or minus. They can be raised to a power or multiplied
            //by a multiplier and have to be in brackets to preserve the order of precedence
            if(((group === CP || group === PL) && (multiplier && multiplier !== 1 || sign === '-')) 
                    || ((group === CB || group === CP || group === PL) && (power && power !== 1))
                    || obj.baseName === PARENTHESIS) { 
                
                value = inBrackets(value);
            }

            if(power < 0) power = inBrackets(power);
            if(multiplier) multiplier = multiplier + '*';
            if(power) power = '^' + power;

            return sign+multiplier+value+power;
        }
        else if(isVector(obj)) { 
            var l = obj.elements.length,
                c = [];
            for(var i=0; i<l; i++) c.push(obj.elements[i].text());
            return '['+c.join(',')+']';
        }
        else {
            return obj.toString();
        }
    }
    Utils.text = text;
    /* END GLOBAL FUNCTIONS */
    
    /**** CLASSES *****/
    /**
     * The Collector is used to find unique values within objects
     * @param {Function} extra_conditions - A function which performs a check on the values and returns a boolean
     * @returns {Collector}
     */
    function Collector(extra_conditions) {
        this.c = [];
        this.add = function(value) {
            var condition_true = extra_conditions ? extra_conditions(value) : true;
            if(this.c.indexOf(value) === -1 && condition_true) this.c.push(value);
        };
    }
    
    /**
     * Wraps a function name in this object
     * @param {String} fn_name
     * @returns {Func}
     */
    function Func(fn_name) {
        this.name = fn_name;
    }
    
    /** 
     * This is what nerdamer returns. It's sort of a wrapper around the symbol class and 
     * provides the user with some useful functions. If you want to provide the user with extra
     * library functions then add them to this class's prototype.
     * @param {Symbol} symbol
     * @returns {Expression} wraps around the Symbol class
     */
    function Expression(symbol) {
        this.symbol = symbol;
    }
    
    /**
     * Returns stored expression at index. For first index use 1 not 0.
     * @param {Integer} expression_number 
     */
    Expression.getExpression = function(expression_number, asType) {
        if(expression_number === 'last' || !expression_number) expression_number = EQNS.length;
        if(expression_number === 'first') expression_number = 1;
        var index = expression_number -1,
            expression = EQNS[index],
            retval = expression ? new Expression(expression) : expression;
        return retval;
    };
    
    Expression.prototype = {
        /**
         * Returns the text representation of the expression
         * @returns {String}
         */
        text: function() {
            return this.symbol.text('final');
        },
        /**
         * Returns the latex representation of the expression
         * @returns {String}
         */
        latex: function() {
            return Latex.latex(this.symbol);
        },
        
        valueOf: function() {
            return this.symbol.valueOf();
        },
        
        /**
         * Evaluates the expression and tries to reduce it to a number if possible.
         * If an argument is given in the form of %{integer} it will evaluate that expression.
         * Other than that it will just use it's own text and reparse
         * @returns {Expression}
         */
        evaluate: function() {
            var first_arg = arguments[0], expression, idx = 1;
            if(typeof first_arg === 'string') {
                expression = (first_arg.charAt(0) === '%') ? Expression.getExpression(first_arg.substr(1)).text() : first_arg;
            }
            else if(first_arg instanceof Expression || isSymbol(first_arg)) {
                expression = first_arg.text();
            }
            else {
                expression = this.symbol.text(); idx--;
            }
            
            var subs = (arguments[idx] !== undefined) ? arguments[idx] : {} ;
            //Add constants
            subs.PI = Math.PI;
            subs.E = Math.E;
            return new Expression(block('PARSE2NUMBER', function() {
                return _.parse(expression, format_subs(subs));
            }, true));
        },
        /**
         * Converts a symbol to a JS function. Pass in an array of variables to use that order instead of 
         * the default alphabetical order
         * @param {Array}
         */
        buildFunction: function(vars) {
            return build(this.symbol, vars);
        },
        /**
         * Checks to see if the expression is just a plain old number
         * @returns {boolean}
         */
        isNumber: function() {
            return isNumericSymbol(this.symbol);
        },
        /**
         * Checks to see if the expression is infinity
         * @returns {boolean}
         */
        isInfinity: function() {
            return Math.abs(this.symbol.multiplier) === Infinity;
        },
        /**
         * Returns all the variables in the expression
         * @returns {Array}
         */
        variables: function() {
            return variables(this.symbol);
        },
        
        toString: function() {
            return this.symbol.text();
        },
        /**
         * Returns true if the expression is a monomial
         */
        isMonomial: function() {
            return this.symbol.group === S;
        },
        
        isFraction: function() {
            return isFraction(this.symbol);
        },
        
        isPolynomial: function() {
            return this.symbol.isPoly();
        }
    };
    
    /**
     * All symbols e.g. x, y, z, etc or functions are wrapped in this class. All symbols have a multiplier and a group. 
     * All symbols except for "numbers (group N)" have a power. 
     * @class Primary data type for the Parser. 
     * @param {String} obj 
     * @returns {Symbol}
     */
    function Symbol(obj) { 
        //this enables the class to be instantiated without the new operator
        if(!(this instanceof Symbol)) { return new Symbol(obj); };
        
        //define numeric symbols
        if(!isNaN(obj)) {
            this.group = N;
            this.value = '#'; 
            this.multiplier = Number(obj);
        }
        //define symbolic symbols
        else {
            //imaginary values. 
            if(obj === 'i') {
                this.isImgSymbol = true;
            }
            this.group = S; 
            validateName(obj); 
            this.value = obj;
            this.multiplier = 1;
            this.power = 1;
        }
        // Added to silence the strict warning.
        return this; 
    }
    
    Symbol.prototype = {
        /**
         * If the symbols is of group PL or CP it will return the multipliers of each symbol
         * as these are polynomial coefficients. CB symbols are glued together by multiplication
         * so the symbol multiplier carries the coefficients for all contained symbols.
         * For S it just returns it's own multiplier.
         * @return {Array}
         */
        coeffs: function() {
            var c = [];
            if(this.symbols) {
                for(var x in this.symbols) {
                    c.push(this.symbols[x].multiplier);
                }
            }
            else c.push(this.multiplier);
            return c;
        },
        /**
         * Checks to see if two functions are of equal value
         */
        equals: function(symbol) {
            return this.value === symbol.value && text(this.power) === text(symbol.power);
        },
        /**
         * Because nerdamer doesn't group symbols by polynomials but 
         * rather a custom grouping method, this has to be
         * reinserted in order to make use of most algorithms. This function
         * checks if the symbol meets the criteria of a polynomial.
         * @returns {boolean}
         */
        isPoly: function(include_denom, multivariate) { 
            var status = false;
            if( this.group === S && this.power > 0 || this.group === N) {
                status = true;
            }
            else {
                var k = keys( this.symbols ).sort(),
                    kl = k.length;
                 //the following assumptions are made in the next check
                 //1. numbers are represented by an underscore
                 //2. variable and function names must start with a letter
                if(kl === 2 && k[0] === '#') { 
                    status = this.symbols[k[1]].isPoly(include_denom, multivariate);
                }
                else if(this.group === CP && multivariate) { 
                    status = true;
                    for(var x in this.symbols) {
                        var s = this.symbols[x], g = s.group; 
                        if(g === FN || g === EX) { status = false; }
                        else if(g === PL ||g === CP) { status = s.isPoly(include_denom, multivariate); }
                        if(!status) break;
                    }
                    
                }
                else if( this.group === PL ) { 
                    status = true;
                    //any random first object is fine since all member of PL are of the same type & group
                    for( var i=0; i<kl; i++ ) {
                        var p = k[i];
                        status = !isNaN(p);
                        if(!include_denom) status = !(p < 0);
                        if(!status) break;
                    }
                }
            }
            return status;
        },
        /**
         * Checks to see if symbol is located in the denominator
         * @returns {boolean}
         */
        isInverse: function() {
            if(this.group === EX) return (this.power.multiplier < 0);
            return this.power < 0;
        },
        /**
         * Make a duplicate of a symbol by copying a predefined list of items
         * to a new symbol
         * @returns {Symbol}
         */
        copy: function() { 
            var copy = new Symbol(0),
                //list of properties excluding power as this may be a symbol and would also need to be a copy.
                properties = [
                    'multiplier', 'value', 'group', 'length', 'previousGroup', 'isImgSymbol', 'baseName', 'args'],
                l = properties.length, i;
            if(this.symbols) {
                copy.symbols = {};
                for(var x in this.symbols) {
                    copy.symbols[x] = this.symbols[x].copy();
                }
            }

            for(i=0; i<l; i++) {
                if(this[properties[i]] !== undefined) {
                    copy[properties[i]] = this[properties[i]];
                }
            }

            if(this.power) {
                copy.power = isSymbol(this.power) ? this.power.copy() : this.power;
            }
            return copy;
        },
        each: function(fn) {
            for(var x in this.symbols) {
                fn.call(this, this.symbols[x], x);
            }
        },
        /**
         * A numeric value to be returned for Javascript. It will try to 
         * return a number as far a possible but in case of a pure symbolic
         * symbol it will just return its text representation
         * @returns {String|Number}
         */
        valueOf: function() {
            if(this.group === N) { return this.multiplier; }
            else if(this.power === 0){ return 1; }
            else if(this.multiplier === 0) { return 0; }
            else { return text(this); }
        },
        /**
         * Checks to see if a symbols has a particular variable within it.
         * Pass in true as second argument to include the power of exponentials
         * which aren't check by default.
         * @example var s = _.parse('x+y+z'); s.contains('y');
         * //returns true
         * @returns {boolean}
         */
        contains: function(variable, all) { 
            var g = this.group; 
            if(this.symbols) {
                for(var x in this.symbols) { if(this.symbols[x].contains(variable, all)) return true; }
            }
            else if(g === FN || this.previousGroup === FN) {
                for(var i=0; i<this.args.length; i++) { if(this.args[i].contains(variable, all)) return true; }
            }
            else if(g === EX) { 
                //exit only if it does
                if(all && this.power.contains(variable, all)) { return true; }
                return this.value === variable;
            }
            
            return this.value === variable;
        },
        /**
         * Negates a symbols
         * @returns {boolean}
         */
        negate: function() { 
            this.multiplier *= -1;
            if(this.group === CP || this.group === PL) this.distributeMultiplier();
            return this;
        },
        /**
         * Inverts a symbol
         * @returns {boolean}
         */
        invert: function(power_only) {
            //invert the multiplier
            if(!power_only) this.multiplier = 1/this.multiplier;
            //invert the rest
            if(isSymbol(this.power)) {
                this.power.negate();
            }
            else {
                if(this.power) this.power *= -1;
            }
            return this;
        },
        /**
         * Symbols of group CP or PL may have the multiplier being carried by 
         * the top level symbol at any given time e.g. 2*(x+y+z). This is 
         * convenient in many cases, however in some cases the multiplier needs
         * to be carried individually e.g. 2*x+2*y+2*z.
         * This method distributes the multiplier over the entire symbol
         * @returns {Symbol}
         */
        distributeMultiplier: function() {
            if(this.symbols && this.power === 1 && this.group !== CB) {
                for(var x in this.symbols) {
                    var s = this.symbols[x];
                    s.multiplier *= this.multiplier;
                    s.distributeMultiplier();
                }
                this.multiplier = 1;
            }

            return this;
        },
        /**
         * This method expands the exponent over the entire symbol just like
         * distributeMultiplier
         * @returns {Symbol}
         */
        distributeExponent: function() {
            if(this.power !== 1) {
                var p = this.power;
                for(var x in this.symbols) {
                    var s = this.symbols[x];
                    if(s.group === EX) {
                        s.power = _.multiply(s.power, new Symbol(p));
                    }
                    else {
                        this.symbols[x].power *= p;
                    }
                }
                this.power = 1;
            }
            return this;
        },
        /**
         * This method will attempt to up-convert or down-convert one symbol
         * from one group to another. Not all symbols are convertible from one 
         * group to another however. In that case the symbol will remain 
         * unchanged.
         */
        convert: function(group) { 
            if(group > FN) { 
                //make a copy of this symbol;
                var cp = this.copy();
                //attach a symbols object and upgrade the group
                this.symbols = {};

                if(group === CB) {
                    //symbol of group CB hold symbols bound together through multiplication
                    //because of commutativity this multiplier can technically be anywhere within the group
                    //to keep track of it however it's easier to always have the top level carry it
                    cp.multiplier = 1;
                }
                else {
                    //reset the symbol
                    this.multiplier = 1;
                }

                if(this.group === FN) {
                    cp.args = this.args; 
                    delete this.args;
                    delete this.baseName;
                }

                //the symbol may originate from the symbol i but this property no longer holds true
                //after copying
                if(this.isImgSymbol) delete this.isImgSymbol;

                this.power = 1;
                //attach a copy of this symbol to the symbols object using its proper key
                this.symbols[cp.keyForGroup(group)] = cp; 
                this.group = group;
                //objects by default don't have a length property. However, in order to keep track of the number
                //of sub-symbols we have to impliment our own.
                this.length = 1;    
            }
            else if(group === EX) {
                //1^x is just one so check and make sure
                //Fix (-1)^(x) evaluation
                if(!(this.group === N && (this.multiplier === 1))) {
                    this.previousGroup = this.group;
                    if(this.group === N) {
                        this.value = this.multiplier;
                        this.multiplier = 1;
                    }
                    
                    this.group = EX;
                }
            }
            else if(group === N) {
                for(var x in this) {
                    if(this.hasOwnProperty(x) && (x !== 'value' && x !== 'multiplier')) delete this[x];
                }
                this.value = '#';
                this.group = N;
            }
        },
        /**
         * This method is one of the principal methods to make it all possible.
         * It performs cleanup and prep operations whenever a symbols is 
         * inserted. If the symbols results in a 1 in a CB (multiplication) 
         * group for instance it will remove the redundant symbol. Similarly
         * in a symbol of group PL or CP (symbols glued by multiplication) it
         * will remove any dangling zeroes from the symbol. It will also 
         * up-convert or down-convert a symbol if it detects that it's 
         * incorrectly grouped. It should be noted that this method is not
         * called directly but rather by the 'attach' method for addition groups
         * and the 'combine' method for multipiclation groups.
         */
        insert: function(symbol, action) { 
            //this check can be removed but saves a lot of aggravation when trying to hunt down
            //a bug. If left, you will instantly know that the error can only be between 2 symbols.
            if(!isSymbol(symbol)) err('Object '+symbol+' is not of type Symbol!');
            if(this.symbols) {
                var group = this.group;
                if(group > FN) {
                    var key = symbol.keyForGroup(group); 
                    var existing = this.symbols[key]; //check if there's already a symbol there
                        
                    if(action === 'add') {
                        var hash = key;
                        if(existing) { 
                            //add them together using the parser
                            this.symbols[hash] = _.add(existing, symbol);
                            //if the addition resulted in a zero multiplier remove it
                            if(this.symbols[hash].multiplier === 0) {
                                delete this.symbols[hash];
                                this.length--;
                                
                                if(this.length === 0) {
                                    this.convert(N);
                                    this.multiplier = 0;
                                }
                            }
                        }
                        else {
                            this.symbols[key] = symbol;
                            this.length++;
                        }  
                            
                    }
                    else {
                        if(existing) {  
                            //remove because the symbol may have changed
                            symbol = _.multiply(remove(this.symbols, key), symbol);
                            
                            if(this.length === 0) this.convert(N);
                            this.length--;
                            //clean up
                        }
                        //transfer the multiplier
                        this.multiplier *= symbol.multiplier;
                        symbol.multiplier = 1;
                        
                        if(Math.abs(symbol.valueOf()) !== 1) { 
                            if(this.power !== 1) {
                                var cp = this.copy();
                                cp.multiplier = 1; 
                                this.power = 1;
                                this.symbols = {};
                                var key2 = cp.keyForGroup(CB);
                                this.symbols[key2] = cp;
                            }
                            
                            //if the power does not equal to zero then we have to create a new symbol
                            this.symbols[key] = symbol;
                            this.length++;
                        }
                        
                    }
                    //update the hash
                    if(this.group === CP || this.group === CB) {
                        this.updateHash();
                    }
                }
            }
        },  
        //the insert method for addition
        attach: function(symbol) {
            this.insert(symbol, 'add');
        },
        //the insert method for multiplication
        combine: function(symbol) {
            this.insert(symbol, 'multiply');
        },
        /**
         * This method should be called after any major "surgery" on a symbol.
         * It updates the hash of the symbol for example if the baseName of a 
         * function has changed it will update the hash of the symbol.
         */
        updateHash: function() {
            if(this.group === FN) {
                var contents = '',
                    args = this.args,
                    is_parens = this.baseName === PARENTHESIS;
                for(var i=0; i<args.length; i++) contents += (i===0 ? '' : ',')+text(args[i]);
                var fn_name = is_parens ? '' : this.baseName;
                this.value = fn_name+(is_parens ? contents : inBrackets(contents));
            }
            else if(!(this.group === S || this.group === PL)) {
                this.value = text(this, 'hash');
            }
        },
        /**
         * this function defines how every group in stored within a group of 
         * higher order think of it as the switchboard for the library. It 
         * defines the hashes for symbols. 
         */
        keyForGroup: function(group) {
            var g = this.group;
            if(g === N) {
                return this.value;
            }
            else if(g === S) {
                if(group === PL) return this.power;
                else return this.value;
            }
            else if(g === FN) {
                if(group === PL) return this.power;
                return text(this, 'hash');
            }
            else if(g === PL) { 
                //if the order is reversed then we'll assume multiplication
                //TODO: possible future dilemma
                if(group === CB) return text(this, 'hash');
                if(group === CP) {
                    if(this.power === 1) return this.value;
                    else return inBrackets(text(this, 'hash'))+'^'+this.power;
                }
                return this.value;
            }
            else if(g === CP) {
                if(group === CP) return text(this, 'hash');
                if(group === PL) return this.power;
                return this.value;
            }
            else if(g === CB) {
                if(group === PL) return this.power;
                return text(this, 'hash');
            }
            else if(g === EX) {
                if(group === PL) return text(this.power);
                return text(this, 'hash');
            }
        },
        /** 
         * Symbols are typically stored in an object which works fine for most
         * cases but presents a problem when the order of the symbols makes
         * a difference. This function simply collects all the symbols and 
         * returns them as an array. If a function is supplied then that 
         * function is called on every symbol contained within the object.
         * @returns {Array}
         */
        collectSymbols: function(fn) { 
            var collected = [];
            for(var x in this.symbols) {
                var symbol = this.symbols[x];
                collected.push( fn ? fn(symbol) : symbol );
            }
            return collected.sort();//sort hopefully gives us some sort of consistency
        },
        /**
         * Returns the latex representation of the symbol
         * @returns {String}
         */
        latex: function() {
            return Latex.latex(this);
        },
        /**
         * Returns the text representation of a symbol
         * @returns {String}
         */
        text: function() {
            return text(this);
        },
        /**
         * Checks if the function evaluates to 1. e.g. x^0 or 1 :)
         */
        isOne: function() {
            if(this.group === N) return this.multiplier === 1;
            else return this.power === 0;
        },
        /**
         * Get's the denominator of the symbol if the symbol is of class CB (multiplication)
         * with other classes the symbol is either the denominator or not. 
         * Take x^-1+x^-2. If the symbol was to be mixed such as x+x^-2 then the symbol doesn't have have an exclusive
         * denominator and has to be found by looking at the actual symbols themselves.
         */
        getDenom: function() {
            if(this.group === CB) {
                for(var x in this.symbols) {
                    if(this.symbols[x].power < 0) return this.symbols[x];
                }
            }
        },
        toString: function() {
            return this.text();
        }
    };
    
    //EXPERIMENTAL -  Might be stripped
    function Equation(equation1, equation2) {
        this.e1 = equation1;
        this.e2 = equation2;
    }
    
    /**
     * This class defines the operators in nerdamer. The thinking is that with using these parameters
     * we should be able to define more operators such as the modulus operator or a boolean operator.
     * Although this initially works at the moment, it fails in some instances due to minor flaws in design which
     * will be addressed in future releases.
     * @param {char} val - The symbol of the operator
     * @param {String} fn - The function it maps to
     * @param {Integer} precedence - The precedence of the operator
     * @param {boolean} left_assoc - Is the operator left or right associative
     * @param {boolean} is_prefix - Is the operator a prefix operator
     * @param {boolean} is_postfix - Is the operator a postfix operator (for future releases)
     * @returns {Operator}
     */
    function Operator(val, fn, precedence, left_assoc, is_prefix, is_postfix) {
        this.val = val;
        this.fn = fn;
        this.precedence = precedence;
        this.left_assoc = left_assoc;
        this.is_prefix = is_prefix;
        this.is_postfix = is_postfix || false;
    }

    /**
     * 
     * @param {char} val - The operator
     * @returns {Prefix}
     */
    function Prefix(val) {
        this.val = val;
    }
    
    Prefix.prototype = {
        /**
         * This function resolves the prefix. It will correct the sign of the symbol by changing the sign of
         * the multiplier. If the multiplier is negative it will make it positive etc..
         * @returns {Symbol}
         */
        resolve: function(obj) {
            if(this.val === '-') {
                return obj.negate();
            }
            return obj;
        }
    };

    //Uses modified Shunting-yard algorithm. http://en.wikipedia.org/wiki/Shunting-yard_algorithm
    function Parser(){
        //we want the underscore to point to this parser not the global nerdamer parser.
        var _ = this, 
            bin = {},
            constants = this.constants = {};
        //list all the supported operators
        var operators = {
                '^': new Operator('^', 'pow', 4, false, false),
                '*': new Operator('*', 'multiply', 3, true, false),
                '/': new Operator('/', 'divide', 3, true, false),
                '+': new Operator('+', 'add', 2, true, true),
                '-': new Operator('-', 'subtract', 2, true, true),
                ',': new Operator(',', 'comma', 1, true, false)
            },

            // Supported functions.
            // Format: function_name: [mapped_function, number_of_parameters]
            functions = this.functions = {
                'cos'       : [ , 1],
                'sin'       : [ , 1],
                'tan'       : [ , 1],
                'sec'       : [ , 1],
                'csc'       : [ , 1],
                'cot'       : [ , 1],
                'acos'      : [ , 1],
                'asin'      : [ , 1],
                'atan'      : [ , 1],
                'exp'       : [ , 1],
                'min'       : [ , -1],
                'max'       : [ ,-1],
                'erf'       : [ , 1],
                'floor'     : [ , 1],
                'ceiling'   : [ , 1],
                'fact'      : [ , 1],
                'round'     : [ , 1],
                'mod'       : [ , 2],
                'step'      : [ , 1],
                'sign'      : [ , 1],
                'rect'      : [ , 1],
                'sinc'      : [ , 1],
                'tri'       : [ , 1],
                're'        : [ , 1],
                'im'        : [ , 1],
                'vector'    : [vector, -1],
                'matrix'    : [matrix, -1],
                'parens'    : [parens, -1],
                'sqrt'      : [sqrt, 1],
                'log'       : [log , 1],
                'abs'       : [abs , 1],
                'invert'    : [invert, 1],
                'transpose' : [transpose, 1],
                'dot'       : [dot, 2]
            };
        
        var brackets = {}, //the storage container for the brackets

            last_item_on = function(stack) {
                return stack[stack.length-1];
            };
        
        var LEFT_PAREN = '(',
            RIGHT_PAREN = ')',
            LEFT_SQUARE_BRACKET = '[',
            RIGHT_SQUARE_BRACKET = ']',
            scientific_numbers = [];
                
            brackets[LEFT_PAREN] = LEFT_PAREN,
            brackets[RIGHT_PAREN] = RIGHT_PAREN,
            brackets[LEFT_SQUARE_BRACKET] = LEFT_SQUARE_BRACKET,
            brackets[RIGHT_SQUARE_BRACKET] = RIGHT_SQUARE_BRACKET;

        this.error = err;
        
        /**
         * This method gives the ability to override operators with new methods.
         * @param {String} which
         * @param {Function} with_what
         */
        this.override = function(which, with_what) {
            if(!bin[which]) bin[which] = [];
            bin[which].push(this[which]);
            this[which] = with_what;
        };
        
        /**
         * Restores a previously overridden operator
         * @param {String} what
         */
        this.restore = function(what) {
            if(this[what]) this[what] = bin[what].pop();
        };
        
        /**
         * This method is supposed to behave similarly to the override method but it does not override
         * the existing function rather it only extends it
         * @param {String} what
         * @param {Function} with_what
         * @param {boolean} force_call
         */
        this.extend = function(what, with_what, force_call) {
            var _ = this,
                extended = this[what];
            if(typeof extended === 'function' && typeof with_what === 'function') {
                var f = this[what];
                this[what] = function(a, b) {
                    if(isSymbol(a) && isSymbol(b) && !force_call) return f.call(_, a, b);
                    else return with_what.call(_, a, b, f);
                };
            }
        };
        
        /**
         * Generates library's representation of a function. It's a fancy way of saying a symbol with 
         * a few extras. The most important thing is that that it gives a baseName and 
         * an args property to the symbols in addition to changing its group to FN
         * @param {String} fn_name
         * @param {Array} params
         * @returns {Symbol}
         */
        this.symfunction = function(fn_name, params) { 
            //call the proper function and return the result;
            var f = new Symbol(fn_name);
            f.group = FN;
            if(typeof params === 'object') params = [].slice.call(params);//ensure an array
            
            f.args = params;
            f.baseName = fn_name;
            f.updateHash();
            return f;
        };
        
        /**
         * An internal function call for the Parser. This will either trigger a real 
         * function call if it can do so or just return a symbolic representation of the 
         * function using symfunction.
         * @param {String} fn_name
         * @param {Array} args
         * @returns {Symbol}
         */
        this.callfunction = function(fn_name, args) { 
            var fn_settings = functions[fn_name];
            
            if(!fn_settings) throw new Error(fn_name+' is not a supported function.');
            
            var num_allowed_args = fn_settings[1],
                fn = fn_settings[0],
                retval;

            if(!(args instanceof Array)) args = args !== undefined ?  [args] : [];

            if(num_allowed_args !== -1) {
                var is_array = isArray(num_allowed_args),
                    min_args = is_array ? num_allowed_args[0] : num_allowed_args,
                    max_args = is_array ? num_allowed_args[1] : num_allowed_args,
                    num_args = args.length;
                var error_msg = fn_name+' requires a {0} of {1} arguments. {2} provided!';
                if(num_args < min_args) err(format(error_msg, 'minimum', min_args, num_args));
                if(num_args > max_args) err(format(error_msg, 'maximum', max_args, num_args));
            }
            
            if(fn) { retval = fn.apply(fn_settings[2] || this, args); }
            else {
                if(Settings.PARSE2NUMBER) {
                    try { 
                        args = args.map(function(symbol) { 
                            if(symbol.group === N) return symbol.multiplier;
                            else err('Symbol must be of group N.');
                        });
                        var f = Math[fn_name] ? Math[fn_name] : Math2[fn_name];
                        retval = new Symbol(f.apply(undefined, args));
                    }
                    catch(e){
                        //Complex numbered functions
                        var complex_fn = ['exp','re','im'];
                        //Fix for complex numbers functions
                        retval = (complex_fn.indexOf(fn_name) !== -1) ? Math2[fn_name].apply(undefined, args) : this.symfunction(fn_name, args);
                    }
                }
                else {
                    retval = this.symfunction(fn_name, args);
                }
            }
            return retval;
        };
        
        this.powerAdd = function(symbol, value, thisIsEX) {
            var isNumeric = !isNaN(value);
            if(!isNumeric || thisIsEX || isSymbol(symbol.power)) {
                var p = !isSymbol(value) ? new Symbol(value) : value;
                symbol.power = _.add(symbol.power, p);
            }
            else {
                symbol.power += value;
            }
            
            if(symbol.power.valueOf() === 0) symbol.convert(N);
        };
        
        /**
         * This is the method that triggers the parsing of the string. It generates a parse tree but processes 
         * it right away. The operator functions are called when their respective operators are reached. For instance
         * + with cause this.add to be called with the left and right hand values. It works by walking along each 
         * character of the string and placing the operators on the stack and values on the output. When an operator
         * having a lower order than the last is reached then the stack is processed from the last operator on the 
         * stack.
         * @param {String} expression_string
         * @param {Object} substitutions
         * @returns {Symbol}
         */
        this.parse = function(expression_string, substitutions) {  
            //Replace n! to fact(n!)
            expression_string = insertFactorial(expression_string);
            /*
             * Since variables cannot start with a number, the assumption is made that when this occurs the
             * user intents for this to be a coefficient. The multiplication symbol in then added. The same goes for 
             * a side-by-side close and open parenthesis
             */
            expression_string = String(expression_string).split(' ').join('')//strip empty spaces
                    .replace(/\d*\.*\d+e[\+\-]*\d+/gi, function(match, start, str) {
                        if(/[a-z_]/.test(str.charAt(start-1))) return match;
                        scientific_numbers.push(match);
                        return '&';
                    })
                    //allow omission of multiplication after coefficients
                    .replace(/([\+\-\/\*]*[0-9]+)([a-z_]+[\+\-\/\*]*)/gi, function() {
                        var str = arguments[4],
                            group1 = arguments[1],
                            group2 = arguments[2],
                            start = arguments[3],
                            first = str.charAt(start),
                            before = '',
                            d = '*';
                        if(!first.match(/[\+\-\/\*]/)) before = str.charAt(start-1);
                        if(before.match(/[a-z]/i)) d = '';
                        return group1+d+group2;
                    })
                    //allow omission of multiplication sign between brackets
                    .replace( /\)\(/g, ')*(' );

            var subs = substitutions || {},
                stack = [], //the operator stack
                output = [], //the values stack
                len = expression_string.length,
                pos = 0,
                last_opr_pos, //where the last operator was found
                last_operator, //the lst operator that was found
                last_char,
                EOT = false, //was the end of the string reached?
                func_on_stack = false,
                curpos = 0, //the current position on the string
                                
                evaluate = function(operator) { 
                    if(!operator) {
                        operator = stack.pop();
                    }

                    var symbol2 = output.pop(),
                        symbol1 = output.pop();

                    if(!operator && !symbol1 && symbol2) { 
                        insert(symbol2);
                    }
                    else if(operator === LEFT_PAREN) { 
                        if(EOT) err('Unmatched open parenthesis!');
                        stack.push(operator);
                        insert(symbol1);
                        insert(symbol2);
                    }
                    else {
                        var ofn = operator.fn, result;
                        if(!ofn) result = operator.resolve(symbol2);//it's the first symbol and negative
                        else {
                            if(symbol1.multiplier === Infinity || symbol2.multiplier === Infinity) {
                                result = new Symbol(Infinity);
                            }
                            else {
                                result = _[ofn].call(_, symbol1, symbol2);
                            }
                        }
                        insert(result);
<<<<<<< HEAD
                    }
=======
                    }   
>>>>>>> db011ddf
                },
                /**
                 * This method inserts the token into the output stack. Here it will attempt to detect if a prefix is 
                 * on the stack and will try to resolve it. Additonally it checks if the item is a scientific number
                 * and if so places the correct number on the output stack. 
                 * @param token
                 */
                insert = function(token) { 
                    //if the number is a scientifc number then use that instead
                    if(/&/.test(token)) {
                        token = scientific_numbers.shift();
                    }
                    
                    //when two operators are close to each other then the token will be empty or when we've gone
                    //out of range inside of the output or stack. We have to make sure the token even exists 
                    //before entering.
                    if(token !== '' && token !== undefined) { 
                        //this could be function parameters or a vector
                        if(!(token instanceof Array)) { 
                            //TODO: possible redundant check. Needs investigation
                            if(!(token instanceof Symbol) && !(customType(token))) {
                                var sub = subs[token] || VARS[token]; //handle substitutions
                                token = sub ? sub.copy() : new Symbol(token);
                            }
                        }
                        
                        //TODO: fix element index access
                        var loi = last_item_on(output);
                        
                        if(isVector(token)) {
                            var lios = last_item_on(stack);
                            if(isVector(loi)) {
                                if(!lios || lios.val !== ',') {
                                    if(token.elements.length > 2) err('Incorrect number of indices!');
                                    //swap the last item on output with the indexed element
                                    output.pop();
                                    var start = token.elements[0]-1;
                                    var end = token.elements[1];
                                    if(end !== undefined) token = new Vector(loi.elements.slice(start, end));
                                    else token = (loi.elements[start]); //make 1 the first index
                                    if(!token) err('Index out of range!');
                                }
                            }
                            else if(!lios && loi) err(loi+' is not a vector');                            
                        }
                        
                        //resolve prefixes
                        while(last_item_on(stack) instanceof Prefix) {
                            //if there's a function on the output stack then check the next operator 
                            if(func_on_stack) {
                                //check the next operator to come
                                var next_operator = operators[expression_string.charAt(curpos+1)];
                                if(next_operator && !next_operator.left_assoc) break;
                            }
                            if(operator && !operator.left_assoc) break; //don't touch pow
                            var prefix = stack.pop();
                            token = prefix.resolve(token);
                        }
                        
                        output.push(token);
                        
                        func_on_stack = false;//thank you for your service
                    } 
                };
                
            if(!subs['~']) {   
                //collect the substitutions
                for(var x in constants) subs[x] = new Symbol(constants[x]);
            }
            
            for(curpos=0; curpos<len; curpos++) { 
                var cur_char = expression_string.charAt(curpos);
                var operator = operators[cur_char], //a possible operator
                    bracket = brackets[cur_char]; //a possible bracket
                //if the character is a bracket or an operator but not a scientific number
                if(operator || bracket) {
                    //if an operator is found then we assume that the preceeding is a variable.
                    //the token has to be from the last position up to the current position
                    var token = expression_string.substring(pos,curpos); 

                    if(bracket === LEFT_PAREN && token || bracket === LEFT_SQUARE_BRACKET) {
                        //make sure you insert the variables
                        if(bracket === LEFT_SQUARE_BRACKET && token) insert(token);
                        
                        var f = bracket === LEFT_SQUARE_BRACKET ? VECTOR : token;
                        stack.push(new Func(f), LEFT_PAREN);
                        pos = curpos+1;
                        last_opr_pos = curpos; 
                        continue;
                    }
                    //place the token on the output stack. 
                    //This may be empty if we're at a unary or bracket so skip those.
                    insert(token);

                    //if the preceding token is a operator
                    if(!bracket && (curpos-last_opr_pos === 1 || curpos === 0)) { 
                        if(operator.is_prefix) {
                            stack.push(new Prefix(operator.val));
                            pos = curpos+1;
                            last_opr_pos = curpos;
                            continue;
                        }
                        err(operator.val+' is not a valid prefix operator!:'+pos); 
                    }
                    //note that open brackets count as operators in this case
                    if(cur_char !== RIGHT_PAREN) last_opr_pos = curpos; 

                    if(operator) { 
                        //we may be at the first operator, in which case the last operator may be undefined
                        //If this is the case then do nothing other than record the last operator and 
                        //place the operator on the stack.
                        if(last_operator) { 
                            if(operator.left_assoc && operator.precedence <= last_operator.precedence ||
                                    !operator.left_assoc && (operator.precedence < last_operator.precedence)) {
                                var done = false;
                                do {
                                    evaluate(); 
                                    var last = last_item_on(stack); 
                                    //stop when you see a parethesis
                                    if(last === LEFT_PAREN) break;
                                    
                                    done = last ? last.left_assoc && last.precedence < operator.precedence: true;
                                }
                                while(!done);  
                            }
                        }
                        stack.push(operator);
                        last_operator = last_item_on(stack);
                    }
                    else { 
                        if(cur_char === LEFT_PAREN) {
                            stack.push(bracket);
                        }
                        else if(cur_char === RIGHT_PAREN || cur_char === RIGHT_SQUARE_BRACKET) { 
                            last_opr_pos = null;
                            var found_matching = false;
                            while(!found_matching) {
                                var popped = stack.pop();
                                
                                if(popped === undefined) err('Unmatched close bracket or parenthesis!');

                                if(popped === LEFT_PAREN) {
                                    found_matching = true;
                                }
                                else evaluate(popped);
                                //TODO: fix bracket parity checking.
                                if(popped === LEFT_PAREN && cur_char === RIGHT_SQUARE_BRACKET) {
                                    var lsi = last_item_on(stack);
                                    if(!lsi || lsi.name !== VECTOR) err('Unmatched parenthesis!');
                                }
                            }
                            
                            var last_stack_item = last_item_on(stack);

                            if(last_stack_item instanceof Func) { 
                                //TODO: fix bracket parity checking
                                if(last_stack_item.name === VECTOR && cur_char !== RIGHT_SQUARE_BRACKET)
                                    err('Unmatched bracket!');
                                var v = _.callfunction(stack.pop().name, output.pop()); 
                                func_on_stack = true;
                                insert(v);//go directly to output as this will cause the prefix to prematurely be evaluated
                            }
                        }
                        last_operator = last_item_on(stack);
                    } 
                    
                    pos = curpos+1; //move along
                }
                else if(curpos === len-1) {
                    insert(expression_string.substring(pos, curpos+1));
                }
                last_char = cur_char;
            }
            
            EOT = true; //end of tokens/stack reached
            
            while(stack.length > 0) { 
                evaluate();
            }

            return output[0];
        };

        //FUNCTIONS
        //although parens is not a "real" function it is important in some cases when the 
        //symbol must carry parenthesis. Once set you don't have to worry about it anymore
        //as the parser will get rid of it at the first opportunity
        function parens(symbol) {
            if(Settings.PARSE2NUMBER) {
                return symbol;
            }
            return _.symfunction('parens', [symbol]);
        }
        
        function abs(symbol) {
            if(symbol.multiplier < 0) symbol.multiplier *= -1;
            if(isNumericSymbol(symbol) || even(symbol.power)) {
                return symbol;
            }
            return _.symfunction(ABS, [symbol]);
        }
        
        /**
         * It just raises the symbol's power to 1/2
         * @param {Symbol} symbol
         * @returns {Symbol}
         */
        function sqrt(symbol) {
            return _.pow(symbol, new Symbol('0.5'));
        }
        
        function log(symbol) { 
            var retval;
            if(symbol.value === 'e') { 
                retval = new Symbol(symbol.power);
            }
            else if(symbol.group === FN && symbol.baseName === 'exp') {
                var s = symbol.args[0];
                if(symbol.multiplier === 1) retval = _.multiply(s, new Symbol(symbol.power));
                else retval = _.symfunction('log',[symbol]);
            }
            else if(Settings.PARSE2NUMBER && isNumericSymbol(symbol)) {
                var img_part;
                if(symbol.multiplier < 0) {
                    symbol.negate();
                    img_part = _.multiply(new Symbol(Math.PI), new Symbol('i'));
                }
                retval = new Symbol(Math.log(symbol.multiplier));
                if(img_part) retval = _.add(retval, img_part);
            }
            else {
                retval = _.symfunction('log', arguments); 
            }
            return retval;
        }
        
        //the constructor for vectors
        function vector() {
            return new Vector([].slice.call(arguments));
        }
        
        //the constructor for matrices
        function matrix() {
            return Matrix.fromArray(arguments);
        }
        
        function determinant(symbol) {
            if(isMatrix(symbol)) {
                return symbol.determinant();
            }
            return symbol;
        }
        
        function dot(vec1, vec2) {
            if(isVector(vec1) && isVector(vec2)) return vec1.dot(vec2);
            err('function dot expects 2 vectors');
        }
        
        function transpose(mat) {
            if(isMatrix(mat)) return mat.transpose();
            err('function transpose expects a matrix');
        }
        
        function invert(mat) {
            if(isMatrix(mat)) return mat.invert();
            err('invert expects a matrix');
        }
        
        //extended functions. Because functions like log aren't directly 
        //stored in an object, it's difficult to find out about them unless you know of them 
        //outside of the library. This serves as registry. That's all.
        this.ext = {
            log: log,
            sqrt: sqrt,
            abs: abs,
            vector: vector,
            matrix: matrix,
            parens: parens,
            determinant: determinant,
            dot: dot,
            invert: invert,
            transpose: transpose
        };
        
        //The loader for functions which are not part of Math2
        this.mapped_function = function() { 
            var subs = {},
                params = this.params;
            for(var i=0; i<params.length; i++) subs[params[i]] = arguments[i];
            return _.parse(this.body, subs);
        };
        
        //the simpler the structure of the symbol, the better. Unpack tries to
        //remove the parens function and return it in a simpler form.
        this.unpack = function(symbol) { 
            //we only touch this bad boy if the power is one 
            if(symbol.power === 1) {
                //parens should only carry one symbol
                var unpacked = symbol.args[0];
                unpacked.multiplier *= symbol.multiplier;
                symbol = unpacked;
            }
            return symbol;
        };

        //
        /**
         * This method gets called when the parser finds the + operator. Not the prefix operator. Just like the 
         * multiply, divide, and subract methods it will transform one of the symbols rather than return a new
         * one. The result is slightly faster processing when the parsing is inline but it's the source of much
         * aggravation when the parsing branches out. To alleviate this problem the add method should be called in a
         * SAFE block or with Settings.SAFE set to true, which will force a new symbol to be return every time.
         * @param {Symbol} symbol1
         * @param {Symbol} symbol2
         * @returns {Symbol}
         */
        this.add = function(symbol1, symbol2) { 
            var isSymbolA = isSymbol(symbol1), isSymbolB = isSymbol(symbol2), t;
            if(isSymbolA && isSymbolB) {
                var group1 = symbol1.group, 
                    group2 = symbol2.group;

                //deal with zero addition
                if(symbol1.multiplier === 0) return symbol2;
                if(symbol2.multiplier === 0) return symbol1;

                //parens is a function that we want to get rid of as soon as possible so check
                if(group1 === FN && symbol1.baseName === PARENTHESIS) symbol1 = this.unpack(symbol1);
                if(group2 === FN && symbol1.baseName === PARENTHESIS) symbol2 = this.unpack(symbol2);

                //always have the lower group on the left
                if(group1 > group2) { return this.add(symbol2, symbol1); }
                if(Settings.SAFE){ symbol1 = symbol1.copy(); symbol2 = symbol2.copy(); };

                //same symbol, same power
                if(symbol1.value === symbol2.value && !(group1 === CP && symbol1.power !== symbol2.power)) {
                    if(symbol1.power === symbol2.power && group2 !== PL /*if group1 is PL then group2 is PL*/
                            || (group1 === EX && symbol1.equals(symbol2))) {
                        symbol1.multiplier += symbol2.multiplier;
                        //exit early
                        if(symbol1.multiplier === 0) symbol1 = Symbol(0);
                    }
                    else if(group2 === PL) {
                        if(group1 === PL) {
                            if(symbol1.power ===1 && symbol2.power === 1) {
                                symbol1.distributeMultiplier();
                                symbol2.distributeMultiplier();
                                for(var s in symbol2.symbols) {
                                    symbol1.attach(symbol2.symbols[s]);
                                }
                            }
                            else if(symbol1.power === symbol2.power) {
                                symbol1.multiplier += symbol2.multiplier;
                            }
                            else {
                                if(symbol1.power > symbol2.power) { var t = symbol1; symbol1 = symbol2; symbol2 = t; /*swap*/}
                                symbol1.convert(CP); 
                                symbol1.attach(symbol2);
                            } 
                        }
                        else {
                            if(symbol2.multiplier === 1) {
                                symbol2.attach(symbol1);
                            }
                            else {
                                //force the multiplier downhill
                                for(var s in symbol2.symbols) {
                                    symbol2.symbols[s].multiplier *= symbol2.multiplier;
                                }
                                symbol2.multiplier = 1;
                                symbol2.attach(symbol1);
                            }
                            symbol1 = symbol2;
                        }
                    }
                    else { 
                        //we check for CB on the right or S on the left because we know that the lower 
                        //group is always on the left. This is just an extra precaution
                        symbol1.convert(PL);
                        symbol1.attach(symbol2);
                    }
                }
                else if(group2 === CP) { 
                    if(group1 === CP) { 
                        if(symbol1.power > symbol2.power) { 
                            var t = symbol1; symbol1 = symbol2; symbol2 = t;/*swap them*/ 
                        }

                        if(symbol1.value === symbol2.value) { 
                            //we checkfor CB on the right or S on the left because we know that the lower group is always 
                            //on the left. This is just an extra precaution
                            symbol1.convert(PL);
                            symbol1.attach(symbol2);
                        }
                        else if(symbol1.power === 1) {
                            //since we swap the symbols to place the lower power symbol on the left we only have to check a
                            if(symbol2.power === 1) { 
                                var s;
                                //distribute the multiplier. The hope is that you don't end up delaying it only to end up with
                                //a very complex symbol in the end. The symbol simplifies immediately if there's any subtraction.
                                symbol1.distributeMultiplier();
                                symbol2.distributeMultiplier();
                                for(s in symbol2.symbols) {
                                    //this order is chosen because the chances of the sub-symbol being of a lower
                                    //group are higher
                                    this.add(symbol2.symbols[s], symbol1);
                                }
                            }
                            else {
                                //but a still has a power of 1 so attach it
                                symbol1.attach(symbol2);
                            }
                        }
                        else { 
                            //aaahhh we've reached the end of the dodging and weaving an it's time to start creating
                            var newSymbol = new Symbol('blank');
                            newSymbol.symbols = {};
                            newSymbol.length = 1;
                            newSymbol.group = CP;
                            newSymbol.attach(symbol1);
                            newSymbol.attach(symbol2);
                            symbol1 = newSymbol;
                        }
                    }
                    else { 
                        //the way to deal with both N and S is identical when the power is equal to 1
                        //if the CP contains a power of 1 then we can just add directly to it
                        if(symbol2.power === 1) { 
                            //CP symbols can have a multiplier greater than 1 
                            if(symbol2.multiplier === 1) {
                                symbol2.attach(symbol1); 
                            }
                            else {
                                //force the multiplier downhill
                                for(var s in symbol2.symbols) {
                                    symbol2.symbols[s].multiplier *= symbol2.multiplier;
                                }
                                symbol2.multiplier = 1;
                                symbol2.attach(symbol1);
                            }   
                            //swap since symbol a is being returned
                            symbol1 = symbol2;
                        }
                        else {
                            symbol1.convert(CP);
                            symbol1.attach(symbol2);
                        }

                    }
                }
                else { 
                    symbol1.convert(CP); 
                    symbol1.attach(symbol2);
                }        

                //reduce the symbol
                if((symbol1.group === CP || symbol1.group === PL) && symbol1.length === 1) { 
                    for(var x in symbol1.symbols) {
                        var symbol = symbol1.symbols[x];
                        symbol.multiplier *= symbol1.multiplier;
                        symbol1 = symbol;
                    }
                }

                return symbol1;
            }
            
            //****** Matrices & Vector *****//
            
            if(isSymbolB && !isSymbolA) { //keep symbols to the right 
                t = symbol1; symbol1 = symbol2; symbol2 = t; //swap
                t = isSymbolB; isSymbolB = isSymbolA; isSymbolA = t;
            }

            var isMatrixB = isMatrix(symbol2), isMatrixA = isMatrix(symbol1);
            if(isSymbolA && isMatrixB) {
                symbol2.eachElement(function(e) {
                   return _.multiply(symbol1.copy(), e); 
                });
            }
            else {
                if(isMatrixA && isMatrixB) { 
                    //Fix matrix addition
                    var rows = symbol1.rows(), V = new Matrix();
                    if(rows === symbol2.rows() && symbol1.cols() === symbol2.cols()) {
                        symbol2.eachElement(function(x, i, j) {
                            return _.add(x, symbol1.elements[i][j]);
                        });
                    }
                    else _.error('Matrix dimensions do not match!');
                }
                else if(isSymbolA && isVector(symbol2)) {
                    symbol2.each(function(x, i) {
                        i--;
                        symbol2.elements[i] = _.multiply(symbol1.copy(), symbol2.elements[i]);
                    });
                }
                else {
                    if(isVector(symbol1) && isVector(symbol2)) {
                        symbol2.each(function(x, i) {
                            i--;
                            symbol2.elements[i] = _.multiply(symbol1.elements[i], symbol2.elements[i]);
                        });
                    }
                    else if(isVector(symbol1) && isMatrix(symbol2)) {
                        //try to convert symbol1 to a matrix
                        symbol1 = new Matrix(symbol1.elements);
                        symbol2 = symbol1.multiply(symbol2);
                    }
                    else if(isMatrix(symbol1) && isVector(symbol2)) {
                        symbol2 = new Matrix(symbol2.elements);
                        symbol2 = symbol1.multiply(symbol2);
                    }
                }
            }
            return symbol2;
        };
        
        /**
         * Gets called when the parser finds the - operator. Not the prefix operator. See this.add
         * @param {Symbol} symbol1
         * @param {Symbol} symbol2
         * @returns {Symbol}
         */
        this.subtract = function( symbol1, symbol2) { 
            var isSymbolA = isSymbolA = isSymbol(symbol1), isSymbolB = isSymbol(symbol2), t;
            
            if(isSymbolA && isSymbolB) return this.add(symbol1, symbol2.negate());
            
            if(isSymbolB) {
                t = symbol2; symbol2 = symbol1; symbol1 = t;
                isSymbolA = isSymbolB;
            }
            if(isSymbolA && isVector(symbol2)) {
                symbol2 = symbol2.map(function(x) {
                    return _.subtract(x, symbol1.copy());
                });
            }
            else if(isVector(symbol1) && isVector(symbol2)) {
                if(symbol1.dimensions() === symbol2.dimensions()) symbol2 = symbol1.subtract(symbol2);
                else _.error('Unable to subtract vectors. Dimensions do not match.');
            }
            else if(isMatrix(symbol1) && isMatrix(symbol2)) {
                var rows = symbol1.rows();
                if(rows === symbol2.rows() && symbol1.cols() === symbol2.cols()) {
                    symbol2.eachElement(function(x, i, j) {
                        return _.subtract(x, symbol1.elements[i][j]);
                    });
                }
                else _.error('Matrix dimensions do not match!');
            }
            return symbol2;
        };

        /**
         * Gets called when the parser finds the * operator. See this.add
         * @param {Symbol} symbol1
         * @param {Symbol} symbol2
         * @returns {Symbol}
         */
        this.multiply = function(symbol1, symbol2) { 
            var isSymbolA = isSymbol(symbol1), isSymbolB = isSymbol(symbol2), t;
            
            if(isSymbolA && isSymbolB) {
                if(symbol1.multiplier === 0 || symbol2.multiplier === 0) return new Symbol(0);
                var group1 = symbol1.group,
                    group2 = symbol2.group,
                    reInvert = false;

                //parens is a function that we want to get rid of as soon as possible so check
                if(group1 === FN && symbol1.baseName === PARENTHESIS) symbol1 = this.unpack(symbol1);
                if(group2 === FN && symbol1.baseName === PARENTHESIS) symbol2 = this.unpack(symbol2);

                if(symbol1.isImgSymbol && symbol2.isImgSymbol) {
                    var sign = (symbol1.power + symbol2.power) === 0 ? 1 : -1; //i/i = 0
                    return new Symbol(sign*symbol1.multiplier*symbol2.multiplier);
                }

                //as with addition the lower group symbol is kept on the left so only one side has to symbol2 e 
                //accounted for. With multiplication however it's easier to return the symbol on the right.
                if(group1 > group2) return this.multiply(symbol2, symbol1);
                if(Settings.SAFE){ symbol1 = symbol1.copy(); symbol2 = symbol2.copy(); }

                //we want symbol to have a consistent has for example we want (1/x)*(1/y) to have the same hash
                //as 1/(x*y). To ensure this all symbols are kept negative during multiplacation
                if(isNegative(symbol1.power) && isNegative(symbol2.power)) {
                    reInvert = true;
                    symbol1.invert();
                    symbol2.invert();
                }

                //the symbol2 ehavior is the same for all symbols of group N. modify the multiplier
                if(group1 === N ) {
                    symbol2.multiplier *= symbol1.multiplier;
                }
                else if(symbol1.value === symbol2.value) {
                    if(group1 === S && group2 === EX) { 
                        if(symbol2.previousGroup === PL) {
                            symbol2.convert(CB);
                            symbol2.combine(symbol1);
                        }
                        else {
                            symbol2.power = _.add(symbol2.power, Symbol(symbol1.power));
                        }
                    }
                    else if(group1 === EX) {
                        if(group2 === PL) { 
                            symbol2.convert(CB);
                            symbol2.combine(symbol1);
                        }
                        else {
                            //both are EX so we're concerned with their previous groups
                            var pg1 = symbol1.previousGroup, pg2 = symbol2.previousGroup;
                            if((pg1 === S || pg1 === N || pg1 === FN)) {
                                var p1 = symbol1.power, p2 = symbol2.power;
                                if(symbol2.group !== EX) {
                                    p2 = new Symbol(p2);
                                    symbol2 = symbol1;
                                }
                                symbol2.power = _.add(p1, p2);
                            }
                            else if(pg1 === PL && pg1 === pg2) { 
                                if(symbol1.keyForGroup(CB) !== symbol2.keyForGroup(CB)) {
                                    symbol2.convert(CB);
                                    symbol2.combine(symbol1);
                                }
                                else { 
                                    symbol2.power = _.add(symbol2.power, symbol1.power);
                                }
                            }
                            else if(group2 === EX) {
                                symbol2.power = _.add(symbol1.power, symbol2.power);
                            }
                            else {
                                var p = new Symbol(symbol2.power);
                                symbol1.power = _.add(symbol1.power, p);
                                symbol2 = symbol1;
                            }
                        }
                    }
                    else if(group2 === PL) { 
                        symbol2.distributeMultiplier();
                        if(group1 !== PL) { 
                            if(symbol2.power === 1) {
                                var cp = symbol2.copy();
                                cp.symbols = {};
                                cp.length = 0;
                                for(var s in symbol2.symbols) { 
                                    var symbol = remove(symbol2.symbols, s);
                                    //keep symbol1 on the left since that's what gets returned
                                    var product = _.multiply(symbol1, symbol);
                                    //the symbol may no longer be a valid PL e.g (x^2+x)/x yields a CP
                                    if(product.value !== cp.value) cp.group = CP;
                                    cp.attach(product);
                                }
                                symbol2 = cp;
                            }
                            else {
                                symbol2.convert(CB);
                                symbol2.combine(symbol1);
                            }   
                        }  
                        else { 
                            if(symbol1.value === symbol2.value) {
                                symbol2.power += symbol1.power;
                            }
                            else {
                                symbol2.convert(CB);
                                symbol2.combine(symbol1);
                            }
                        }
                    }
                    else {

                        symbol2.power += symbol1.power;
                    }
                    symbol2.multiplier *= symbol1.multiplier;
                    //early exit
                    if(Number(symbol2.power) === 0) symbol2 = Symbol(symbol2.multiplier);

                }
                else if(group1 === CB && group2 === CB) { 
                    symbol1.distributeExponent();
                    symbol2.distributeExponent();

                    //need cleaning. most redundant code
                    if(symbol1.power === 1 && symbol2.power !== 1) { var t = symbol1; symbol1 = symbol2 ; symbol2 = t; }

                    if(symbol1.power === 1 && symbol2.power === 1) {
                        symbol2.multiplier *= symbol1.multiplier;
                        for(var s in symbol1.symbols) {
                            symbol2.combine(symbol1.symbols[s]);
                        }
                    }
                    else if(symbol2.power === 1){
                        symbol2.attach(symbol1);
                    }
                    else {
                        var s = new Symbol('x');
                        s.symbols = {};
                        s.group = CB;
                        s.combine(symbol1);
                        s.combine(symbol2);
                        symbol2 = s;
                    }  
                }
                else if(group2 === CB) {
                    symbol2.distributeExponent();
                    symbol2.combine(symbol1);
                }
                else if(group1 === S && group2 !== CB) {
                    symbol1.convert(CB);
                    symbol1.combine(symbol2);
                    symbol2 = symbol1;
                }
                else { 
                    if(group1 === CB) {
                        symbol1.combine(symbol2);
                        symbol2 = symbol1;
                    }
                    else {
                        symbol2.convert(CB);
                        symbol2.combine(symbol1);
                    }   
                }
                if((symbol2.group === CB) && symbol2.length === 1) { 
                    for(var x in symbol2.symbols) {
                        var symbol = symbol2.symbols[x];
                        symbol.multiplier *= symbol2.multiplier;
                        symbol2 = symbol;
                    }
                }

                if(reInvert) symbol2.invert();

                return symbol2 ;
            }
            //****** Matrices & Vector *****//
            if(isSymbolB && !isSymbolA) { //keep symbols to the right 
                t = symbol1; symbol1 = symbol2; symbol2 = t; //swap
                t = isSymbolB; isSymbolB = isSymbolA; isSymbolA = t;
            }

            var isMatrixB = isMatrix(symbol2), isMatrixA = isMatrix(symbol1);
            if(isSymbolA && isMatrixB) {
                symbol2.eachElement(function(e) {
                   return _.multiply(symbol1.copy(), e); 
                });
            }
            else {
                if(isMatrixA && isMatrixB) { 
                    symbol2 = symbol1.multiply(symbol2);
                }
                else if(isSymbolA && isVector(symbol2)) {
                    symbol2.each(function(x, i) {
                        i--;
                        symbol2.elements[i] = _.multiply(symbol1.copy(), symbol2.elements[i]);
                    });
                }
                else {
                    if(isVector(symbol1) && isVector(symbol2)) {
                        symbol2.each(function(x, i) {
                            i--;
                            symbol2.elements[i] = _.multiply(symbol1.elements[i], symbol2.elements[i]);
                        });
                    }
                    else if(isVector(symbol1) && isMatrix(symbol2)) {
                        //try to convert symbol1 to a matrix
                        symbol1 = new Matrix(symbol1.elements);
                        symbol2 = symbol1.multiply(symbol2);
                    }
                    else if(isMatrix(symbol1) && isVector(symbol2)) {
                        symbol2 = new Matrix(symbol2.elements);
                        symbol2 = symbol1.multiply(symbol2);
                    }
                }
            }
            return symbol2;
        };
        
        /**
         * Gets called when the parser finds the / operator. See this.add
         * @param {Symbol} symbol1
         * @param {Symbol} symbol2
         * @returns {Symbol}
         */
        this.divide = function(symbol1, symbol2) {
            var isSymbolA = isSymbolA = isSymbol(symbol1), isSymbolB = isSymbol(symbol2), t;
            
            if(isSymbolA && isSymbolB) {
                if(symbol2.multiplier === 0) err('Division by zero!');
                return this.multiply(symbol1, symbol2.invert());
            }
            
            //******* Vectors & Matrices *********//
            var isVectorA = isVector(symbol1), isVectorB = isVector(symbol2);
            if(isSymbolA && isVectorB) {
                symbol2 = symbol2.map(function(x){
                    return _.divide(symbol1.copy(),x);
                });
            }
            else if(isVectorA && isSymbolB) {
                symbol2 = symbol1.map(function(x) {
                    return _.divide(x, symbol2.copy());
                });
            }
            else if(isVectorA && isVectorB) {
                if(symbol1.dimensions() === symbol2.dimensions()) {
                    symbol2 = symbol2.map(function(x, i) {
                        return _.divide(symbol1.elements[--i], x);
                    });
                }
                else _.error('Cannot divide vectors. Dimensions do not match!');
            }
            else {
                var isMatrixA = isMatrix(symbol1), isMatrixB = isMatrix(symbol2);
                if(isMatrixA && isSymbolB) {
                    symbol1.eachElement(function(x) {
                        return _.divide(x, symbol2.copy());
                    });
                    symbol2 = symbol1;
                }
                else if(isMatrixA && isMatrixB) {
                    if(symbol1.rows() === symbol2.rows() && symbol1.cols() === symbol2.cols()) {
                        symbol1.eachElement(function(x, i, j) {
                            return _.divide(x, symbol2.elements[i][j]);
                        });
                    }
                    else {
                        _.error('Dimensions do not match!');
                    }
                }
                else if(isMatrixA && isVectorB) {
                    if(symbol1.cols() === symbol2.dimensions()) {
                        symbol1.eachElement(function(x, i, j) {
                            return _.divide(x, symbol2.elements[i].copy());
                        });
                        symbol2 = symbol1;
                    }
                    else {
                        _.error('Unable to divide matrix by vector.');
                    }
                }
            }
            return symbol2;
        };

        /**
         * Gets called when the parser finds the ^ operator. See this.add
         * @param {Symbol} symbol1
         * @param {Symbol} symbol2
         * @returns {Symbol}
         */
        this.pow = function(symbol1,symbol2) {
            var isSymbolA = isSymbol(symbol1), isSymbolB = isSymbol(symbol2);
            
            if(isSymbolA && isSymbolB) {
                var numberB = Number(symbol2);
                if(numberB === 1) return symbol1;

                //Fix if symbol1 is zero
                if(numberB === 0)
                {
                    //If symbol1 is zero then error
                    if (Number(symbol1) === 0)
                    {
                        err('Division by zero!');
                    }
                    return new Symbol(1);
                }

                //as usual pull the variables closer
                var group1 = symbol1.group, 
                    group2 = symbol2.group;

                if(Settings.SAFE){ symbol1 = symbol1.copy(); symbol2 = symbol2.copy(); };

                if(group1 !== EX && group2 === N) { 
                    var power = symbol2.multiplier;
                    if(power !== 1) {
                        if(power === 0) {
                            symbol2.mutiplier = 1;
                            symbol1 = symbol2;
                        }
                        else { 
                            //check if the power that we're raising to is even e.g. 2,4,1/2,1/4,5/2,...
                            var isEven = even(power),
                                // Record if we have a negative number as the base.
                                isNegative = symbol1.multiplier < 0,
                                // Make sure that the power is even.
                                powEven =  even(symbol1.power),
                                //check if the power being raised to is a fraction
                                isRadical = Math.abs(power % 1) > 0;

                            if(group1 === N) {
                                var isImaginary = isNegative && isRadical;
                                if(isImaginary) symbol1.multiplier *= -1;
                                symbol1.multiplier = Math.pow(symbol1.multiplier, power);
                                if(isImaginary) {
                                    symbol1 = this.multiply(symbol1, new Symbol('i'));
                                    if(power < 0) symbol1.negate();
                                }
                            }
                            else { 
                                var sm = symbol1.multiplier,
                                    s = Math.pow(Math.abs(sm), power),
                                    sign = Math.abs(sm)/sm;
                                symbol1.power *= power;
                                symbol1.multiplier = s;

                                if(isNegative && !isEven) symbol1.multiplier *= sign;

                                if(isRadical && isNegative) { 
                                    var m = -symbol1.multiplier;
                                    if(powEven) {
                                        symbol1.multiplier = 1;
                                        if(!even(symbol1.power)) {
                                            symbol1 = this.symfunction(ABS, [symbol1]);
                                        }
                                        symbol1 = this.multiply(new Symbol('i'), symbol1);
                                    }
                                    else {
                                        var p = symbol1.power;
                                        symbol1.multiplier /= m;
                                        symbol1.power /= p;
                                        symbol1 = this.symfunction(PARENTHESIS, [symbol1]);
                                        symbol1.power = p;
                                    }
                                    symbol1.multiplier = m;
                                }
                                
                                if(powEven && isRadical && !even(symbol1.power)) {
                                    //we have to wrap the symbol in the abs function to preserve the absolute value
                                    var p = symbol1.power; //save the power
                                    symbol1.power = 1;
                                    symbol1 = _.symfunction(ABS,[symbol1]);
                                    symbol1.power = p;
                                    
                                }

                                //Attempt to unwrap abs
                                if(symbol1.group === FN && symbol1.baseName === ABS) {
                                    var s = symbol1.args[0];
                                    var ppower = symbol1.power * s.power;
                                    if(even(ppower)) {
                                        s.power = ppower;
                                        s.multiplier = symbol1.multiplier * Math.pow(s.multiplier, symbol1.power);
                                        symbol1 = s;
                                    }
                                }
                            }
                        }
                    }
                    //distribute the power for the CB class
                    if(symbol1.group === CB) { 
                        var p = symbol1.power;
                        for(var x in symbol1.symbols) { symbol1.symbols[x].power *= p; }
                        symbol1.power = 1;
                    }
                }
                else { 
                    var m, spow = symbol1.power;
                    //symbol power may be undefined if symbol is of type N
                    if(!isSymbol(spow)) spow = new Symbol(spow || 1);
                    //Fix (-1)^(x) evaluation
                    if(symbol1.multiplier !== 1) {
                        m = new Symbol(symbol1.multiplier);
                        if (symbol1.multiplier >= 0)
                        {
                            m.convert(EX);
                        }
                        else
                        {
                            m.group = EX;
                            m.value = m.multiplier;
                            m.multiplier = 1;
                        }
                        m.power = symbol2.copy();
                        symbol1.multiplier = 1;
                    }

                    if(symbol1.group !== EX) symbol1.convert(EX);

                    symbol1.power = this.multiply(spow, symbol2);
                    //reduce symbol to simpler form. 
                    if(symbol1.power.isOne()) {
                        symbol1.group = symbol1.previousGroup;
                        delete symbol1.previousGroup;
                        symbol1.power = 1;
                    }

                    if(m) { symbol1 = this.multiply(symbol1, m); }
                }

                return symbol1;
            }
            
            if(isVector(symbol1) && isSymbolB) {
                symbol1 = symbol1.map(function(x) {
                    return _.pow(x, symbol2.copy());
                });
            }
            else if(isMatrix(symbol1) && isSymbolB) {
                symbol1.eachElement(function(x) {
                    return _.pow(x, symbol2.copy());
                });
            }
            return symbol1;
            
                
        };
        
        //gets called when the parser finds the , operator. 
        this.comma = function(a, b) { 
            if(a instanceof Array) a.push(b);
            else a = [a,b];
            return a;
        };
    };
    
    /* "STATIC" */
    //converts a number to a fraction. 
    var Fraction = {
        /**
         * Converts a decimal to a fraction
         * @param {number} value
         * @returns {Array} - an array containing the denominator and the numerator
         */
        convert: function( value, opts ) {
            var frac;
            if( value === 0 ) {
                frac = [ 0, 1];
            }
            else {
                if( value < 1e-6 || value > 1e20) {
                    var qc = this.quickConversion( Number( value ) );
                    if( qc[1] <= 1e20 ) {
                        var abs = Math.abs( value );
                        var sign = value/abs;
                        frac = this.fullConversion( abs.toFixed( (qc[1]+'').length-1 ));
                        frac[0] = frac[0]*sign;
                    }
                    else {
                        frac = qc;
                    }
                }
                else {
                    frac = this.fullConversion( value );
                }
            }
            return frac;
        },
        /**
         * If the fraction is too small or too large this gets called instead of fullConversion method
         * @param {number} dec
         * @returns {Array} - an array containing the denominator and the numerator
         */
        quickConversion: function( dec ) {
            var x = (dec.toExponential()+'').split('e');
            var d = x[0].split('.')[1];// get the number of places after the decimal
            var l = d ? d.length : 0; // maybe the coefficient is an integer;
            return [Math.pow(10,l)*x[0], Math.pow(10, Math.abs(x[1])+l)];
        },
        /**
         * Returns a good approximation of a fraction. This method gets called by convert
         * http://mathforum.org/library/drmath/view/61772.html
         * Decimal To Fraction Conversion - A Simpler Version
         * Dr Peterson
         * @param {number} dec
         * @returns {Array} - an array containing the denominator and the numerator
         */
        fullConversion: function( dec ) {
            var done = false;
            //you can adjust the epsilon to a larger number if you don't need very high precision
            var n1 = 0, d1 = 1, n2 = 1, d2 = 0, n = 0, q = dec, epsilon = 1e-13;
            while(!done) {
                n++;
                if( n > 10000 ){
                    done = true;
                }
                var a = parseInt(q);
                var num = n1 + a * n2;
                var den = d1 + a * d2;
                var e = (q - a);
                if( e < epsilon) {
                    done = true;
                }
                q = 1/e;
                n1 = n2; d1 = d2; n2 = num; d2 = den;
                if(Math.abs(num/den-dec) < epsilon || n > 30) {
                    done = true;
                }
            }
            return [num, den];
        }
    };

    //Depends on Fraction
    //The latex generator
    var Latex = {
        space: '~',
        latex: function(obj, abs, group, addParens) { 
            abs = abs || false;
            group = group || obj.group; 
            
            var output = '',
                inBraces = this.inBraces, 
                value;
            if(isSymbol(obj)) { 
                switch(group) {
                    case N:
                        value = obj.multiplier;
                        
                        if(abs) value = Math.abs(value);

                        if(isInt(value)) {
                            output = value;
                        }
                        else if(Math.abs(value) === Infinity) {
                            output = '\\infty';
                            if(value === -Infinity) output = '-'+output;
                        }
                        else {
                            var result = Fraction.convert(value);
                            output = this.fraction(result);
                        }  
                        break;
                    case S:
                        //Add PI to latex generator
                        if (obj.value === "PI")
                        {
                            output = this.renderSymbolLatex(obj, "\\pi", abs);
                            break;
                        }
                        output = this.renderSymbolLatex(obj, undefined, abs);
                        break;
                    case FN: 
                        var name = obj.baseName;
                        if(name === PARENTHESIS) name = '';
                        else if(name in Math || name in Math2) name = '\\'+name;

                        var fnInput = obj.args.slice(0).map(function(item) {
                            return Latex.latex(item);
                        });
                        if(name === '\\abs') {
                            value = '\\left|'+fnInput+'\\right|';
                        }
                        else {
                            value = name+this.inBrackets(fnInput);
                        }
                        
                        output = this.renderSymbolLatex(obj, value, abs);
                        
                        break;
                    case PL:
                        var value = this.renderSubSymbolsLatex(obj, function(a,b) {
                            return a.power < b.power;
                        }, undefined, abs);

                        output = this.renderSymbolLatex(obj, value, abs, obj.group === EX);
                        break;
                    case CP:
                        value = this.renderSubSymbolsLatex(obj, function(a,b) {
                            return a.group < b.group;
                        }, undefined, abs);

                        output = this.renderSymbolLatex(obj, value, abs, obj.group === EX);
                        break;
                    case CB: 
                        value = this.renderSubSymbolsLatex(obj, function(a,b) {
                            return a.group < b.group;
                        }, true, abs);
                        
                        output = this.renderSymbolLatex(obj,value, abs);
                        break;
                    case EX:
                        var pg = obj.previousGroup;
                        if(pg === N) {
                            //:) lie about the previous group and render it as a symbol
                            pg = S;
                        }
                        output = this.latex(obj, abs, pg);

                        break;
                }
            }
            else if(isArray(obj)) {
                var l = obj.length;
                for(var i=0; i<l; i++) {
                    output = '\\left['+obj.map(function(a) { return Latex.latex(a); }).join(' ,')+'\\right]';
                }
            }
            else if(typeof obj.latex === 'function') {
                output = obj.latex();
            }
            else {
                output = obj;
            }

            if(addParens) output = this.inBrackets(output);
            
            return output;
        },
        //renders the sub-symbols in complex symbols
        renderSubSymbolsLatex: function(symbol, sortFunction, suppressPlus, abs) { 
            var subSymbols = symbol.collectSymbols().sort(sortFunction),
                l = subSymbols.length, 
                denom = [], i,
                self = this,
                g = symbol.group,
                sqrt = Math.abs(symbol.power) === 0.5;

            for(i=0; i<l; i++) {
                var s = subSymbols[i];
                if(s.isInverse() && g === CB) {
                    denom.push(remove(subSymbols, i).copy().invert());
                    i--, l--; //adjust the index and the length since we're one item shorter
                }
            }
            if(sortFunction) {
                subSymbols.sort(sortFunction);
                denom.sort(sortFunction);
            }
            
            function convert(arr) { 
                var i, l = arr.length, rendered = '';
                for(var i=0; i<l; i++) {
                    var curSymbol = arr[i], delimiter;

                    if(curSymbol.multiplier < 0) {
                        delimiter = '-';
                    }
                    else if(suppressPlus){
                        delimiter = '';
                    }
                    else {
                        delimiter = '+';
                    }
                    //leave the negative for the first symbol
                    abs = abs || i > 0;
                    //TODO: redundant brackets in denominator when denominator is CP or PL
                    var latex = self.latex(curSymbol, abs, undefined, 
                        symbol.group === CB && (curSymbol.group === PL || curSymbol.group === CP));
                        
                    //only add the delimiter to the first one
                    if(i > 0) latex = delimiter+latex;
                    //add it to the total rendered

                    rendered += latex;
                }
                
                return rendered;
            }
            var num = convert(subSymbols),
                denom = convert(denom); 
            if(g === CP || g === PL) {
                if(num && !denom && Math.abs(symbol.multiplier) !== 1 || Math.abs(symbol.power !== 1)) {
                    if(!sqrt) num = Latex.inBrackets(num);
                }
            }

            if(denom && !num) num = 1;
            if(denom) return format('\\frac{{0}}{{1}}', num, denom);
            else return num;
        },
        //renders the style for the multiplier and power of the symbol.
        renderSymbolLatex: function(symbol, value, abs, bracketed) { 
            if(symbol.group === N) return this.latex(symbol, abs);
            value = value || symbol.value;
            
            var multiplierArray = Fraction.convert(symbol.multiplier),
                power = symbol.power || '',
                sign = symbol.multiplier < 0 ? '-' : '',//store the sign
                sqrt = (power) === 0.5,
                sqrtDenom = power === -0.5;
            
            //if the latex was requested as absolute value remove the sign
            if(abs) sign = '';
            
            //make the multiplier array positive
            multiplierArray[0] = Math.abs(multiplierArray[0]);
            
            //handle powers
            if(isSymbol(power)) {
                power = this.latex(power, true);
            }
            else {
                if(Math.abs(power) === 1 || sqrt || sqrtDenom) { 
                    power = '';
                }
                else {
                    var powerArray = Fraction.convert(power);
                    if(powerArray[1] === 1) powerArray.pop();
                    
                    if(symbol.power < 0) {
                        powerArray[0] = Math.abs(powerArray[0]);
                    }
                    power = this.fraction(powerArray);
                }
            }

            //remove the one from the base of the fraction
            if(multiplierArray[1] === 1) multiplierArray.pop();
            
            //if there's a power, the location where we attach it depends on the sign of the power.
            //if negative it's bottom, otherwise we attach it to the top.
            var where  = isNegative(symbol.power) ? 1 : 0,
                valueIsFraction = /^\\frac/.test(value); 
            if(multiplierArray[where] === 1) { 
                var dn = multiplierArray[1];
                if(valueIsFraction && dn && dn !== 1) {
                    //TODO: needs a better way of getting denominator
                    var v = betweenBrackets('{', '}', value, betweenBrackets('{', '}', value, 0)[2]+1);
                    value = stringReplace(value, v[1], v[2], multiplierArray.pop()+this.space+v[0])   
                }

                multiplierArray[where] = value;
            }
            else {
                //sub out the multipliers to the top and bottom
                if(valueIsFraction) { 
                    var start = 4;
                    for(var i=0; i<2; i++) {
                        var m0 = multiplierArray[i],
                            m = !(m0 === 1 || m0 === undefined) ? m0+this.space : '';
                        var match = betweenBrackets('{', '}', value, start);
                        multiplierArray[i] = m+match[0];
                        start = match[2]+1;
                    }
                }
                else {
                    var curValue = multiplierArray[where] ? multiplierArray[where]+this.space : '';
                    if(sqrtDenom) value = '\\sqrt'+this.inBraces(value);
                    multiplierArray[where] = curValue+value;
                }
            }
            
            if(power) { 
                multiplierArray[where] = this[bracketed ? 'inBrackets': 'inBraces'](multiplierArray[where]);
                if(!sqrt) {
                    multiplierArray[where] += '^'+this.inBraces(power);
                }
            }

            //write the value into a fraction
            value = this.fraction(multiplierArray);
            var retval = sign+value;
            
            if(sqrt) retval = '\\sqrt'+this.inBraces(retval);
            
            return retval;
        },

        fraction: function(fractionArray) {
            if(fractionArray.length === 1) return fractionArray[0];
            return '\\frac'+this.inBraces(fractionArray[0])+this.inBraces(fractionArray[1]);
        },
        inBraces: function(contents, index) {
            index = index === undefined ? '' : '$'+index;
            return '{'+contents+index+'}';
        },
        inBrackets: function(contents) {
            return '\\left('+contents+'\\right)';
        },
        write2Fraction: function(fraction, top, bottom) {
            return fraction.replace('$1', top).replace('$2', bottom);
        }
    };
    
    function Vector(v) { 
        if(isVector(v)) this.elements = v.items.slice(0);
        else if(isArray(v)) this.elements = v.slice(0);
        else this.elements = [].slice.call(arguments);
    }
    
    Vector.arrayPrefill = function(n, val) {
        var a = [];
        val = val || 0;
        for(var i=0; i<n; i++) a[i] = val;
        return a;
    };
    
    //Ported from Sylvester.js
    Vector.prototype = {
        custom: true,
        // Returns element i of the vector
        e: function(i) {
            return (i < 1 || i > this.elements.length) ? null : this.elements[i-1];
        },
        
        set: function(i, val) {
            this.elements[i] = new Symbol(val);
        },
        
        // Returns the number of elements the vector has
        dimensions: function() {
            return this.elements.length;
        },

        // Returns the modulus ('length') of the vector
        modulus: function() {
            return block('SAFE', function() {
                return _.pow((this.dot(this.copy())), new Symbol(0.5));
            }, undefined, this);
        },

        // Returns true iff the vector is equal to the argument
        eql: function(vector) {
            var n = this.elements.length;
            var V = vector.elements || vector;
            if (n !== V.length) { return false; }
            do {
                if (Math.abs(_.subtract(this.elements[n-1],V[n-1]).valueOf()) > PRECISION) { return false; }
            } while (--n);
            return true;
        },

        // Returns a copy of the vector
        copy: function() {
            var V = new Vector(),
                l = this.elements.length;
            for(var i=0; i<l; i++) {
                //Rule: all items within the vector must have a copy method.
                V.elements.push(this.elements[i].copy());
            }
            return V;
        },

        // Maps the vector to another vector according to the given function
        map: function(fn) {
            var elements = [];
            this.each(function(x, i) {
                elements.push(fn(x, i));
            });
            return new Vector(elements);
        },

        // Calls the iterator for each element of the vector in turn
        each: function(fn) {
            var n = this.elements.length, k=n, i;
            do { 
                i = k-n;
                fn(this.elements[i], i+1);
            } while (--n);
        },

        // Returns a new vector created by normalizing the receiver
        toUnitVector: function() {
            return block('SAFE', function() {
                var r = this.modulus();
                if (r.valueOf() === 0) { return this.copy(); }
                return this.map(function(x) { return _.divide(x, r); });
            }, undefined, this);    
        },

        // Returns the angle between the vector and the argument (also a vector)
        angleFrom: function(vector) {
            return block('SAFE', function() {
                var V = vector.elements || vector;
                var n = this.elements.length;
                if (n !== V.length) { return null; }
                var dot = new Symbol(0), mod1 = new Symbol(0), mod2 = new Symbol(0);
                // Work things out in parallel to save time
                this.each(function(x, i) {
                    dot = _.add(dot, _.multiply(x, V[i-1]));
                    mod1 = _.add(mod1, _.multiply(x, x));//will not conflict in safe block
                    mod2 = _.add(mod2, _.multiply(V[i-1], V[i-1]));//will not conflict in safe block
                });
                mod1 = _.pow(mod1, new Symbol(0.5)); mod2 = _.pow(mod2, new Symbol(0.5));
                var product = _.multiply(mod1,mod2);
                if(product.valueOf() === 0) { return null; }
                var theta = _.divide(dot, product);
                var theta_val = theta.valueOf();
                if(theta_val < -1) { theta = -1; }
                if (theta_val > 1) { theta = 1; }
                return new Symbol(Math.acos(theta));
            }, undefined, this);
        },

        // Returns true iff the vector is parallel to the argument
        isParallelTo: function(vector) {
          var angle = this.angleFrom(vector).valueOf();
          return (angle === null) ? null : (angle <= PRECISION);
        },

        // Returns true iff the vector is antiparallel to the argument
        isAntiparallelTo: function(vector) {
          var angle = this.angleFrom(vector).valueOf();
          return (angle === null) ? null : (Math.abs(angle - Math.PI) <= Sylvester.precision);
        },

        // Returns true iff the vector is perpendicular to the argument
        isPerpendicularTo: function(vector) {
          var dot = this.dot(vector);
          return (dot === null) ? null : (Math.abs(dot) <= Sylvester.precision);
        },

        // Returns the result of adding the argument to the vector
        add: function(vector) {
            return block('SAFE', function(){
                var V = vector.elements || vector;
                if (this.elements.length !== V.length) { return null; }
                return this.map(function(x, i) { return _.add(x, V[i-1]); });
            }, undefined, this);
        },

        // Returns the result of subtracting the argument from the vector
        subtract: function(vector) {
            return block('SAFE', function(){
                var V = vector.elements || vector;
                if (this.elements.length !== V.length) { return null; }
                return this.map(function(x, i) { return _.subtract(x, V[i-1]); });
            }, undefined, this);
        },

        // Returns the result of multiplying the elements of the vector by the argument
        multiply: function(k) {
            return this.map(function(x) { return x.copy()*k.copy(); });
        },

        x: function(k) { return this.multiply(k); },

        // Returns the scalar product of the vector with the argument
        // Both vectors must have equal dimensionality
        dot: function(vector) {
            return block('SAFE', function() {
                var V = vector.elements || vector;
                var product = new Symbol(0), n = this.elements.length;
                if (n !== V.length) { return null; }
                do { product = _.add(product, _.multiply(this.elements[n-1], V[n-1])); } while (--n);
                return product;
            }, undefined, this);  
        },

        // Returns the vector product of the vector with the argument
        // Both vectors must have dimensionality 3
        cross: function(vector) {
            var B = vector.elements || vector;
            if(this.elements.length !== 3 || B.length !== 3) { return null; }
            var A = this.elements;
            return block('SAFE', function() {
                return new Vector([
                    _subtract(_.multiply(A[1], B[2]), _.multiply(A[2], B[1])),
                    _subtract(_.multiply(A[2], B[0]), _.multiply(A[0], B[2])),
                    _subtract(_.multiply(A[0], B[1]), _.multiply(A[1], B[0]))
                ]);
            }, undefined, this);  
        },

        // Returns the (absolute) largest element of the vector
        max: function() {
            var m = 0, n = this.elements.length, k = n, i;
            do { i = k - n;
                if(Math.abs(this.elements[i].valueOf()) > Math.abs(m.valueOf())) { m = this.elements[i]; }
            } while (--n);
            return m;
        },

        // Returns the index of the first match found
        indexOf: function(x) {
            var index = null, n = this.elements.length, k = n, i;
            do { 
                i = k-n;
                if(index === null && this.elements[i].valueOf() === x.valueOf()) {
                    index = i+1;
                }
            } while (--n);
            return index;
        },
        text: function(x) {
            return text(this);
        },
        toString: function() {
            return this.text();
        },
        latex: function() {
            var tex = [];
            for(var el in this.elements) {
                tex.push(Latex.latex.call(Latex, this.elements[el]));
            }
            return '['+tex.join(', ')+']';
        }
    };
    
    function Matrix() {
        var m = arguments,
            l = m.length, i, el = [];
        if(isMatrix(m)) { //if it's a matrix then make a copy
            for(i=0; i<l; i++) {
                el.push(m[i].slice(0));
            }
        }
        else {
            var row, lw, rl;
            for(i=0; i<l; i++) {
                row = m[i];
                if(isVector(row)) row = row.elements;
                if(!isArray(row)) row = [row];
                rl = row.length;
                if(lw && lw !== rl) throw new Error('Unable to create Matrix. Row dimensions do not match!');
                el.push(row);
                lw = rl;
            }
        }
        this.elements = el;
    }
    
    Matrix.identity = function(n) {
        var m = new Matrix();
        for(var i=0; i<n; i++) {
            m.elements.push([]);
            for(var j=0; j<n; j++) {
                m.set(i, j, i === j ? new Symbol(1) : new Symbol(0));
            }
        }
        return m;
    };

    Matrix.fromArray = function(arr) {
        function F(args) {
            return Matrix.apply(this, args);
        }
        F.prototype = Matrix.prototype;

        return new F(arr);
    };
    
    Matrix.zeroMatrix = function(rows, cols) {
        var m = new Matrix();
        for(var i=0; i<rows; i++) {
            m.elements.push(Vector.arrayPrefill(cols, new Symbol(0)));
        }
        return m;
    };
    
    Matrix.prototype = {
        //needs be true to let the parser know not to try to cast it to a symbol
        custom: true, 
        set: function(row, column, value) {
            if(!this.elements[row]) this.elements[row] = [];
            this.elements[row][column] = new Symbol(value);
        },
        cols: function() {
            return this.elements[0].length;
        },
        rows: function() {
            return this.elements.length;
        },
        row: function(n) {
            if(!n || n > this.cols()) return [];
            return this.elements[n-1];
        },
        col: function(n) {
            var nr = this.rows(),
                col = []; 
            if(n > this.cols() || !n) return col;
            for(var i=0; i<nr; i++) {
                col.push(this.elements[i][n-1]);
            }
            return col;
        },
        eachElement: function(fn) {
            var nr = this.rows(),
                nc = this.cols(), i, j;
            for(i=0; i<nr; i++) {
                for(j=0; j<nc; j++) {
                    this.elements[i][j] = fn.call(this, this.elements[i][j], i, j);
                }
            }
        },
        each: function(fn) {
            var nr = this.rows(),
                nc = this.cols(), i, j;
            for(i=0; i<nr; i++) {
                for(j=0; j<nc; j++) {
                    fn(this.elements[i][j], i, j);
                }
            }
        },
        //ported from Sylvester.js
        determinant: function() {
            if (!this.isSquare()) { return null; }
            var M = this.toRightTriangular();
            var det = M.elements[0][0], n = M.elements.length-1, k = n, i;
            do { 
                i = k-n+1;
                det = _.multiply(det,M.elements[i][i]);
            } while (--n);
            return det;
        },
        isSquare: function() {
            return this.elements.length === this.elements[0].length;
        },
        isSingular: function() {
            return this.isSquare() && this.determinant() === 0;
        },
        augment: function(m) {
            var r = this.rows(), rr = m.rows();
            if(r !== rr) throw new Error("Cannot augment matrix. Rows don't match.");
            for(var i=0; i<r; i++) {
                this.elements[i] = this.elements[i].concat(m.elements[i]);
            }
            return this;
        },
        copy: function() {
            var r = this.rows(), c = this.cols(),
                m = new Matrix();
            for(var i=0; i<r; i++) {
                m.elements[i] = [];
                for(var j=0; j<c; j++) { 
                    var symbol = this.elements[i][j]; 
                    m.elements[i][j] = isSymbol(symbol) ? symbol.copy() : symbol;
                }
            }
            return m;
        },
        //ported from Sylvester.js
        invert: function() {
            if(!this.isSquare()) err('Matrix is not square!');
            return block('SAFE', function() {
                var ni = this.elements.length, ki = ni, i, j;
                var M = this.augment(Matrix.identity(ni)).toRightTriangular(); 
                var np, kp = M.elements[0].length, p, els, divisor;
                var inverse_elements = [], new_element;
                // Matrix is non-singular so there will be no zeros on the diagonal
                // Cycle through rows from last to first
                do { 
                    i = ni-1;
                    // First, normalise diagonal elements to 1
                    els = []; np = kp;
                    inverse_elements[i] = [];
                    divisor = M.elements[i][i];
                    do { 
                        p = kp - np;
                        new_element = _.divide(M.elements[i][p], divisor.copy());
                        els.push(new_element);
                        // Shuffle of the current row of the right hand side into the results
                        // array as it will not be modified by later runs through this loop
                        if (p >= ki) { inverse_elements[i].push(new_element); }
                    } while (--np);
                    M.elements[i] = els;
                    // Then, subtract this row from those above it to
                    // give the identity matrix on the left hand side
                    for (j=0; j<i; j++) {
                      els = []; np = kp;
                      do { p = kp - np;
                        els.push(_.subtract(M.elements[j][p],_.multiply(M.elements[i][p], M.elements[j][i])));
                      } while (--np);
                      M.elements[j] = els;
                    }
                } while (--ni);
                return Matrix.fromArray(inverse_elements);
            }, undefined, this);
        },
        //ported from Sylvester.js
        toRightTriangular: function() {
            return block('SAFE', function(){
                var M = this.copy(), els, fel, nel, 
                    n = this.elements.length, k = n, i, np, kp = this.elements[0].length, p;
                do { 
                    i = k-n;
                    fel = M.elements[i][i]; 
                    if(fel.valueOf() === 0) {
                        for(var j=i+1; j<k; j++) {
                        nel = M.elements[j][i];
                        if (nel && nel.valueOf() !== 0) {
                            els = []; np = kp;
                            do { 
                                p = kp-np; 
                                els.push(_.add(M.elements[i][p].copy(), M.elements[j][p].copy()));
                            } while (--np);
                            M.elements[i] = els;
                            break;
                        }
                      }
                    }
                    var fel = M.elements[i][i]; 
                    if(fel.valueOf() !== 0) {
                        for (j=i+1; j<k; j++) { 
                            var multiplier = _.divide(M.elements[j][i].copy(),M.elements[i][i].copy()); 
                            els = []; np = kp;
                            do { p = kp - np;
                                // Elements with column numbers up to an including the number
                                // of the row that we're subtracting can safely be set straight to
                                // zero, since that's the point of this routine and it avoids having
                                // to loop over and correct rounding errors later
                                els.push(p <= i ? new Symbol(0) : 
                                        _.subtract(M.elements[j][p].copy(), _.multiply(M.elements[i][p].copy(), multiplier.copy())));
                            } while (--np);
                            M.elements[j] = els;
                        }
                    }
                } while (--n);

                return M;  
            }, undefined, this);     
        },
        transpose: function() {
            var rows = this.elements.length, cols = this.elements[0].length;
            var M = new Matrix(), ni = cols, i, nj, j;
            
            do { 
                i = cols - ni;
                M.elements[i] = [];
                nj = rows;
                do { j = rows - nj;
                    M.elements[i][j] = this.elements[j][i].copy();
                } while (--nj);
            } while (--ni);
            return M;
        },
        // Returns true if the matrix can multiply the argument from the left
        canMultiplyFromLeft: function(matrix) {
          var l = isMatrix(matrix) ? matrix.elements.length : matrix.length;
          // this.columns should equal matrix.rows
          return (this.elements[0].length === l);
        },
        multiply: function(matrix) {    
            return block('SAFE', function(){
                var M = matrix.elements || matrix;
                if (!this.canMultiplyFromLeft(M)) { return null; }
                var ni = this.elements.length, ki = ni, i, nj, kj = M[0].length, j;
                var cols = this.elements[0].length, elements = [], sum, nc, c;
                do { 
                    i = ki-ni;
                    elements[i] = [];
                    nj = kj;
                    do { 
                        j = kj - nj;
                        sum = new Symbol(0);
                        nc = cols;
                        do { 
                            c = cols-nc;
                            sum = _.add(sum, _.multiply(this.elements[i][c], M[c][j])) ;
                        } while (--nc);
                      elements[i][j] = sum;
                    } while (--nj);
                } while (--ni);
                return Matrix.fromArray(elements);
            }, undefined, this);
        },
        toVector: function() {
            if(this.rows () === 1 || this.cols() === 1) {
                var v = new Vector();
                v.elements = this.elements;
                return v;
            }
            return this;
        },
        toString: function(newline) {
            var l = this.rows(),
                s = [];
            newline = newline === undefined ? '\n' : newline;
            for(var i=0; i<l; i++) {
                s.push('['+this.elements[i].map(function(x) {
                    return x !== undefined ? x.toString() : '';
                }).join(',')+']');
            }
            return s.join(','+newline);
        },
        text: function() {
            return 'matrix('+this.toString('')+')';
        },
        latex: function() {
            var cols = this.cols(), elements = this.elements; 
            return format('\\begin{vmatrix}{0}\\end{vmatrix}', function() {
                var tex = []; 
                for(var row in elements) {
                    var row_tex = [];
                    for(var i=0; i<cols; i++) {
                        row_tex.push(Latex.latex.call(Latex, elements[row][i]));
                    }
                    tex.push(row_tex.join(' & '));
                }
                return tex.join(' \\cr ');
            });
        }
    };
    
    /* END CLASSES */

    /* FINALIZE */
    var finalize = function() {
        reserveNames(_.constants);
        reserveNames(_.functions);
    };
    
    var build = Utils.build = function(symbol, arg_array) {
        var args = variables(symbol);
        var supplements = [];
        var ftext = function(symbol, xports) { 
            xports = xports || [];
            var c = [],
                group = symbol.group,
                prefix = '';

            var ftext_complex = function(group) {
                var d = group === CB ? '*' : '+',
                    cc = [];
                for(var x in symbol.symbols) cc.push(ftext(symbol.symbols[x], xports)[0]);
                var retval = cc.join(d);
                return retval ? inBrackets(retval) : retval;
            },

            ftext_function = function(bn) {
                var retval;
                var extended_function = false;
                var bracket_args = inBrackets(symbol.args.map(function(x) {
                    return ftext(x, xports)[0];
                }));
                if(bn in Math)
                {
                    retval = 'Math.'+bn;
                }
                else {
                    if(supplements.indexOf(bn) === -1) { //make sure you're not adding the function twice
                        if (Math2[bn] != undefined) {
                            //Math2 functions aren't part of the standard javascript
                            //Math library and must be exported.
                            xports.push('var '+bn+' = '+ Math2[bn].toString()+'; ');
                            supplements.push(bn);
                        } else {//Extended functions
                            extended_function = true;
                            var search_key = "";
                            //Seach each object in core
                            for(var key in C) {
                                if (C[key][bn] != undefined) {
                                    search_key = key;
                                }
                            }
                            if (search_key != "") // Found function
                            {
                                xports.push('var '+bn+' = nerdamer(nerdamer.getCore().'+search_key+"."+bn+bracket_args+'.toString()).valueOf(); ');
                                supplements.push(bn);
                            }
                            else //Function not found
                            {
                                xports.push('var '+bn+' = 0;');
                            }
                        }
                    }
                    retval = bn;
                }

                if (extended_function)
                {
                   retval = bn;
                }
                else
                {
                    retval = retval+inBrackets(symbol.args.map(function(x) {
                        return ftext(x, xports)[0];
                    }).join(','));
                }
                return retval;
            };

            //the multiplier
            if(group === N) c.push(symbol.multiplier);
            else if(symbol.multiplier === -1) prefix = '-';
            else if(symbol.multiplier !== 1) c.push(symbol.multiplier);
            //the value
            var value = null;

            if(group === S) value = symbol.value;
            else if(group === FN) { 
                value = ftext_function(symbol.baseName);
            }
            else if(group === EX) {
                var pg = symbol.previousGroup;
                if(pg === N || pg === S) value = symbol.value;
                else if(pg === FN) value = ftext_function(symbol.baseName);
                else value = ftext_complex(symbol.previousGroup);
            }
            else {
                value = ftext_complex(symbol.group);
            }     

            if(symbol.power !== undefined && symbol.power !== 1) {
                value = 'Math.pow'+inBrackets(value+','+text(symbol.power));
            }

            if(value) c.push(prefix+value);

            return [c.join('*'), xports.join('').replace(/\n+\s+/g, ' ')];
        };
        if(arg_array) {
            if(args.length !== arg_array.length) err('Argument array contains wrong number of arguments');
            for(var i=0; i<args.length; i++) {
                var arg = args[i];
                if(arg_array.indexOf(arg) === -1) err(arg+' not found in argument array');
            }
            args = arg_array;
        }
        var f_array = ftext(symbol);
        return new Function(args, f_array[1]+' return '+f_array[0]+';');
    };
    
    finalize(); //final preparations
    /* END FINALIZE */

    /* BUILD CORE */
    //This contains all the parts of nerdamer and enables nerdamer's internal functions
    //to be used.
    var C = {};
    C.groups = Groups;
    C.Symbol = Symbol;
    C.Expression = Expression;
    C.Vector = Vector;
    C.Matrix = Matrix;
    C.Parser = Parser;
    C.Fraction = Fraction;
    C.Math2 = Math2;
    C.Latex = Latex;
    C.Utils = Utils;
    C.PARSER = _;
    C.PARENTHESIS = PARENTHESIS;
    C.Settings = Settings;
    C.VARS = VARS;
    C.err = err;
    /* END BUILD CORE */

    
    /* EXPORTS */
    /**
     * 
     * @param {String} expression the expression to be evaluated
     * @param {Object} subs the object containing the variable values
     * @param {Integer} location a specific location in the equation list to 
     * insert the evaluated expression
     * @param {String} option additional options
     * @returns {Expression} 
     */
    
    var libExports = function(expression, subs, option, location) {
        var variable;
        var fn;
        var args;
        //handle preprocessors
        expression = preprocess(expression);
        //convert any expression passed in to a string
        if(expression instanceof Expression) expression = expression.toString();
        
        var parts = expression.split('=');
        //have the expression point to the second part instead
        if(parts.length > 1) {
            //Check if parts[0] is a function
            if (/\w+\((.*)\)/.test(parts[0].replace(/\s/g, ''))) {
                fn = /\w+(?=\()/.exec(parts[0])[0];
                args = /\((.*)(?=\))/.exec(parts[0])[1].replace(/\s/g, '').split(',');
            } else {
                variable = parts[0];
            }
            expression = parts[1];
        }
        
        //Add constants when detects numer
<<<<<<< HEAD
        if  ((typeof option === 'string' || option instanceof String) && ((option !== undefined) && (option.indexOf('numer') !== -1)))
=======
        if ((option !== undefined) && (option.indexOf('numer') !== -1))
>>>>>>> db011ddf
        {
            subs = (subs == null) ? {} : subs;
            subs.PI = Math.PI;
            subs.E = Math.E;
        }
        var multi_options = isArray(option),
            expand = 'expand',
            numer = multi_options ? option.indexOf('numer') !== -1 : option === 'numer';
        if((multi_options ? option.indexOf(expand) !== -1 : option === expand) 
                && typeof C.Algebra.expand !== 'undefined') {
            expression = format('{0}({1})', expand, expression);
        }
        var e = block('PARSE2NUMBER', function(){
            return _.parse(expression, format_subs(subs));
        }, numer || Settings.PARSE2NUMBER);
        
        if(location) { EQNS[location-1] = e; }
        else { EQNS.push(e);}
        
        if(variable) libExports.setVar(variable, e);
        if(fn) libExports.setFunction(fn, args, e);
        
        return new Expression(e);
    };
    
    /**
     * 
     * @returns {String} returns the version of nerdamer
     */
    libExports.version = function() {
        return version;
    };
    
    /**
     * 
     * @param {String} constant The name of the constant to be set
     * @param {mixed} value The value of the constant 
     * @returns {Object} Returns the nerdamer object
     */
    libExports.setConstant = function(constant, value) {
        validateName(constant); 
        if(!isReserved(constant)) {
            if(value === 'delete') {
                delete _.constants[constant];
            }
            else {
                if(isNaN(value)) throw new Error('Constant must be a number!');
                _.constants[constant] =  value;
            }
        }    
        return this;
    };
    
    /**
     * 
     * @param {String} name The name of the function
     * @param {Array} params_array A list containing the parameter name of the functions
     * @param {String} body The body of the function
     * @returns {Boolean} returns true if succeeded and falls on fail
     * @example nerdamer.setFunction('f',['x'], 'x^2+2');
     */
    libExports.setFunction = function(name, params_array, body) {
        validateName(name);
        if(!isReserved(name)) {
            params_array = params_array || variables(_.parse(body));
            _.functions[name] = [_.mapped_function, params_array.length, {
                    name: name,
                    params: params_array,
                    body: body
            }];
            return true;
        }
        return false;
    };
    
    /**
     * 
     * @returns {C} Exports the nerdamer core functions and objects
     */
    libExports.getCore = function() {
        return C;
    };

    libExports.getExpression = libExports.getEquation = Expression.getExpression;
    
    /**
     * 
     * @param {Boolean} asArray The returned names are returned as an array if this is set to true;
     * @returns {String|Array}
     */
    libExports.reserved = function(asArray) {
        if(asArray){ return RESERVED; }
        return RESERVED.join(', ');
    };
    
    /**
     * 
     * @param {Integer} equation_number the number of the equation to clear. 
     * If 'all' is supplied then all equations are cleared
     * @param {Boolean} keep_EQNS_fixed use true if you don't want to keep EQNS length fixed
     * @returns {Object} Returns the nerdamer object
     */
    libExports.clear = function( equation_number, keep_EQNS_fixed ) { 
        if(equation_number === 'all') { EQNS = []; }
        else if(equation_number === 'last') { EQNS.pop(); }
        else if(equation_number === 'first') { EQNS.shift(); }
        else { 
            var index = !equation_number ? EQNS.length : equation_number-1; 
            keep_EQNS_fixed === true ? EQNS[index] = undefined : remove(EQNS, index);
        }   
        return this;
    };
    
    /**
     * 
     * @param {Boolean} asObject
     * @param {Boolean} asLatex
     * @returns {Array}
     */
    libExports.expressions = function( asObject, asLatex ) {
        var result = asObject ? {} : [];
        for(var i=0; i<EQNS.length; i++) {
            var eq = asLatex ? Latex.latex(EQNS[i]) : text(EQNS[i]);
            asObject ? result[i+1] = eq : result.push(eq);
        }
        return result;
    };
    
    //the method for registering modules
    libExports.register = function(obj) { 
        var core = this.getCore();
        
        if(isArray(obj)) {
            for(var i=0; i<obj.length; i++) {
                if(obj) this.register(obj[i]);
            }
        }
        else if(obj && Settings.exclude.indexOf(obj.name) === -1) {
            //make sure all the dependencies are available
            if(obj.dependencies) {
                for(var i=0; i<obj.dependencies.length; i++)
                    if(!core[obj.dependencies[i]]) 
                        throw new Error(format('{0} requires {1} to be loaded!', obj.name, obj.dependencies[i]));
            }
            //if no parent object is provided then the function does not have an address and cannot be called directly
            var parent_obj = obj.parent, 
                fn = obj.build.call(core); //call constructor to get function
            if(parent_obj) {
                if(!core[parent_obj]) core[obj.parent] = {};
                
                var ref_obj = parent_obj === 'nerdamer' ? this : core[parent_obj];
                //attach the function to the core
                ref_obj[obj.name] = fn;
            }
            if(obj.visible) _.functions[obj.name] = [fn, obj.numargs]; //make the function available
            
        } 
    };
    
    /**
     * @param {String} name variable name
     * @returns {boolean} validates if the profided string is a valid variable name
     */
    libExports.validateName = validateName;
    
    /**
     * 
     * @returns {Array} Array of functions currently supported by nerdamer
     */
    libExports.supported = function() {
        return keys(_.functions);
    };
    
    /**
     * 
     * @returns {Number} The number equations/expressions currently loaded
     */
    libExports.numEquations = libExports.numExpressions = function() {
        return EQNS.length;
    };
    /* END EXPORTS */
    
    /**
     * 
     * @param {String} v variable to be set
     * @param {String} val value of variable. This can be a variable expression or number
     * @returns {Object} Returns the nerdamer object
     */
    libExports.setVar = function(v, val) {
        validateName(v);
        if(val === 'delete') delete VARS[v];
        else {
            VARS[v] = isSymbol(val) ? val : _.parse(val);
        }
        return this;
    };

    /**
     * Clear the variables from the VARS object
     * @returns {Object} Returns the nerdamer object
     */    
    libExports.clearVars = function() {
        VARS = {};
        return this;
    };
    
    /**
     * @param {String} Output format. Can be 'object' (just returns the VARS object), 'text' or 'latex'. Default: 'text'
     * @returns {Object} Returns an object with the variables
     */    
    libExports.getVars = function(output) {
        output = output || 'text';
        var variables = {};
        if (output === 'object') variables = VARS;
        else {
            for (var v in VARS) {
                if (output === 'latex') {
                    variables[v] = VARS[v].latex();
                } else if (output === 'text') {
                    variables[v] = VARS[v].text();
                }
            }
        }
        return variables;
    };
    
    libExports.addPreprocessor = function(f) {
        return PREPROCESSORS.push(f);
    };
    
    libExports.removePreprocessor = function(n) {
        if(n===PREPROCESSORS.length) PREPROCESSORS.pop();
        PREPROCESSORS.splice(n-1, 1, undefined);
    };
    
    /**
     * 
     * @param {String} setting The setting to be changed
     * @param {boolean} value 
     */
    libExports.set = function(setting, value) {
        //current options:
        //PARSE2NUMBER, suppress_errors
        var disallowed = ['SAFE'];
        if(disallowed.indexOf(setting) !== -1) err('Cannot modify setting: '+setting);
        Settings[setting] = value;
    };
    
    return libExports; //Done
})();

if((typeof module) !== 'undefined') {
    module.exports = nerdamer;
}<|MERGE_RESOLUTION|>--- conflicted
+++ resolved
@@ -1898,11 +1898,7 @@
                             }
                         }
                         insert(result);
-<<<<<<< HEAD
-                    }
-=======
                     }   
->>>>>>> db011ddf
                 },
                 /**
                  * This method inserts the token into the output stack. Here it will attempt to detect if a prefix is 
@@ -2385,14 +2381,7 @@
             }
             else {
                 if(isMatrixA && isMatrixB) { 
-                    //Fix matrix addition
-                    var rows = symbol1.rows(), V = new Matrix();
-                    if(rows === symbol2.rows() && symbol1.cols() === symbol2.cols()) {
-                        symbol2.eachElement(function(x, i, j) {
-                            return _.add(x, symbol1.elements[i][j]);
-                        });
-                    }
-                    else _.error('Matrix dimensions do not match!');
+                    symbol2 = symbol1.multiply(symbol2);
                 }
                 else if(isSymbolA && isVector(symbol2)) {
                     symbol2.each(function(x, i) {
@@ -3031,12 +3020,6 @@
                         }  
                         break;
                     case S:
-                        //Add PI to latex generator
-                        if (obj.value === "PI")
-                        {
-                            output = this.renderSymbolLatex(obj, "\\pi", abs);
-                            break;
-                        }
                         output = this.renderSymbolLatex(obj, undefined, abs);
                         break;
                     case FN: 
@@ -3960,11 +3943,7 @@
         }
         
         //Add constants when detects numer
-<<<<<<< HEAD
-        if  ((typeof option === 'string' || option instanceof String) && ((option !== undefined) && (option.indexOf('numer') !== -1)))
-=======
         if ((option !== undefined) && (option.indexOf('numer') !== -1))
->>>>>>> db011ddf
         {
             subs = (subs == null) ? {} : subs;
             subs.PI = Math.PI;
