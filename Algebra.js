--- conflicted
+++ resolved
@@ -2116,16 +2116,14 @@
                     }
                     symbol = rem.toSymbol();
                 }
-<<<<<<< HEAD
-                return factors;
-            }
-            else {
-=======
                 else {
                     symbol = sqfr[0].toSymbol();
                 }
 
->>>>>>> 655da557
+                factors.add(symbol);
+                return factors.toSymbol();
+            }
+            else {
                 factors.add(symbol);
             }
             return factors;
@@ -2182,8 +2180,4 @@
             build: function() { return __.nfactor; }
         }
     ]);
-})();
-
-var x = nerdamer('__factor(x^2*y*z+x*z+t*x^2*y+t*x)');
-
-console.log(x.toString())+})();