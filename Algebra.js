/*
* Author : Martin Donk
* Website : http://www.nerdamer.com
* Email : martin.r.donk@gmail.com
* License : MIT
* Source : https://github.com/jiggzson/nerdamer
*/

if((typeof module) !== 'undefined') {
    nerdamer = require('./nerdamer.core.js');
    require('./Calculus.js');
}

(function() {
    "use strict";
    
    /*shortcuts*/
    var core = nerdamer.getCore(),
        _ = core.PARSER,
        N = core.groups.N,
        P = core.groups.P,
        S = core.groups.S,
        EX = core.groups.EX,
        FN = core.groups.FN,
        PL = core.groups.PL,
        CP = core.groups.CP,
        CB = core.groups.CB,
        keys = core.Utils.keys,
        variables = core.Utils.variables,
        round = core.Utils.round,
        Frac = core.Frac,
        isInt = core.Utils.isInt,
        Symbol = core.Symbol,
        CONST_HASH = core.Settings.CONST_HASH;
        
    //*************** CLASSES ***************//
    /**
    * Converts a symbol into an equivalent polynomial arrays of 
    * the form [[coefficient_1, power_1],[coefficient_2, power_2], ... ]
    * Univariate polymials only. 
    * @param {Symbol|Number} symbol
    * @param {String} variable The variable name of the polynomial
    * @param {int} order
    */
    function Polynomial(symbol, variable, order) { 
        if(core.Utils.isSymbol(symbol)) {
            this.parse(symbol);
        }
        else if(!isNaN(symbol)) { 
            order = order || 0;
            if(variable === undefined) 
                throw new Error('Polynomial expects a variable name when creating using order');
            this.coeffs = [];
            this.coeffs[order] = symbol;
            this.fill(symbol);
        }
        else if(typeof symbol === 'string') {
            this.parse(_.parse(symbol));
        }
    }
    /**
     * Creates a Polynomial given an array of coefficients
     * @param {int[]} arr
     * @param {String} variable
     * @returns {Polynomial}
     */
    Polynomial.fromArray = function(arr, variable) {
        if(typeof variable === 'undefined') 
            throw new Error('A variable name must be specified when creating polynomial from array');
        var p = new Polynomial();
        p.coeffs = arr;
        p.variable = variable;
        return p;
    };
    
    Polynomial.fit = function(c1, c2, n, base, p, variable) {
        //after having looped through and mod 10 the number to get the matching factor
        var terms = new Array(p+1),
            t = n-c2;
        terms[0] = c2; //the constants is assumed to be correct
        //constant for x^p is also assumed know so add
        terms[p] = c1;
        t -= c1*Math.pow(base, p);
        //start fitting
        for(var i=p-1; i>0; i--) {
            var b = Math.pow(base, i), //we want as many wholes as possible
                q = t/b,
                sign = Math.sign(q); 
            var c = sign*Math.floor(Math.abs(q));
            t -= c*b;
            terms[i] = c;
        }
        if(t !== 0) return null;
        for(var i=0; i<terms.length; i++)
            terms[i] = new Frac(terms[i]);
        
        return Polynomial.fromArray(terms, variable);
    };

    Polynomial.prototype = { 
        /**
         * Converts Symbol to Polynomial
         * @param {Symbol} symbol
         * @param {Array} c - a collector array
         * @returns {Polynomial}
         */
        parse: function(symbol, c) { 
            this.variable = variables(symbol)[0]; 
            if(!symbol.isPoly()) throw new Error('Polynomial Expected! Received '+core.Utils.text(symbol));
            c = c || [];
            if(!symbol.power.absEquals(1)) symbol = _.expand(symbol);

            if(symbol.group === core.groups.N) { c[0] = symbol.multiplier; }
            else if(symbol.group === core.groups.S) { c[symbol.power.toDecimal()] = symbol.multiplier; }
            else { 
                for(var x in symbol.symbols) { 
                    var sub = symbol.symbols[x],
                        p = sub.power; 
                    if(core.Utils.isSymbol(p)) throw new Error('power cannot be a Symbol');

                    p = sub.group === N ? 0 : p.toDecimal();
                    if(sub.symbols){ 
                        this.parse(sub, c);  
                    }
                    else { 
                        c[p] = sub.multiplier; 
                    }
                }
            }

            this.coeffs = c;

            this.fill();
        },
        /**
        * Fills in the holes in a polynomial with zeroes
        * @param {Number} x - The number to fill the holes with
        */
        fill: function(x) {
            x = Number(x) || 0;
            var l = this.coeffs.length;
            for(var i=0; i<l; i++) {
                if(this.coeffs[i] === undefined) { this.coeffs[i] = new Frac(x); }
            }
            return this;
        },
        /**
        * Removes higher order zeros or a specific coefficient
        * @returns {Array}
        */
        trim: function() { 
            var l = this.coeffs.length;
            while(l--) {
                var c = this.coeffs[l];
                var equalsZero = c.equals(0);
                if(c && equalsZero) {
                    if(l === 0) break;
                    this.coeffs.pop();
                }
                else break;
            }

            return this;
        },
        /*
         * Returns polynomial mod p **currently fails**
         * @param {Number} p
         * @returns {Polynomial}
         */
        modP: function(p) {
            var l = this.coeffs.length;
            for(var i=0; i<l; i++) {
                var c = this.coeffs[i];
                if(c < 0) { //go borrow
                    var b; //a coefficient > 0
                    for(var j=i; j<l; j++) {//starting from where we left off
                        if(this.coeffs[j] > 0) {
                            b = this.coeffs[j];
                            break;
                        }
                    }

                    if(b) { //if such a coefficient exists
                        for(j; j>i; j--) { //go down the line and adjust using p
                            this.coeffs[j] = this.coeffs[j].subtract(new Frac(1));
                            this.coeffs[j-1] = this.coeffs[j-1].add(new Frac(p));
                        }
                        c = this.coeffs[i]; //reset c
                    }
                }

                var d = c.mod(p);
                var w = c.subtract(d).divide(p);
                if(!w.equals(0)) {
                    var up_one = i+1;
                    var next = this.coeffs[up_one] || new Frac(0);
                    next = next.add(w);
                    this.coeffs[up_one] = new Frac(next);
                    this.coeffs[i] = new Frac(d);
                }
            }

            return this;
        },
        /**
        * Adds together 2 polynomials
        * @param {Polynomial} poly
        */
        add: function(poly) {
            var l = Math.max(this.coeffs.length, poly.coeffs.length);
            for(var i=0; i<l; i++) {
                var a = (this.coeffs[i] || new Frac(0)),
                    b = (poly.coeffs[i] || new Frac(0));
                this.coeffs[i] = a.add(b);
            }
            return this;
        },
        /**
        * Adds together 2 polynomials
        * @param {Polynomial} poly
        */
        subtract: function(poly) {
            var l = Math.max(this.coeffs.length, poly.coeffs.length);
            for(var i=0; i<l; i++) {
                var a = (this.coeffs[i] || new Frac(0)),
                    b = (poly.coeffs[i] || new Frac(0));
                this.coeffs[i] = a.subtract(b);
            }
            return this;
        },
        divide: function(poly) {
            var variable = this.variable,
                dividend = core.Utils.arrayClone(this.coeffs),
                divisor = core.Utils.arrayClone(poly.coeffs),
                n = dividend.length,
                mp = divisor.length-1,
                quotient = [];

            //loop through the dividend
            for(var i=0; i<n; i++) {
                var p = n-(i+1);
                //get the difference of the powers
                var d = p - mp;
                //get the quotient of the coefficients
                var q = dividend[p].divide(divisor[mp]);

                if(d < 0) break;//the divisor is not greater than the dividend
                //place it in the quotient
                quotient[d] = q;

                for(var j=0; j<=mp; j++) {
                    //reduce the dividend
                    dividend[j+d] = dividend[j+d].subtract((divisor[j].multiply(q)));
                }
            }

            //clean up
            var p1 = Polynomial.fromArray(dividend, variable || 'x').trim(), //pass in x for safety
                p2 = Polynomial.fromArray(quotient, variable || 'x');
            return [p2, p1];
        },
        multiply: function(poly) {
            var l1 = this.coeffs.length, l2 = poly.coeffs.length, 
                c = []; //array to be returned
            for(var i=0; i<l1; i++) {
                var x1 = this.coeffs[i];
                for(var j=0; j<l2; j++) {
                    var k = i+j, //add the powers together
                        x2 = poly.coeffs[j],
                        e = c[k] || new Frac(0); //get the existing term from the new array
                    c[k] = e.add(x1.multiply(x2)); //multiply the coefficients and add to new polynomial array
                }
            }
            this.coeffs = c;
            return this;
        },
        /**
         * Checks if a polynomial is zero
         * @returns {Boolean}
         */
        isZero: function() {
            var l = this.coeffs.length;
            for(var i=0; i<l; i++) {
                var e = this.coeffs[i];
                if(!e.equals(0)) return false;
            }
            return true;
        },
        /** 
         * Substitutes in a number n into the polynomial p(n)
         * @param {Number} n
         * @returns {Frac}
         */
        sub: function(n) {
            var sum = new Frac(0), l=this.coeffs.length;
            for(var i=0; i<l; i++) {
                var t = this.coeffs[i];
                if(!t.equals(0)) sum = sum.add(t.multiply(new Frac(Math.pow(n, i))));
            }
            return sum;
        },
        /**
         * Returns a clone of the polynomial
         * @returns {Polynomial}
         */
        clone: function() {
            var p = new Polynomial();
            p.coeffs = this.coeffs;
            p.variable = this.variable;
            return p;
        },
        /**
         * Gets the degree of the polynomial
         * @returns {Number}
         */
        deg: function() {
            this.trim();
            return this.coeffs.length-1;
        },
        /**
         * Returns a lead coefficient
         * @returns {Frac}
         */
        lc: function() { 
            return this.coeffs[this.deg()].clone();
        },
        /**
         * Converts polynomial into a monic polynomial
         * @returns {Polynomial}
         */
        monic: function() {
            var lc = this.lc(), l = this.coeffs.length; 
            for(var i=0; i<l; i++) this.coeffs[i] = this.coeffs[i].divide(lc);
            return this;
        },
        /**
         * Returns the GCD of two polynomials
         * @param {Polynomial} poly
         * @returns {Polynomial}
         */
        gcd: function(poly) { 
            //get the maximum power of each
            var mp1 = this.coeffs.length-1, 
                mp2 = poly.coeffs.length-1,
                T;
            //swap so we always have the greater power first
            if(mp1 < mp2) {
                return poly.gcd(this);
            }
            var a = this;

            while(!poly.isZero()) {   
                var t = poly.clone(); 
                a = a.clone(); 
                T = a.divide(t);
                poly = T[1]; 
                a = t; 
            }

            var gcd = core.Math2.QGCD.apply(null, a.coeffs);
            if(!gcd.equals(1)) { 
                var l = a.coeffs.length;
                for(var i=0; i<l; i++) {
                    a.coeffs[i] = a.coeffs[i].divide(gcd);
                }
            }
            return a;
        },
        /**
         * Differentiates the polynomial
         * @returns {Polynomial}
         */
        diff: function() {
            var new_array = [], l = this.coeffs.length;
            for(var i=1; i<l; i++) new_array.push(this.coeffs[i].multiply(new Frac(i)));
            this.coeffs = new_array;
            return this;
        },
        /**
         * Integrates the polynomial
         * @returns {Polynomial} 
         */
        integrate: function() {
            var new_array = [0], l = this.coeffs.length;
            for(var i=0; i<l; i++) {
                var c = new Frac(i+1);
                new_array[c] = this.coeffs[i].divide(c);
            }
            this.coeffs = new_array;
            return this;
        },
        /**
         * Returns the Greatest common factor of the polynomial
         * @param {bool} toPolynomial - true if a polynomial is wanted
         * @returns {Frac|Polynomial}
         */
        gcf: function(toPolynomial) {
            //get the first nozero coefficient and returns its power
            var fnz = function(a) {
                    for(var i=0; i<a.length; i++)
                        if(!a[i].equals(0)) return i;
                },
                ca = [];
            for(var i=0; i<this.coeffs.length; i++) {
                var c = this.coeffs[i];
                if(!c.equals(0) && ca.indexOf(c) === -1) ca.push(c);
            }
            var p = [core.Math2.QGCD.apply(undefined, ca), fnz(this.coeffs)].toDecimal(); 

            if(toPolynomial) {
                var parr = [];
                parr[p[1]-1] = p[0];
                p = Polynomial.fromArray(parr, this.variable).fill();
            }

            return p;
        },
        /**
         * Raises a polynomial P to a power p -> P^p. e.g. (x+1)^2
         * @param {bool} incl_img - Include imaginary numbers 
         */
        quad: function(incl_img) {
            var roots = [];
            if(this.coeffs.length > 3) throw new Error('Cannot calculate quadratic order of '+(this.coeffs.length-1));
            if(this.coeffs.length === 0) throw new Error('Polynomial array has no terms');
            var a = this.coeffs[2] || 0, b = this.coeffs[1] || 0, c = this.coeffs[0];
            var dsc = b*b-4*a*c;
            if(dsc < 0 && !incl_img) return roots;
            else {
                roots[0] = (-b+Math.sqrt(dsc))/(2*a);
                roots[1] = (-b-Math.sqrt(dsc))/(2*a);
            }
            return roots;
        },
        /**
         * Makes polynomial square free
         * @returns {Array}
         */
        squareFree: function() { 
            var a = this.clone(),
                i = 1,
                b = a.clone().diff(),
                c = a.clone().gcd(b),
                w = a.divide(c)[0];
            var output = Polynomial.fromArray([new Frac(1)], a.variable);
            while(!c.equalsNumber(1)) { 
                var y = w.gcd(c); 
                var z = w.divide(y)[0];
                //one of the factors may have shown up since it's square but smaller than the 
                //one where finding
                if(!z.equalsNumber(1) && i>1) {
                    var t = z.clone();
                    for(var j=1; j<i; j++)
                        t.multiply(z.clone());
                    z = t;
                }
                output = output.multiply(z); 
                i++;
                w = y;
                c = c.divide(y)[0];
            }
            return [output, w, i];
        },
        /**
         * Converts polynomial to Symbol
         * @returns {Symbol}
         */
        toSymbol: function() {
            var l = this.coeffs.length,
                variable = this.variable;
            if(l === 0) return new core.Symbol(0);
            var end = l -1, str = '';

            for(var i=0; i<l; i++) {
                //place the plus sign for all but the last one
                var plus = i === end ? '' : '+',
                    e = this.coeffs[i];
                if(!e.equals(0)) str += (e+'*'+variable+'^'+i+plus);
            }
            return _.parse(str);
        },
        /**
         * Checks if polynomial is equal to a number
         * @param {Number} x
         * @returns {Boolean}
         */
        equalsNumber: function(x) { 
            this.trim();
            return this.coeffs.length === 1 && this.coeffs[0].toDecimal() === x;
        },
        toString: function() {
            return this.toSymbol().toString();
        }
    };

    /**
    * If the symbols is of group PL or CP it will return the multipliers of each symbol
    * as these are polynomial coefficients. CB symbols are glued together by multiplication
    * so the symbol multiplier carries the coefficients for all contained symbols.
    * For S it just returns it's own multiplier. This function doesn't care if it's a polynomial or not
    * @param {Array} c The coefficient array
    * @param {boolean} with_order 
    * @return {Array}
    */
    Symbol.prototype.coeffs = function(c, with_order) {
        if(with_order && !this.isPoly(true)) _.error('Polynomial expected when requesting coefficients with order');
        c = c || [];
        var s = this.clone().distributeMultiplier(); 
        if(s.isComposite()) {
            for(var x in s.symbols) { 
                var sub = s.symbols[x];
                if(sub.isComposite()) { 
                    sub.clone().distributeMultiplier().coeffs(c, with_order);
                }
                else { 
                    if(with_order) c[sub.isConstant() ? 0 : sub.power.toDecimal()] = sub.multiplier;
                    else c.push(sub.multiplier);
                }
            }
        }
        else { 
            if(with_order) c[s.isConstant() ? 0 : s.power.toDecimal()] = s.multiplier;
            else c.push(s.multiplier);
        }
        //fill the holes
        if(with_order) {
            for(var i=0; i<c.length; i++)
                if(c[i] === undefined) c[i] = new Frac(0);
        }
        return c;
    };
    Symbol.prototype.tBase = function(map) {
        if(typeof map === 'undefined') throw new Error('Symbol.tBase requires a map object!');
        var terms= [];
        var symbols = this.collectSymbols(null, null, null, true),
            l = symbols.length;
        for(var i=0; i<l; i++) {
            var symbol = symbols[i],
                g = symbol.group,
                nterm = new MVTerm(symbol.multiplier, [], map);
            if(g === CB) {
                for(var x in symbol.symbols) {
                    var sym = symbol.symbols[x];
                    nterm.terms[map[x]] = sym.power;
                }
            }
            else {
                nterm.terms[map[symbol.value]] = symbol.power;
            }
            
            terms.push(nterm.fill());
            nterm.updateCount();
        }
        return terms;
    };
    Symbol.prototype.altVar = function(x) {
        var m = this.multiplier.toString(), p = this.power.toString();
        return (m === '1' ? '' : m+'*')+ x + (p === '1' ? '' : '^'+p);
    };
    /**
     * Checks to see if the symbols contain the same variables
     * @param {Symbol} symbol
     * @returns {Boolean}
     */
    Symbol.prototype.sameVars = function(symbol) {
        if(!(this.symbols || this.group === symbol.group)) return false;
        for(var x in this.symbols) {
            var a = this.symbols[x], b = symbol.symbols[x];
            if(!b) return false;
            if(a.value !== b.value) return false;
        }
        return true;
    };
    /**
     * A container class for factors
     * @returns {Factors}
     */
    function Factors() {
        this.factors = {};
    };
    /**
     * Adds the factors to the factor object
     * @param {Symbol} s
     * @returns {Factors}
     */
    Factors.prototype.add = function(s) {
        if(s.equals(0)) return this; //nothing to add
        
        if(s.group === CB) { 
            var factors = this;
            if(!s.multiplier.equals(1)) 
                factors.add(new Symbol(s.multiplier));
            s.each(function(x){
                factors.add(x);
            });
        }
        else {
            if(this.preAdd) //if a preAdd function was defined call it to do prep
                s = this.preAdd(s);
            if(this.pFactor) //if the symbol isn't linear add back the power
                s = _.pow(s, new Symbol(this.pFactor));

            var is_constant = s.isConstant();
            if(is_constant && s.equals(1)) return this; //don't add 1
            var v = is_constant ? s.value: s.text();
            if(v in this.factors) 
                this.factors[v] = _.multiply(this.factors[v], s);
            else this.factors[v] = s;
        }
        return this;
    };
    /**
     * Converts the factor object to a Symbol
     * @returns {Symbol}
     */
    Factors.prototype.toSymbol = function() {
        var factored = new Symbol(1);
        for(var x in this.factors) {
            var factor = this.factors[x].power.equals(1) ? 
                _.symfunction(core.PARENTHESIS, [this.factors[x]]) : this. factors[x];
            factored = _.multiply(factored, factor);
        }
        return factored;
    };
    /**
     * Merges 2 factor objects into one
     * @param {Factor} o
     * @returns {Factors}
     */
    Factors.prototype.merge = function(o) {
        for(var x in o) {
            if(x in this.factors) 
                this.factors[x] = _.multiply(this.factors[x], o[x]);
            else this.factors[x] = o[x];
        }
        return this;
    };
    /**
     * The iterator for the factor object
     * @param {Function} f - callback
     * @returns {Factor}
     */
    Factors.prototype.each = function(f) {
        for(var x in this.factors) {
            var factor = this.factors[x];
            if(factor.fname === core.PARENTHESIS && factor.isLinear())
                factor = factor.args[0];
            f.call(this, factor, x);
        }
        return this;
    };
    /**
     * Return the number of factors contained in the factor object
     * @returns {int}
     */
    Factors.prototype.count = function() {
        return keys(this.factors).length;
    };
    Factors.prototype.toString = function() {
        return this.toSymbol().toString();
    };
    
    //a wrapper for performing multivariate division
    function MVTerm(coeff, terms, map) {
        this.terms = terms || [];
        this.coeff = coeff;
        this.map = map; //careful! all maps are the same object
        this.sum = new core.Frac(0);
        this.image = undefined;
    };
    MVTerm.prototype.updateCount = function() {
        this.count = this.count || 0;
        for(var i=0; i<this.terms.length; i++) {
            if(!this.terms[i].equals(0)) this.count++;
        }
        return this;
    };
    MVTerm.prototype.getVars = function() {
        var vars = [];
        for(var i=0; i<this.terms.length; i++) {
            var term = this.terms[i],
                rev_map = this.getRevMap();
            if(!term.equals(0)) vars.push(this.rev_map[i]);
        }
        return vars.join(' ');
    };
    MVTerm.prototype.len = function() {
        if(typeof this.count === 'undefined') {
            this.updateCount();
        }
        return this.count;
    };
    MVTerm.prototype.toSymbol = function(rev_map) {
        rev_map = rev_map || this.getRevMap();
        var symbol = new Symbol(this.coeff); 
        for(var i=0; i<this.terms.length; i++) {
            var v = rev_map[i],
                t = this.terms[i];
            if(t.equals(0) || v === CONST_HASH) continue;
            var mapped = new Symbol(v);
            mapped.power = t;
            symbol = _.multiply(symbol, mapped);
        }
        return symbol;
    };
    MVTerm.prototype.getRevMap = function() {
        if(this.rev_map) return this.rev_map;
        var o = {};
        for(var x in this.map) o[this.map[x]] = x;
        this.rev_map = o;
        return o;
    };
    MVTerm.prototype.generateImage = function() {
        this.image = this.terms.join(' ');
        return this;
    },
    MVTerm.prototype.getImg = function() {
        if(!this.image) this.generateImage();
        return this.image;
    },
    MVTerm.prototype.fill = function() {
        var l = this.map.length;
        for(var i=0; i<l; i++) {
            if(typeof this.terms[i] === 'undefined') this.terms[i] = new core.Frac(0);
            else {
                this.sum = this.sum.add(this.terms[i]);
            }
        }
        return this;
    };
    MVTerm.prototype.divide = function(mvterm) {
        var c = this.coeff.divide(mvterm.coeff),
            l = this.terms.length,
            new_mvterm = new MVTerm(c, [], this.map);
        for(var i=0; i<l; i++) {
            new_mvterm.terms[i] = this.terms[i].subtract(mvterm.terms[i]);
            new_mvterm.sum = new_mvterm.sum.add(new_mvterm.terms[i]);
        }
        return new_mvterm;
    };
    MVTerm.prototype.multiply = function(mvterm) {
        var c = this.coeff.multiply(mvterm.coeff),
            l = this.terms.length,
            new_mvterm = new MVTerm(c, [], this.map);
        for(var i=0; i<l; i++) {
            new_mvterm.terms[i] = this.terms[i].add(mvterm.terms[i]);
            new_mvterm.sum = new_mvterm.sum.add(new_mvterm.terms[i]);
        }
        return new_mvterm;
    };
    MVTerm.prototype.isZero = function() {
        return this.coeff.equals(0);
    };
    MVTerm.prototype.toString = function() {
        return '{ coeff: '+this.coeff.toString()+', terms: ['+
                this.terms.join(',')+']: sum: '+this.sum.toString()+', count: '+this.count+'}';
    };
    
    core.Utils.toMapObj = function(arr) {
        var c = 0, o = {};
        for(var i=0; i<arr.length; i++) {
            var v = arr[i];
            if(typeof o[v] === 'undefined') {
                o[v] = c; c++;
            }
        }
        o.length = c;
        return o;
    };
    core.Utils.filledArray = function(v, n, clss) {
        var a = [];
        while (n--) {
          a[n] = clss ? new clss(v) : v;
        }
        return a;
    };
    core.Utils.arrSum = function(arr) {
        var sum = 0, l = arr.length;
        for(var i=0; i<l; i++) sum += arr[i];
        return sum;
    };
    /**
     * Substitutes out functions as variables so they can be used in regular algorithms
     * @param {Symbol} symbol
     * @param {Object} map
     * @returns {String} The expression string
     */
    core.Utils.subFunctions = function(symbol, map) {
        map = map || {};
        var subbed = [];
        symbol.each(function(x) {
            if(x.group === FN || x.previousGroup === FN) {
                //we need a new variable name so why not use one of the existing
                var val = core.Utils.text(x, 'hash'), tvar = map[val];
                if(!tvar) {
                    //generate a unique enough name
                    var t = x.fname+keys(map).length;
                    map[val] = t;
                    subbed.push(x.altVar(t));
                }
                else subbed.push(x.altVar(tvar));
            }
            else if(x.group === CB || x.group === PL || x.group === CP) {
                subbed.push(core.Utils.subFunctions(x, map));
            }
            else subbed.push(x.text());
        });
        if(symbol.group === CP || symbol.group === PL) return symbol.altVar(core.Utils.inBrackets(subbed.join('+')));;
        if(symbol.group === CB) return symbol.altVar(core.Utils.inBrackets(subbed.join('*')));
        return symbol.text();
    };
    core.Utils.getFunctionsSubs = function(map) {
        var subs = {};
        //prepare substitutions
        for(var x in map) subs[map[x]] = _.parse(x);
        return subs;
    };
    var __ = core.Algebra = {
<<<<<<< HEAD
        version: '1.4.2',
=======
        version: '1.4.3',
>>>>>>> b0818fe8
        init: (function() {})(),
        proots: function(symbol, decp) { 
            //the roots will be rounded up to 7 decimal places.
            //if this causes trouble you can explicitly pass in a different number of places
            //rarr for polynomial of power n is of format [n, coeff x^n, coeff x^(n-1), ..., coeff x^0]
            decp = decp || 7;
            var zeros = 0;
            var known_roots = [];
            var get_roots = function(rarr, powers, max) {
                var roots = calcroots(rarr, powers, max).concat(known_roots);
                for(var i=0;i<zeros;i++) roots.unshift(0);
                return roots;
            };
            
            if(symbol instanceof Symbol && symbol.isPoly()) { 
                symbol.distributeMultiplier();
                //make it so the symbol has a constants as the lowest term
                if(symbol.group === PL) {
                    var lowest_pow = core.Utils.arrayMin(keys(symbol.symbols));
                    var lowest_symbol = symbol.symbols[lowest_pow].clone().toUnitMultiplier();
                    symbol = _.expand(_.divide(symbol, lowest_symbol));
                    known_roots.push(0); //add zero since this is a known root
                }
                if(symbol.group === core.groups.S) { 
                    return [0];
                }
                else if(symbol.group === core.groups.PL) { 
                    var powers = keys(symbol.symbols),
                        minpower = core.Utils.arrayMin(powers),
                    symbol = core.PARSER.divide(symbol, core.PARSER.parse(symbol.value+'^'+minpower));
                }

                var variable = keys(symbol.symbols).sort().pop(), 
                    sym = symbol.group === core.groups.PL ? symbol.symbols : symbol.symbols[variable], 
                    g = sym.group,
                    powers = g === S ? [sym.power.toDecimal()] : keys(sym.symbols),
                    rarr = [],
                    max = core.Utils.arrayMax(powers); //maximum power and degree of polynomial to be solved

                // Prepare the data
                for(var i=1; i<=max; i++) { 
                    var c = 0; //if there is no power then the hole must be filled with a zero
                    if(powers.indexOf(i+'') !== -1) { 
                        if(g === S) { 
                            c = sym.multiplier; 
                        }
                        else {
                            c = sym.symbols[i].multiplier;
                        }
                    }
                    // Insert the coeffient but from the front
                    rarr.unshift(c);
                }
                
                rarr.push(symbol.symbols[CONST_HASH].multiplier);

                if(sym.group === S) rarr[0] = sym.multiplier;//the symbol maybe of group CP with one variable

                return get_roots(rarr, powers, max);
            }
            else if(core.Utils.isArray(symbol)) {
                var parr = symbol;
                var rarr = [],
                    powers = [],
                    last_power = 0;
                for(var i=0; i<parr.length; i++) {
                    
                    var coeff = parr[i][0],
                        pow = parr[i][1],
                        d = pow - last_power - 1;
                    //insert the zeros
                    for(var j=0; j<d; j++) rarr.unshift(0);
                    
                    rarr.unshift(coeff);
                    if(pow !== 0) powers.push(pow);
                    last_power = pow;
                }
                var max = Math.max.apply(undefined, powers);

                return get_roots(rarr, powers, max);
            }
            else {
                throw new Error('Cannot calculate roots. Symbol must be a polynomial!');
            }

            function calcroots(rarr, powers, max){	
                var MAXDEGREE = 100; // Degree of largest polynomial accepted by this script.

                // Make a clone of the coefficients before appending the max power
                var p = rarr.slice(0);

                // Divide the string up into its individual entries, which--presumably--are separated by whitespace
                rarr.unshift(max);

                if (max > MAXDEGREE){
                    throw new Error("This utility accepts polynomials of degree up to " + MAXDEGREE + ". ");
                }

                var zeroi = [],   // Vector of imaginary components of roots
                    degreePar = {};    // degreePar is a dummy variable for passing the parameter POLYDEGREE by reference
                degreePar.Degree = max; 

                for (i = 0; i < max; i++) {
                    zeroi.push(0);
                }
                var zeror = zeroi.slice(0); // Vector of real components of roots

                // Find the roots
                //--> Begin Jenkins-Traub

                /*
                 * A verbatim copy of Mr. David Binner's Jenkins-Traub port
                */
               function QuadSD_ak1(NN, u, v, p, q, iPar){
                   // Divides p by the quadratic 1, u, v placing the quotient in q and the remainder in a, b
                   // iPar is a dummy variable for passing in the two parameters--a and b--by reference
                   q[0] = iPar.b = p[0];
                   q[1] = iPar.a = -(u*iPar.b) + p[1];

                   for (var i = 2; i < NN; i++){
                       q[i] = -(u*iPar.a + v*iPar.b) + p[i];
                       iPar.b = iPar.a;
                       iPar.a = q[i];
                   } 
                   return;
               } 

               function calcSC_ak1(DBL_EPSILON, N, a, b, iPar, K, u, v, qk){
                   // This routine calculates scalar quantities used to compute the next K polynomial and
                   // new estimates of the quadratic coefficients.
                   // calcSC -	integer variable set here indicating how the calculations are normalized
                   // to avoid overflow.
                   // iPar is a dummy variable for passing in the nine parameters--a1, a3, a7, c, d, e, f, g, and h --by reference

                   // sdPar is a dummy variable for passing the two parameters--c and d--into QuadSD_ak1 by reference
                   var sdPar = new Object(),    
                   // TYPE = 3 indicates the quadratic is almost a factor of K
                       dumFlag = 3;	

                   // Synthetic division of K by the quadratic 1, u, v
                   sdPar.b =  sdPar.a = 0.0;
                   QuadSD_ak1(N, u, v, K, qk, sdPar);
                   iPar.c = sdPar.a;
                   iPar.d = sdPar.b;

                   if (Math.abs(iPar.c) <= (100.0*DBL_EPSILON*Math.abs(K[N - 1]))) {
                       if (Math.abs(iPar.d) <= (100.0*DBL_EPSILON*Math.abs(K[N - 2])))  return dumFlag;
                   } 

                   iPar.h = v*b;
                   if (Math.abs(iPar.d) >= Math.abs(iPar.c)){
                         // TYPE = 2 indicates that all formulas are divided by d
                       dumFlag = 2;		
                       iPar.e = a/(iPar.d);
                       iPar.f = (iPar.c)/(iPar.d);
                       iPar.g = u*b;
                       iPar.a3 = (iPar.e)*((iPar.g) + a) + (iPar.h)*(b/(iPar.d));
                       iPar.a1 = -a + (iPar.f)*b;
                       iPar.a7 = (iPar.h) + ((iPar.f) + u)*a;
                   } 
                   else {
                       // TYPE = 1 indicates that all formulas are divided by c;
                       dumFlag = 1;		
                       iPar.e = a/(iPar.c);
                       iPar.f = (iPar.d)/(iPar.c);
                       iPar.g = (iPar.e)*u;
                       iPar.a3 = (iPar.e)*a + ((iPar.g) + (iPar.h)/(iPar.c))*b;
                       iPar.a1 = -(a*((iPar.d)/(iPar.c))) + b;
                       iPar.a7 = (iPar.g)*(iPar.d) + (iPar.h)*(iPar.f) + a;
                   } 
                   return dumFlag;
               } 

               function nextK_ak1(DBL_EPSILON, N, tFlag, a, b, iPar, K, qk, qp){
                   // Computes the next K polynomials using the scalars computed in calcSC_ak1
                   // iPar is a dummy variable for passing in three parameters--a1, a3, and a7
                   var temp;
                   if (tFlag == 3){	// Use unscaled form of the recurrence
                       K[1] = K[0] = 0.0;
                       for (var i = 2; i < N; i++)	 { K[i] = qk[i - 2]; }
                       return;
                   } 

                   temp = ((tFlag == 1) ? b : a);
                   if (Math.abs(iPar.a1) > (10.0*DBL_EPSILON*Math.abs(temp))){
                       // Use scaled form of the recurrence
                       iPar.a7 /= iPar.a1;
                       iPar.a3 /= iPar.a1;
                       K[0] = qp[0];
                       K[1] = -(qp[0]*iPar.a7) + qp[1];
                       for (var i = 2; i < N; i++)	 K[i] = -(qp[i - 1]*iPar.a7) + qk[i - 2]*iPar.a3 + qp[i];
                   } 
                   else {
                       // If a1 is nearly zero, then use a special form of the recurrence
                       K[0] = 0.0;
                       K[1] = -(qp[0]*iPar.a7);
                       for (var i = 2; i < N; i++) { K[i] = -(qp[i - 1]*iPar.a7) + qk[i - 2]*iPar.a3; }
                   } 
                   return;
               }

               function newest_ak1(tFlag, iPar, a, a1, a3, a7, b, c, d, f, g, h, u, v, K, N, p){
                   // Compute new estimates of the quadratic coefficients using the scalars computed in calcSC_ak1
                   // iPar is a dummy variable for passing in the two parameters--uu and vv--by reference
                   // iPar.a = uu, iPar.b = vv

                   var a4, a5, b1, b2, c1, c2, c3, c4, temp;
                   iPar.b = iPar.a = 0.0;// The quadratic is zeroed

                   if (tFlag != 3){
                       if (tFlag != 2){
                           a4 = a + u*b + h*f;
                           a5 = c + (u + v*f)*d;
                       } 
                       else { 
                           a4 = (a + g)*f + h;
                           a5 = (f + u)*c + v*d;
                       } 

                       // Evaluate new quadratic coefficients
                       b1 = -(K[N - 1]/p[N]);
                       b2 = -(K[N - 2] + b1*p[N - 1])/p[N];
                       c1 = v*b2*a1;
                       c2 = b1*a7;
                       c3 = b1*b1*a3;
                       c4 = -(c2 + c3) + c1;
                       temp = -c4 + a5 + b1*a4;
                       if (temp != 0.0) {
                           iPar.a = -((u*(c3 + c2) + v*(b1*a1 + b2*a7))/temp) + u;
                           iPar.b = v*(1.0 + c4/temp);
                       } 
                   } 
                   return;
               } 

               function Quad_ak1(a, b1, c, iPar){
                   // Calculates the zeros of the quadratic a*Z^2 + b1*Z + c
                   // The quadratic formula, modified to avoid overflow, is used to find the larger zero if the
                   // zeros are real and both zeros are complex. The smaller real zero is found directly from
                   // the product of the zeros c/a.

                   // iPar is a dummy variable for passing in the four parameters--sr, si, lr, and li--by reference

                   var b, d, e;
                   iPar.sr = iPar.si = iPar.lr = iPar.li = 0.0;

                   if (a == 0) {
                       iPar.sr = ((b1 != 0) ? -(c/b1) : iPar.sr);
                       return;
                   } 
                   if (c == 0){
                       iPar.lr = -(b1/a);
                       return;
                   } 

                   // Compute discriminant avoiding overflow
                   b = b1/2.0;
                   if (Math.abs(b) < Math.abs(c)){
                       e = ((c >= 0) ? a : -a);
                       e = -e + b*(b/Math.abs(c));
                       d = Math.sqrt(Math.abs(e))*Math.sqrt(Math.abs(c));
                   } 
                   else { 
                       e = -((a/b)*(c/b)) + 1.0;
                       d = Math.sqrt(Math.abs(e))*(Math.abs(b));
                   } 

                   if (e >= 0) {
                       // Real zeros
                       d = ((b >= 0) ? -d : d);
                       iPar.lr = (-b + d)/a;
                       iPar.sr = ((iPar.lr != 0) ? (c/(iPar.lr))/a : iPar.sr);
                   }
                   else { 
                       // Complex conjugate zeros
                       iPar.lr = iPar.sr = -(b/a);
                       iPar.si = Math.abs(d/a);
                       iPar.li = -(iPar.si);
                   } 
                   return;
               }  

               function QuadIT_ak1(DBL_EPSILON, N, iPar, uu, vv, qp, NN, sdPar, p, qk, calcPar, K){
                   // Variable-shift K-polynomial iteration for a quadratic factor converges only if the
                   // zeros are equimodular or nearly so.
                   // iPar is a dummy variable for passing in the five parameters--NZ, lzi, lzr, szi, and szr--by reference
                   // sdPar is a dummy variable for passing the two parameters--a and b--in by reference
                   // calcPar is a dummy variable for passing the nine parameters--a1, a3, a7, c, d, e, f, g, and h --in by reference

                   // qPar is a dummy variable for passing the four parameters--szr, szi, lzr, and lzi--into Quad_ak1 by reference
                   var qPar = new Object(),    
                       ee, mp, omp, relstp, t, u, ui, v, vi, zm,
                       i, j = 0, tFlag, triedFlag = 0;   // Integer variables

                   iPar.NZ = 0;// Number of zeros found
                   u = uu; // uu and vv are coefficients of the starting quadratic
                   v = vv;

                   do {
                       qPar.li = qPar.lr =  qPar.si = qPar.sr = 0.0;
                       Quad_ak1(1.0, u, v, qPar);
                       iPar.szr = qPar.sr;
                       iPar.szi = qPar.si;
                       iPar.lzr = qPar.lr;
                       iPar.lzi = qPar.li;

                       // Return if roots of the quadratic are real and not close to multiple or nearly
                       // equal and of opposite sign.
                       if (Math.abs(Math.abs(iPar.szr) - Math.abs(iPar.lzr)) > 0.01*Math.abs(iPar.lzr))  break;

                       // Evaluate polynomial by quadratic synthetic division

                       QuadSD_ak1(NN, u, v, p, qp, sdPar);

                       mp = Math.abs(-((iPar.szr)*(sdPar.b)) + (sdPar.a)) + Math.abs((iPar.szi)*(sdPar.b));

                       // Compute a rigorous bound on the rounding error in evaluating p

                       zm = Math.sqrt(Math.abs(v));
                       ee = 2.0*Math.abs(qp[0]);
                       t = -((iPar.szr)*(sdPar.b));

                       for (i = 1; i < N; i++)  { ee = ee*zm + Math.abs(qp[i]); }

                       ee = ee*zm + Math.abs(t + sdPar.a);
                       ee = (9.0*ee + 2.0*Math.abs(t) - 7.0*(Math.abs((sdPar.a) + t) + zm*Math.abs((sdPar.b))))*DBL_EPSILON;

                       // Iteration has converged sufficiently if the polynomial value is less than 20 times this bound
                       if (mp <= 20.0*ee){
                           iPar.NZ = 2;
                           break;
                       } 

                       j++;
                       // Stop iteration after 20 steps
                       if (j > 20)  break;
                       if (j >= 2){
                           if ((relstp <= 0.01) && (mp >= omp) && (!triedFlag)){
                               // A cluster appears to be stalling the convergence. Five fixed shift
                               // steps are taken with a u, v close to the cluster.
                               relstp = ((relstp < DBL_EPSILON) ? Math.sqrt(DBL_EPSILON) : Math.sqrt(relstp));
                               u -= u*relstp;
                               v += v*relstp;

                               QuadSD_ak1(NN, u, v, p, qp, sdPar);
                               for (i = 0; i < 5; i++){
                                   tFlag = calcSC_ak1(DBL_EPSILON, N, sdPar.a, sdPar.b, calcPar, K, u, v, qk);
                                   nextK_ak1(DBL_EPSILON, N, tFlag, sdPar.a, sdPar.b, calcPar, K, qk, qp);
                               } 

                               triedFlag = 1;
                               j = 0;

                           } 
                       }
                       omp = mp;

                       // Calculate next K polynomial and new u and v
                       tFlag = calcSC_ak1(DBL_EPSILON, N, sdPar.a, sdPar.b, calcPar, K, u, v, qk);
                       nextK_ak1(DBL_EPSILON, N, tFlag, sdPar.a, sdPar.b, calcPar, K, qk, qp);
                       tFlag = calcSC_ak1(DBL_EPSILON, N, sdPar.a, sdPar.b, calcPar, K, u, v, qk);
                       newest_ak1(tFlag, sdPar, sdPar.a, calcPar.a1, calcPar.a3, calcPar.a7, sdPar.b, calcPar.c, calcPar.d, calcPar.f, calcPar.g, calcPar.h, u, v, K, N, p);
                       ui = sdPar.a;
                       vi = sdPar.b;

                       // If vi is zero, the iteration is not converging
                       if (vi != 0){
                           relstp = Math.abs((-v + vi)/vi);
                           u = ui;
                           v = vi;
                       } 
                   } while (vi != 0); 
                   return;
               } 

               function RealIT_ak1(DBL_EPSILON, iPar, sdPar, N, p, NN, qp, K, qk){
                   // Variable-shift H-polynomial iteration for a real zero
                   // sss	- starting iterate = sdPar.a
                   // NZ		- number of zeros found = iPar.NZ
                   // dumFlag	- flag to indicate a pair of zeros near real axis, returned to iFlag

                   var ee, kv, mp, ms, omp, pv, s, t,
                       dumFlag, i, j, nm1 = N - 1;   // Integer variables

                   iPar.NZ = j = dumFlag = 0;
                   s = sdPar.a;

                   for ( ; ; ) {
                       pv = p[0];

                       // Evaluate p at s
                       qp[0] = pv;
                       for (i = 1; i < NN; i++)  { qp[i] = pv = pv*s + p[i]; }
                       mp = Math.abs(pv);

                       // Compute a rigorous bound on the error in evaluating p
                       ms = Math.abs(s);
                       ee = 0.5*Math.abs(qp[0]);
                       for (i = 1; i < NN; i++)  { ee = ee*ms + Math.abs(qp[i]); }

                       // Iteration has converged sufficiently if the polynomial value is less than
                       // 20 times this bound
                       if (mp <= 20.0*DBL_EPSILON*(2.0*ee - mp)){
                           iPar.NZ = 1;
                           iPar.szr = s;
                           iPar.szi = 0.0;
                           break;
                       } 
                       j++;
                       // Stop iteration after 10 steps
                       if (j > 10)  break;

                       if (j >= 2){
                           if ((Math.abs(t) <= 0.001*Math.abs(-t + s)) && (mp > omp)){
                               // A cluster of zeros near the real axis has been encountered.
                               // Return with iFlag set to initiate a quadratic iteration.
                               dumFlag = 1;
                               iPar.a = s;
                               break;
                           } // End if ((fabs(t) <= 0.001*fabs(s - t)) && (mp > omp))
                       } //End if (j >= 2)

                       // Return if the polynomial value has increased significantly
                       omp = mp;

                       // Compute t, the next polynomial and the new iterate
                       qk[0] = kv = K[0];
                       for (i = 1; i < N; i++)	 { qk[i] = kv = kv*s + K[i]; }

                       if (Math.abs(kv) > Math.abs(K[nm1])*10.0*DBL_EPSILON){
                           // Use the scaled form of the recurrence if the value of K at s is non-zero
                           t = -(pv/kv);
                           K[0] = qp[0];
                           for (i = 1; i < N; i++) { K[i] = t*qk[i - 1] + qp[i]; }
                       }
                       else { 
                           // Use unscaled form
                           K[0] = 0.0;
                           for (i = 1; i < N; i++)	 K[i] = qk[i - 1];
                       }

                       kv = K[0];
                       for (i = 1; i < N; i++) { kv = kv*s + K[i]; }
                       t = ((Math.abs(kv) > (Math.abs(K[nm1])*10.0*DBL_EPSILON)) ? -(pv/kv) : 0.0);
                       s += t;
                   } 
                   return dumFlag;
               } 

               function Fxshfr_ak1(DBL_EPSILON, MDP1, L2, sr, v, K, N, p, NN, qp, u, iPar){

                   // Computes up to L2 fixed shift K-polynomials, testing for convergence in the linear or
                   // quadratic case. Initiates one of the variable shift iterations and returns with the
                   // number of zeros found.
                   // L2	limit of fixed shift steps
                   // iPar is a dummy variable for passing in the five parameters--NZ, lzi, lzr, szi, and szr--by reference
                   // NZ	number of zeros found
                   var sdPar = new Object(),    // sdPar is a dummy variable for passing the two parameters--a and b--into QuadSD_ak1 by reference
                       calcPar = new Object(),
                       // calcPar is a dummy variable for passing the nine parameters--a1, a3, a7, c, d, e, f, g, and h --into calcSC_ak1 by reference

                       qk = new Array(MDP1),
                       svk = new Array(MDP1),
                       a, b, betas, betav, oss, ots, otv, ovv, s, ss, ts, tss, tv, tvv, ui, vi, vv,
                       fflag, i, iFlag = 1, j, spass, stry, tFlag, vpass, vtry;     // Integer variables

                   iPar.NZ = 0;
                   betav = betas = 0.25;
                   oss = sr;
                   ovv = v;

                   //Evaluate polynomial by synthetic division
                   sdPar.b =  sdPar.a = 0.0;
                   QuadSD_ak1(NN, u, v, p, qp, sdPar);
                   a = sdPar.a;
                   b = sdPar.b;
                   calcPar.h = calcPar.g = calcPar.f = calcPar.e = calcPar.d = calcPar.c = calcPar.a7 = calcPar.a3 = calcPar.a1 = 0.0;
                   tFlag = calcSC_ak1(DBL_EPSILON, N, a, b, calcPar, K, u, v, qk);

                   for (j = 0; j < L2; j++){
                       fflag = 1;

                       // Calculate next K polynomial and estimate v
                       nextK_ak1(DBL_EPSILON, N, tFlag, a, b, calcPar, K, qk, qp);
                       tFlag = calcSC_ak1(DBL_EPSILON, N, a, b, calcPar, K, u, v, qk);

                       // Use sdPar for passing in uu and vv instead of defining a brand-new variable.
                       // sdPar.a = ui, sdPar.b = vi
                       newest_ak1(tFlag, sdPar, a, calcPar.a1, calcPar.a3, calcPar.a7, b, calcPar.c, calcPar.d, calcPar.f, calcPar.g, calcPar.h, u, v, K, N, p);
                       ui = sdPar.a;
                       vv = vi = sdPar.b;

                       // Estimate s
                       ss = ((K[N - 1] != 0.0) ? -(p[N]/K[N - 1]) : 0.0);
                       ts = tv = 1.0;

                       if ((j != 0) && (tFlag != 3)){
                           // Compute relative measures of convergence of s and v sequences
                           tv = ((vv != 0.0) ? Math.abs((vv - ovv)/vv) : tv);
                           ts = ((ss != 0.0) ? Math.abs((ss - oss)/ss) : ts);

                           // If decreasing, multiply the two most recent convergence measures
                           tvv = ((tv < otv) ? tv*otv : 1.0);
                           tss = ((ts < ots) ? ts*ots : 1.0);

                           // Compare with convergence criteria
                           vpass = ((tvv < betav) ? 1 : 0);
                           spass = ((tss < betas) ? 1 : 0);

                           if ((spass) || (vpass)){

                               // At least one sequence has passed the convergence test.
                               // Store variables before iterating

                               for (i = 0; i < N; i++) { svk[i] = K[i]; }
                               s = ss;

                               // Choose iteration according to the fastest converging sequence

                                 stry = vtry = 0;

                               for ( ; ; ) {
                                   if ((fflag && ((fflag = 0) == 0)) && ((spass) && (!vpass || (tss < tvv)))){
                                       ;// Do nothing. Provides a quick "short circuit".
                                   } 
                                   else { 
                                       QuadIT_ak1(DBL_EPSILON, N, iPar, ui, vi, qp, NN, sdPar, p, qk, calcPar, K);
                                       a = sdPar.a;
                                       b = sdPar.b;

                                       if ((iPar.NZ) > 0) return;

                                       // Quadratic iteration has failed. Flag that it has been tried and decrease the
                                       // convergence criterion
                                       iFlag = vtry = 1;
                                       betav *= 0.25;

                                       // Try linear iteration if it has not been tried and the s sequence is converging
                                       if (stry || (!spass)){
                                           iFlag = 0;
                                       }
                                       else {
                                           for (i = 0; i < N; i++) K[i] = svk[i];
                                       } 
                                   }
                                   //fflag = 0;
                                   if (iFlag != 0){
                                       // Use sdPar for passing in s instead of defining a brand-new variable.
                                       // sdPar.a = s
                                       sdPar.a = s;
                                       iFlag = RealIT_ak1(DBL_EPSILON, iPar, sdPar, N, p, NN, qp, K, qk);
                                       s = sdPar.a;

                                       if ((iPar.NZ) > 0) return;

                                       // Linear iteration has failed. Flag that it has been tried and decrease the
                                       // convergence criterion
                                       stry = 1;
                                       betas *= 0.25;

                                       if (iFlag != 0){
                                           // If linear iteration signals an almost double real zero, attempt quadratic iteration
                                           ui = -(s + s);
                                           vi = s*s;
                                           continue;

                                       } 
                                   } 

                                   // Restore variables
                                   for (i = 0; i < N; i++) K[i] = svk[i];

                                   // Try quadratic iteration if it has not been tried and the v sequence is converging
                                   if (!vpass || vtry) break;		// Break out of infinite for loop

                               } 

                               // Re-compute qp and scalar values to continue the second stage

                               QuadSD_ak1(NN, u, v, p, qp, sdPar);
                               a = sdPar.a;
                               b = sdPar.b;

                               tFlag = calcSC_ak1(DBL_EPSILON, N, a, b, calcPar, K, u, v, qk);
                           } 
                       } 
                       ovv = vv;
                       oss = ss;
                       otv = tv;
                       ots = ts;
                   } 
                   return;
               }  

               function rpSolve(degPar, p, zeror, zeroi){ 
                   var N = degPar.Degree,
                       RADFAC = 3.14159265358979323846/180,  // Degrees-to-radians conversion factor = PI/180
                       LB2 = Math.LN2,// Dummy variable to avoid re-calculating this value in loop below
                       MDP1 = degPar.Degree + 1,
                       K = new Array(MDP1),
                       pt = new Array(MDP1),
                       qp = new Array(MDP1),
                       temp = new Array(MDP1),
                       // qPar is a dummy variable for passing the four parameters--sr, si, lr, and li--by reference
                       qPar = new Object(),
                       // Fxshfr_Par is a dummy variable for passing parameters by reference : NZ, lzi, lzr, szi, szr);
                       Fxshfr_Par = new Object(),
                       bnd, DBL_EPSILON, df, dx, factor, ff, moduli_max, moduli_min, sc, x, xm,
                       aa, bb, cc, sr, t, u, xxx,
                       j, jj, l, NM1, NN, zerok;// Integer variables

                   // Calculate the machine epsilon and store in the variable DBL_EPSILON.
                   // To calculate this value, just use existing variables rather than create new ones that will be used only for this code block
                   aa = 1.0;
                   do {
                       DBL_EPSILON = aa;
                       aa /= 2;
                       bb = 1.0 + aa;
                   } while (bb > 1.0);

                   var LO = Number.MIN_VALUE/DBL_EPSILON,
                       cosr = Math.cos(94.0*RADFAC),// = -0.069756474
                       sinr = Math.sin(94.0*RADFAC),// = 0.99756405
                       xx = Math.sqrt(0.5),// = 0.70710678
                       yy = -xx;

                   Fxshfr_Par.NZ = j = 0;
                   Fxshfr_Par.szr = Fxshfr_Par.szi =  Fxshfr_Par.lzr = Fxshfr_Par.lzi = 0.0;

                   // Remove zeros at the origin, if any
                   while (p[N] == 0){
                       zeror[j] = zeroi[j] = 0;
                       N--;
                       j++;
                   }
                   NN = N + 1;

                   // >>>>> Begin Main Loop <<<<<
                   while (N >= 1){ // Main loop
                       // Start the algorithm for one zero
                       if (N <= 2){
                           // Calculate the final zero or pair of zeros
                           if (N < 2){
                               zeror[degPar.Degree - 1] = -(p[1]/p[0]);
                               zeroi[degPar.Degree - 1] = 0;
                           } 
                           else { 
                               qPar.li = qPar.lr =  qPar.si = qPar.sr = 0.0;
                               Quad_ak1(p[0], p[1], p[2], qPar);
                               zeror[degPar.Degree - 2] = qPar.sr;
                               zeroi[degPar.Degree - 2] = qPar.si;
                               zeror[degPar.Degree - 1] = qPar.lr;
                               zeroi[degPar.Degree - 1] = qPar.li;
                           } 
                             break;
                       } 

                       // Find the largest and smallest moduli of the coefficients
                       moduli_max = 0.0;
                       moduli_min = Number.MAX_VALUE;

                       for (i = 0; i < NN; i++){
                           x = Math.abs(p[i]);
                           if (x > moduli_max) moduli_max = x;
                           if ((x != 0) && (x < moduli_min)) moduli_min = x;
                       }

                       // Scale if there are large or very small coefficients
                       // Computes a scale factor to multiply the coefficients of the polynomial. The scaling
                       // is done to avoid overflow and to avoid undetected underflow interfering with the
                       // convergence criterion.
                       // The factor is a power of the base.
                       sc = LO/moduli_min;

                       if (((sc <= 1.0) && (moduli_max >= 10)) || ((sc > 1.0) && (Number.MAX_VALUE/sc >= moduli_max))){
                           sc = ((sc == 0) ? Number.MIN_VALUE : sc);
                           l = Math.floor(Math.log(sc)/LB2 + 0.5);
                           factor = Math.pow(2.0, l);
                           if (factor != 1.0){
                               for (i = 0; i < NN; i++) p[i] *= factor;
                           } 
                       } 

                       // Compute lower bound on moduli of zeros
                       for (var i = 0; i < NN; i++) pt[i] = Math.abs(p[i]);
                       pt[N] = -(pt[N]);
                       NM1 = N - 1;

                       // Compute upper estimate of bound
                       x = Math.exp((Math.log(-pt[N]) - Math.log(pt[0]))/N);

                       if (pt[NM1] != 0) {
                           // If Newton step at the origin is better, use it
                           xm = -pt[N]/pt[NM1];
                           x = ((xm < x) ? xm : x);
                       } 

                       // Chop the interval (0, x) until ff <= 0
                       xm = x;
                       do {
                           x = xm;
                           xm = 0.1*x;
                           ff = pt[0];
                           for (var i = 1; i < NN; i++) { ff = ff *xm + pt[i]; }
                       } while (ff > 0); // End do-while loop

                       dx = x;
                       // Do Newton iteration until x converges to two decimal places

                       do {
                           df = ff = pt[0];
                           for (var i = 1; i < N; i++){
                               ff = x*ff + pt[i];
                               df = x*df + ff;
                           } // End for i
                           ff = x*ff + pt[N];
                           dx = ff/df;
                           x -= dx;
                       } while (Math.abs(dx/x) > 0.005); // End do-while loop

                       bnd = x;

                       // Compute the derivative as the initial K polynomial and do 5 steps with no shift
                       for (var i = 1; i < N; i++) K[i] = (N - i)*p[i]/N;
                       K[0] = p[0];
                       aa = p[N];
                       bb = p[NM1];
                       zerok = ((K[NM1] == 0) ? 1 : 0);

                       for (jj = 0; jj < 5; jj++) {
                           cc = K[NM1];
                               if (zerok){
                                   // Use unscaled form of recurrence
                                   for (var i = 0; i < NM1; i++){
                                       j = NM1 - i;
                                       K[j] = K[j - 1];
                                   } // End for i
                                   K[0] = 0;
                                   zerok = ((K[NM1] == 0) ? 1 : 0);
                               } 
                               else { 
                                   // Used scaled form of recurrence if value of K at 0 is nonzero
                                   t = -aa/cc;
                                   for (var i = 0; i < NM1; i++){
                                       j = NM1 - i;
                                       K[j] = t*K[j - 1] + p[j];
                                   } // End for i
                                   K[0] = p[0];
                                   zerok = ((Math.abs(K[NM1]) <= Math.abs(bb)*DBL_EPSILON*10.0) ? 1 : 0);
                               } 
                       } 

                       // Save K for restarts with new shifts
                       for (var i = 0; i < N; i++) temp[i] = K[i];

                       // Loop to select the quadratic corresponding to each new shift
                       for (jj = 1; jj <= 20; jj++){

                           // Quadratic corresponds to a double shift to a non-real point and its
                           // complex conjugate. The point has modulus BND and amplitude rotated
                           // by 94 degrees from the previous shift.

                           xxx = -(sinr*yy) + cosr*xx;
                           yy = sinr*xx + cosr*yy;
                           xx = xxx;
                           sr = bnd*xx;
                           u = -(2.0*sr);

                           // Second stage calculation, fixed quadratic
                           Fxshfr_ak1(DBL_EPSILON, MDP1, 20*jj, sr, bnd, K, N, p, NN, qp, u, Fxshfr_Par);

                           if (Fxshfr_Par.NZ != 0){
                               // The second stage jumps directly to one of the third stage iterations and
                               // returns here if successful. Deflate the polynomial, store the zero or
                               // zeros, and return to the main algorithm.
                               j = degPar.Degree - N;
                               zeror[j] = Fxshfr_Par.szr;
                               zeroi[j] = Fxshfr_Par.szi;
                               NN = NN - Fxshfr_Par.NZ;
                               N = NN - 1;
                               for (var i = 0; i < NN; i++) p[i] = qp[i];
                               if (Fxshfr_Par.NZ != 1){
                                   zeror[j + 1] = Fxshfr_Par.lzr;
                                   zeroi[j + 1] = Fxshfr_Par.lzi;
                               }
                               break;
                           } 
                           else { 
                             // If the iteration is unsuccessful, another quadratic is chosen after restoring K
                             for (var i = 0; i < N; i++) { K[i] = temp[i]; }
                           } 
                       } 
                       // Return with failure if no convergence with 20 shifts
                       if (jj > 20) {
                           degPar.Degree -= N;
                           break;
                       } 
                   }
                   // >>>>> End Main Loop <<<<<
                   return;
               }
                //--> End Jenkins-Traub
                rpSolve(degreePar, p, zeror, zeroi);

                var l = zeroi.length;
                //format the output
                for( i=0; i<l; i++ ) {
                    // We round the imaginary part to avoid having something crazy like 5.67e-16.
                    var img = round( zeroi[i], decp+8 ),
                        real = round( zeror[i], decp );
                    // Did the rounding pay off? If the rounding did nothing more than chop off a few digits then no.
                    // If the rounding results in a a number at least 3 digits shorter we'll keep it else we'll keep 
                    // the original otherwise the rounding was worth it.
                    real = decp - String( real ).length > 2 ? real : zeror[i];
                    var sign = img < 0 ? '-' : '';

                    // Remove the zeroes
                    if( real === 0 ) { real = ''; }
                    if( img === 0 ) { img = ''; }

                    // Remove 1 as the multiplier and discard imaginary part if there isn't one.
                    img = Math.abs( img ) === 1 ? sign+'i' : ( img ? img+'*i' : '' );

                    var num = ( real && img ) ? real + '+' + img : real+img;
                    zeror[i] = num.replace(/\+\-/g, '-');
                }
                return zeror;
            } 
         },
        roots: function(symbol) {
            var roots = __.proots(symbol).map(function(x) {
                return _.parse(x);
            });
            return core.Vector.fromArray(roots);
        },
        froot: function(f, guess, dx) { 
            var newtonraph = function(xn) {
                var mesh = 1e-12,
                    // If the derivative was already provided then don't recalculate.
                    df = dx ? dx : core.Utils.build(core.Calculus.diff(f.clone())),
                    
                    // If the function was passed in as a function then don't recalculate.
                    fn = f instanceof Function ? f : core.Utils.build(f),
                    max = 10000,
                    done = false, 
                    safety = 0;
                while( !done ) { 
                    var x = xn-(fn(xn)/df(xn));
                    //absolute values for both x & xn ensures that we indeed have the radius    
                    var r = Math.abs(x) - Math.abs(xn),
                        delta = Math.abs(r);
                    xn = x; 

                    if( delta < mesh ) done = true;
                    else if( safety > max ) {
                        xn = null;
                        done = true;
                    }
                    
                    safety++;
                }
                return xn;
            };
            return newtonraph( Number( guess ) );
        },
        quad: function(a, b, c) {
            var q = function(a, b, c, sign) {
                return _.parse('-('+b+'+'+sign+'*sqrt(('+b+')^2-4*('+a+')*('+c+')))/(2*'+a+')');
            };
            return [q(a, b, c, 1), q(a, b, c, -1)];
        },
        sumProd: function(a, b) {
            return __.quad(-b, a, -1).map(function(x){
                return x.invert(); 
            });
        },
        coeffs: function(symbol, wrt, coeffs) {
            wrt = String(wrt); 
            symbol = _.expand(symbol);
            coeffs = coeffs || [];
            //we cannot get coeffs for group EX
            if(symbol.group === EX && symbol.contains(wrt, true))
                _.error('Unable to get coefficients using expression '+symbol.toString());
            var vars = variables(symbol);
            if(vars.length <=1 && vars[0] === wrt) {
                var a = new Polynomial(symbol).coeffs.map(function(x) {
                    return new Symbol(x);
                });
                for(var i=0,l=a.length;i<l; i++)  {
                    var coeff = a[i],
                        e = coeffs[i]; 
                    if(e)
                        coeff = _.add(e, coeff);
                    coeffs[i] = coeff; //transfer it all over
                }
                    
            }
            else { 
                if(!wrt)
                    _.error('Polynomial contains more than one variable. Please specify which variable is to be used!');
                //if the variable isn't part of this polynomial then we're looking at x^0
                
                if(vars.indexOf(wrt) === -1) {
                    coeffs[0] = symbol;
                }
                    
                else {
                    coeffs = coeffs || [];
                    var coeff;
                    if(symbol.group === CB) {
                        var s = symbol.symbols[wrt];
                        if(!s)
                            _.error('Expression is not a polynomial!');
                        var p = Number(s.power);
                        coeff = _.divide(symbol.clone(), s.clone());
                        if(coeff.contains(wrt, true) || p < 0 || !isInt(p))
                            _.error('Expression is not a polynomial!');
                        var e = coeffs[p];
                        if(e)
                            coeff = _.add(e, coeff);
                        coeffs[p] = coeff;
                    }
                    else if(symbol.group === CP) {
                        symbol.each(function(x) {
                           __.coeffs(x.clone(), wrt, coeffs);
                        }, true);
                    }
                }
            }
            //fill holes
            for(var i=0,l=coeffs.length; i<l; i++) 
                if(typeof coeffs[i] === 'undefined')
                    coeffs[i] = new Symbol(0);
            
            return coeffs;    
        },
        /**
         * Get's all the powers of a particular polynomial including the denominators. The denominators powers
         * are returned as negative. All remaining polynomials are returned as zero order polynomials.
         * for example polyPowers(x^2+1/x+y+t) will return [ '-1', 0, '2' ]
         * @param {Symbol} e
         * @param {String} for_variable
         * @param {Array} powers
         * @returns {Array} An array of the powers
         */
        //assumes you've already verified that it's a polynomial
        polyPowers: function(e, for_variable, powers) { 
            powers = powers || [];
            var g = g = e.group; 
            if(g ===  PL && for_variable === e.value) {
                powers = powers.concat(keys(e.symbols)); 
            }
            else if(g === CP) { 
                for(var s in e.symbols) {
                    var symbol = e.symbols[s]; 
                    var g = symbol.group, v = symbol.value; 
                    if(g === S && for_variable === v) powers.push(symbol.power);
                    else if(g === PL || g === CP) powers = __.polyPowers(symbol, for_variable, powers);
                    else if(g === CB && symbol.contains(for_variable)) {
                        var t = symbol.symbols[for_variable];
                        if(t) powers.push((t.power));
                    }
                    else if(g === N || for_variable !== v) powers.push(0);
                }
            }
            return core.Utils.arrayUnique(powers).sort();
        },
        //The factor object
        Factor: {
            mix: function(o, include_negatives) {
                var factors = keys(o);
                var l = factors.length;
                var m = [];//create a row which we'r going to be mixing
                for(var i=0; i<l; i++) {
                    var factor = factors[i],
                        p = o[factor];
                    var ll = m.length;
                    for(var j=0; j<ll; j++) {
                        var t = m[j]*factor;
                        m.push(t);
                        if(include_negatives) m.push(-t);
                    }
 
                    for(var j=1; j<=p; j++)
                        m.push(Math.pow(factor, j));
                }
                return m;
            },
            //TODO: this method is to replace common factoring
            common: function(symbol, factors) {
                try {
                    if(symbol.group === CP) { 
                        //this may have the unfortunate side effect of expanding and factoring again
                        //to only end up with the same result. 
                        //TODO: try to avoid this
                        //collect the symbols and sort to have the longest first. Thinking is that the longest terms 
                        //has to contain the variable in order for it to be factorable
                        var symbols = _.expand(symbol.clone(), true).collectSymbols(null, null, function(a, b) {
                            return (b.length || 1) - (a.length || 1);
                        });
                        
                        var map = {}; //create a map of common factors
                        var coeffs = [];
                        for(var i=0; i<symbols.length; i++) {
                            var sym = symbols[i]; 
                            coeffs.push(sym.multiplier.clone());
                            sym.each(function(x) {
                                var p = Number(x.power);
                                //This check exits since we have a symbolic power.
                                //For the future... think about removing this check and modify for symbolic powers
                                if(isNaN(p))
                                    throw new Error('exiting');
                                //loop through the symbols and lump together common terms
                                if(x.value in map) {
                                    if(p < map[x.value][0])
                                        map[x.value][0] = p;
                                    map[x.value][1].push(x);
                                }
                                else
                                    map[x.value] = [p, [x]];
                            });
                        }
                        //the factor
                        var factor = new Symbol(1);
                        for(var x in map) {
                            //if this factor is found in all terms since the length of 
                            //matching variable terms matches the number of original terms
                            if(map[x][1].length === symbols.length) {
                                //generate a symbol and multiply into the factor
                                factor = _.multiply(factor, _.pow(new Symbol(x), new Symbol(map[x][0])));
                            }
                        }
                        //get coefficient factor
                        var c = core.Math2.QGCD.apply(null, coeffs);

                        if(!c.equals(1)) {
                            factors.add(new Symbol(c));
                            for(var i=0; i<symbols.length; i++) {
                                symbols[i].multiplier = symbols[i].multiplier.divide(c);
                            }
                        }
                            
                        //if we actuall found any factors
                        if(!factor.equals(1)) { 
                            factors.add(factor);
                            symbol = new Symbol(0);
                            for(var i=0; i<symbols.length; i++) {
                                symbol = _.add(symbol, _.divide(symbols[i], factor.clone()));
                            }
                        }
                    }
                }
                catch(e){;}

                return symbol;
            },
            factor: function(symbol, factors) { 
                if(symbol.group === FN)
                    symbol = core.Utils.evaluate(symbol);
                
                try {
<<<<<<< HEAD
=======
                    
>>>>>>> b0818fe8
                    if(symbol.group === CB) {
                        //TODO: I have to revisit this again. I'm checking if they're all
                        //group S. I don't know why just adding them to factors isn't working
                        factors = factors || new Factors();
                        var all_S = true;
                        factors.add(new Symbol(symbol.multiplier));
                        symbol.each(function(x) {
                            if(x.group !== S)
                                all_S = false;
                            factors.add(__.Factor.factor(x.clone()));
                        });
                        //if they're all of group S then all this was for nothing and return the symbol as it is.
                        if(all_S)
                            return symbol;
                        return factors.toSymbol();
                    }
                    if(symbol.group === S) 
                        return symbol; //absolutely nothing to do

                    if(symbol.isConstant()) {
                        return core.Math2.factor(symbol);
                    }

                    var p = symbol.power.clone();
                    if(isInt(p)) { 
                        symbol.toLinear();
                        factors = factors || new Factors();
<<<<<<< HEAD
                        var map = {}, original;
=======
                        var map = {};
>>>>>>> b0818fe8
                        symbol = _.parse(core.Utils.subFunctions(symbol, map));
                        if(keys(map).length > 0) { //it might have functions
                            factors.preAdd = function(factor) {
                                return _.parse(factor, core.Utils.getFunctionsSubs(map));
                            };
                        }
                        //strip the power
                        if(!symbol.isLinear()) {
                            factors.pFactor = symbol.power.toString();
                            symbol.toLinear();
                        } 

                        var vars = variables(symbol),
                            multiVar = vars.length > 1;
<<<<<<< HEAD
                        //Since multivariate is experiental I want to compare numeric outputs to make
                        //sure we're returning the correct value
                        if(multiVar) 
                            original = symbol.clone();
=======
>>>>>>> b0818fe8

                        //minor optimization. Seems to cut factor time by half in some cases.
                        if(multiVar) { 
                            var all_S = true, all_unit = true;
                            symbol.each(function(x) {
                                if(x.group !== S) all_S = false;
                                if(!x.multiplier.equals(1)) all_unit = false;
                            });
                            if(all_S && all_unit) 
                                return _.pow(symbol, _.parse(p));
                        }
                        //factor the coefficients
<<<<<<< HEAD
                        symbol = __.Factor.coeffFactor(symbol, factors);
                        //factor the power
                        symbol = __.Factor.powerFactor(symbol, factors);

                        if(vars.length === 1) { 
                            symbol = __.Factor.squareFree(symbol, factors);
                            symbol = __.Factor.trialAndError(symbol, factors);
=======
                        
                        symbol = __.Factor.coeffFactor(symbol, factors);
                        //factor the power
                        symbol = __.Factor.powerFactor(symbol, factors);
                        if(vars.length === 1) { 
                            symbol = __.Factor.squareFree(symbol, factors);
                            var t_factors = new Factors();
                            symbol = __.Factor.trialAndError(symbol, t_factors);
                            for(var x in t_factors.factors) {
                                factors.add(_.pow(t_factors.factors[x], _.parse(p)));
                            }
                            
>>>>>>> b0818fe8
                        }
                        else {
                            symbol = __.Factor.mfactor(symbol, factors);
                        }
                        symbol = _.parse(symbol, core.Utils.getFunctionsSubs(map));

<<<<<<< HEAD
                        factors.add(symbol);
                        
                        var retval = factors.toSymbol();
=======
                        factors.add(_.pow(symbol, _.parse(p)));
                        
                        return factors.toSymbol();
>>>>>>> b0818fe8

                        //compare the inval and outval and they must be the same or else we failed
                        /*
                        if(multiVar && !core.Utils.compare(original, retval, vars)) { 
                            return original;                   
                        }
                        */

<<<<<<< HEAD
                        return _.pow(retval, _.parse(p));
=======
                        //return _.pow(retval, _.parse(p));
>>>>>>> b0818fe8
                    }
                    return symbol;    
                }
                catch(e) {
                    //no need to stop the show because something went wrong :)
                    return symbol;
                }
            },
<<<<<<< HEAD
=======
            reduce: function(symbol, factors) {
                if(symbol.group === CP && symbol.length === 2) {
                    var symbols = symbol.collectSymbols().sort(function(a, b) {
                        return b.multiplier - a.multiplier;
                    });
                    if(symbols[0].power.equals(symbols[1].power)) {
                        //x^n-a^n
                        var n = _.parse(symbols[0].power),
                            a = symbols[0].clone().toLinear(),
                            b = symbols[1].clone().toLinear();
                    
                        //apply rule: (a-b)*sum(a^(n-i)*b^(i-1),1,n)
                        factors.add(_.add(a.clone(), b.clone()));
                        //flip the sign
                        b.negate();
                        //turn n into a number
                        var nn = Number(n);
                        //the remainder
                        var result = new Symbol(0);
                        for(var i=1; i<=nn; i++) {
                            var aa = _.pow(a.clone(), _.subtract(n.clone(), new Symbol(i))),
                                bb = _.pow(b.clone(), _.subtract(new Symbol(i), new Symbol(1)));
                            result = _.add(result, _.multiply(aa, bb));
                        }
                        return result;
                    }
                }
                return symbol;
            },
>>>>>>> b0818fe8
            /**
             * Makes Symbol square free
             * @param {Symbol} symbol
             * @param {Factors} factors
             * @returns {[Symbol, Factor]}
             */
            squareFree: function(symbol, factors) {
                if(symbol.isConstant() || symbol.group === S) return symbol;
                var poly = new Polynomial(symbol);
                var sqfr = poly.squareFree();
                var p = sqfr[2];
                //if we found a square then the p entry in the array will be non-unit
                if(p !== 1) {
                    //make sure the remainder doesn't have factors
                    var t = sqfr[1].toSymbol();
                    t.power = t.power.multiply(new Frac(p));
                    //send the factor to be fatored to be sure it's completely factored
                    factors.add(__.Factor.factor(t));
                    return __.Factor.squareFree(sqfr[0].toSymbol(), factors);
                }
                return symbol;
            },
            /**
             * Factors the powers such that the lowest power is a constant
             * @param {Symbol} symbol
             * @param {Factors} factors
             * @returns {[Symbol, Factor]}
             */
            powerFactor: function(symbol, factors) {
                if(symbol.group !== PL) return symbol; //only PL need apply
                var d = core.Utils.arrayMin(keys(symbol.symbols));
                var retval = new Symbol(0);
                var q = _.parse(symbol.value+'^'+d);
                symbol.each(function(x) {
                    x = _.divide(x, q.clone());
                    retval = _.add(retval, x);
                });
                factors.add(q);
                return retval;
            },
            /**
             * Removes GCD from coefficients
             * @param {Symbol} symbol
             * @param {Factor} factors
             * @returns {Symbol}
             */
            coeffFactor: function(symbol, factors) {
                if(symbol.isComposite()) {
                    var gcd = core.Math2.QGCD.apply(null, symbol.coeffs());
                    if(!gcd.equals(1)) { 
                        symbol.each(function(x) {
                            if(x.isComposite()) {
                                x.each(function(y){
                                    y.multiplier = y.multiplier.divide(gcd);
                                });
                            }
                            else x.multiplier = x.multiplier.divide(gcd);
                        });
                    }
                    symbol.updateHash();
<<<<<<< HEAD
                    if(factors) factors.add(new Symbol(gcd));
=======
                    if(factors) 
                        factors.add(new Symbol(gcd));
>>>>>>> b0818fe8
                }
                return symbol;
            },
            /**
             * The name says it all :)
             * @param {Symbol} symbol
             * @param {Factor} factors
             * @returns {Symbol}
             */
            trialAndError: function(symbol, factors) {
                if(symbol.isConstant() || symbol.group === S) return symbol;
                var poly = new Polynomial(symbol),
                    cnst = poly.coeffs[0],
                    cfactors = core.Math2.ifactor(cnst),
                    roots = __.proots(symbol);
                for(var i=0; i<roots.length; i++) {
                    var r = roots[i],
                        p = 1;
                    if(!isNaN(r)) { //if it's a number
                        for(var x in cfactors) {
                            //check it's raised to a power
                            var n = core.Utils.round(Math.log(x)/Math.log(Math.abs(r)), 8);
                            if(isInt(n)) {
                                r = x; //x must be the root since n gave us a whole
                                p = n; break;
                            }
                        }
                        var root = new Frac(r),
                            terms = [new Frac(root.num).negate()];
                        terms[p] = new Frac(root.den);
                            //convert to Frac. The den is coeff of LT and the num is coeff of constant
                        var div = Polynomial.fromArray(terms, poly.variable).fill(),
                            t = poly.divide(div);
                        if(t[1].equalsNumber(0)) { //if it's zero we have a root and divide it out
                            poly = t[0];
                            factors.add(div.toSymbol());
                        }
                    }
                }
                if(!poly.equalsNumber(1)) {
                    poly = __.Factor.search(poly, factors);
                }
                return poly.toSymbol();
            },
            search: function(poly, factors, base) {
                base = base || 10; //I like 10 because numbers exhibit similar behaviours at 10
                var v = poly.variable; //the polynmial variable name
                /**
                 * Attempt to remove a root by division given a number by first creating
                 * a polynomial fromt he given information
                 * @param {int} c1 - coeffient for the constant
                 * @param {int} c2 - coefficient for the LT
                 * @param {int} n - the number to be used to construct the polynomial
                 * @param {int} p - the power at which to create the polynomial
                 * @returns {null|Polynomial} - returns polynomial if successful otherwise null
                 */
                var check = function(c1, c2, n, p) {
                    var candidate = Polynomial.fit(c1, c2, n, base, p, v);
                    if(candidate && candidate.coeffs.length > 1) {
                        var t = poly.divide(candidate);
                        if(t[1].equalsNumber(0)) {
                            factors.add(candidate.toSymbol());
                            return [t[0], candidate];
                        }
                    }
                    return null;
                };
                var cnst = poly.coeffs[0],
                    cfactors = core.Math2.ifactor(cnst),
                    lc = poly.lc(),
                    ltfactors = core.Math2.ifactor(lc),
                    subbed = poly.sub(base),
                    nfactors = __.Factor.mix(core.Math2.ifactor(subbed), subbed < 0),
                    cp = Math.ceil(poly.coeffs.length/2),
                    lc_is_neg = lc.lessThan(0),
                    cnst_is_neg = cnst.lessThan(0);
                ltfactors['1'] = 1;
                cfactors['1'] = 1;
                while(cp--) {
                    for(var x in ltfactors) {
                        for(var y in cfactors) {
                            for(var i=0; i<nfactors.length; i++) {
                                var factor_found = check(x, y, nfactors[i], cp);
                                if(factor_found) {
                                    poly = factor_found[0];
                                    if(!core.Utils.isPrime(poly.sub(base)))
                                        poly = __.Factor.search(poly, factors);
                                    return poly;
                                }
                                if(!factor_found && lc_is_neg)
                                    factor_found = check(-x, y, nfactors[i], cp); //check a negative lc
                                else if(!factor_found && cnst_is_neg)
                                    factor_found = check(x, -y, nfactors[i], cp); //check a negative constant
                                else if(!factor_found && lc_is_neg && cnst_is_neg)
                                    factor_found = check(-x, -y, nfactors[i], cp);
                            }
                        }
                    }
                }
                return poly;
            },
            /**
             * Equivalent of square free factor for multivariate polynomials
             * @param {type} symbol
             * @param {type} factors
             * @returns {AlgebraL#18.Factor.mSqfrFactor.symbol|Array|AlgebraL#18.__.Factor.mSqfrFactor.d}
             */
            mSqfrFactor: function(symbol, factors) {
                
                if(symbol.group !== FN) {
                    var vars = variables(symbol).reverse();
                    for(var i=0; i<vars.length; i++) {
                        do {
                            if(vars[i] === symbol.value){
                                //the derivative tells us nothing since this symbol is already the factor
                                factors.add(symbol);
                                symbol = new Symbol(1);
                                continue;
                            }
                            var d = __.Factor.coeffFactor(core.Calculus.diff(symbol, vars[i]));
                            
                            if(d.equals(0)) 
                                break;
                            var div = __.div(symbol, d.clone()),
                                is_factor = div[1].equals(0);
                            if(div[0].isConstant()) {
                                factors.add(div[0]);
                                break;
                            }
                            if(is_factor) {
                                factors.add(div[0]);
                                symbol = d;
                            }
                        }
                        while(is_factor)
                    }
                }
                    
                return symbol;
            },
            //factoring for multivariate
            mfactor: function(symbol, factors) { 
<<<<<<< HEAD
=======
                
>>>>>>> b0818fe8
                if(symbol.group === FN) { 
                    if(symbol.fname === 'sqrt') {
                        var factors2 = new Factors(),
                            arg = __.Factor.common(symbol.args[0].clone(), factors2);
                        arg = __.Factor.coeffFactor(arg, factors2);
                        symbol = _.symfunction('sqrt', [arg]);
                        factors2.each(function(x) {
                            symbol = _.multiply(symbol, _.parse(core.Utils.format('sqrt({0})', x)));
                        });
                    }
                    else
                        factors.add(symbol);
                }
                else {
                    //symbol = __.Factor.common(symbol, factors);
                    symbol = __.Factor.mSqfrFactor(symbol, factors);
                    var vars = variables(symbol),
                        symbols = symbol.collectSymbols().map(function(x) {
                            return Symbol.unwrapSQRT(x);
                        }),
                        sorted = {},
                        maxes = {},
                        l = vars.length, n = symbols.length;
                    //take all the variables in the symbol and organize by variable name
                    //e.g. a^2+a^2+b*a -> {a: {a^3, a^2, b*a}, b: {b*a}}
                    for(var i=0; i<l; i++) {
                        var v = vars[i];
                        sorted[v] = new Symbol(0);
                        for(var j=0; j<n; j++) {
                            var s = symbols[j];
                            if(s.contains(v)) {
                                var p = s.value === v ? s.power.toDecimal() : s.symbols[v].power.toDecimal();
                                if(!maxes[v] || p < maxes[v]) maxes[v] = p;
                                sorted[v] = _.add(sorted[v], s.clone());
                            }
                        }
                    }
<<<<<<< HEAD

=======
                    
>>>>>>> b0818fe8
                    for(var x in sorted) {
                        var r = _.parse(x+'^'+maxes[x]); 
                        var new_factor = _.expand(_.divide(sorted[x], r)); 
                        var divided = __.div(symbol.clone(), new_factor); 
                        if(divided[0].equals(0)) { //cant factor anymore
                            //factors.add(divided[1]);
                            return divided[1];
                        }
<<<<<<< HEAD

                        if(divided[1].equals(0)) { //we found at least one factor
                            var factor = divided[0];
                            factors.add(factor); 
                            //factors.add(new_factor);
                            var d = __.div(symbol, divided[0].clone());
                            var r = d[0];
=======
                        
                        if(divided[1].equals(0)) { //we found at least one factor
                            //factors.add(new_factor);
                            var d = __.div(symbol.clone(), divided[0].clone());
                            var r = d[0];
                            //we don't want to just flip the sign. If the remainder is -1 then we accomplished nothing
                            //and we just return the symbol;
                            if(r.equals(-1))
                                return symbol;
                            var factor = divided[0]; 
                            if(symbol.equals(factor)) {
                                var rem = __.Factor.reduce(factor, factors);
                                if(!symbol.equals(rem))
                                    return __.Factor.mfactor(rem, factors);
                            }
                            else
                                factors.add(factor); 
>>>>>>> b0818fe8
                            if(r.isConstant()) { 
                                factors.add(r);
                                return r;
                            }
<<<<<<< HEAD
=======
                            
>>>>>>> b0818fe8
                            return __.Factor.mfactor(r, factors);
                        }
                    }
                }
                
                return symbol;
            }
        },
        /**
         * Checks to see if a set of "equations" is linear. 
         * @param {type} set
         * @returns {Boolean}
         */
        allLinear: function(set) {
            var l = set.length;
            for(var i=0; i<l; i++) if(!__.isLinear(set[i])) return false;
            return true;
        },
        /*
         * Checks to see if the "equation" is linear
         * @param {Symbol} e
         * @returns {boolean}
         */
        isLinear: function(e) {
            var status = false, g = e.group;
            if(g === PL || g === CP) {
                status = true;
                for(var s in e.symbols) {
                    var symbol = e.symbols[s], sg = symbol.group;
                    if(sg === FN || sg === EX || sg === CB) { status = false;}
                    else {
                        if(sg === PL || sg === CP) status = __.isLinear(symbol);
                        else {
                            if(symbol.group !== N && symbol.power.toString() !== '1') { status = false; break; }
                        }
                    }
                }
            }
            else if(g === S && e.power === 1) status = true;
            return status;
        },
        gcd: function(a, b) { 
            if(a.group === S && b.group === S && a.value !== b.value
                    || a.group === EX 
                    || b.group === EX)
                return _.symfunction('gcd', arguments);
            
            if(a.group === CB || b.group === CB) {
                var q = _.divide(a.clone(), b.clone()); //get the quotient
                var t = _.multiply(b.clone(), q.getDenom());//multiply by the denominator
                //if they have a common factor then the result will not equal one 
                if(!t.equals(1))
                    return t;
            }
            if(a.group === FN || a.group === P)
                a = core.Utils.block('PARSE2NUMBER', function() {
                   return _.parse(a); 
                });
            if(b.group === FN)
                b = core.Utils.block('PARSE2NUMBER', function() {
                   return _.parse(b); 
                });
            if(a.isConstant() && b.isConstant()) { 
                // return core.Math2.QGCD(new Frac(+a), new Frac(+b));
                return new Symbol(core.Math2.QGCD(new Frac(+a), new Frac(+b)));
            }
<<<<<<< HEAD
            
=======
            var den = _.multiply(a.getDenom() || new Symbol(1), b.getDenom() || new Symbol(1)).invert();
            a = _.multiply(a.clone(), den.clone());
            b = _.multiply(b.clone(), den.clone());
>>>>>>> b0818fe8
            //feels counter intuitive but it works. Issue #123 (nerdamer("gcd(x+y,(x+y)^2)"))
            a = _.expand(a);
            b = _.expand(b);
            
            if(a.length < b.length) { //swap'm
                var t = a; a = b; b = t;
            }
            var vars_a = variables(a), vars_b = variables(b);
<<<<<<< HEAD
            if(vars_a.length === vars_b.length && vars_a.length === 1 && vars_a[0] === vars_b[0]) {
                a = new Polynomial(a); b = new Polynomial(b);
                return a.gcd(b).toSymbol();
=======
            if((vars_a.length === vars_b.length && vars_a.length === 1 && vars_a[0] === vars_b[0]) 
                    || vars_a.length === 1 && vars_b.length === 0 
                    || vars_a.length === 0 && vars_b.length === 1) {
                a = new Polynomial(a); b = new Polynomial(b);
                return _.divide(a.gcd(b).toSymbol(), den);
>>>>>>> b0818fe8
            }
            else {
                var T;
                while(!b.equals(0)) {  
                    var t = b.clone(); 
                    a = a.clone(); 
                    T = __.div(a, t);
                    b = T[1]; 
                    if(T[0].equals(0)) {
                        //return _.multiply(new Symbol(core.Math2.QGCD(a.multiplier, b.multiplier)), b);
<<<<<<< HEAD
                        return new Symbol(core.Math2.QGCD(a.multiplier, b.multiplier));
=======
                        return _.divide(new Symbol(core.Math2.QGCD(a.multiplier, b.multiplier)), den)
>>>>>>> b0818fe8
                    }
                    a = t; 
                }
                //get rid of gcd in coeffs
                var multipliers = [];
                a.each(function(x) {
                    multipliers.push(x.multiplier);
                });
                var gcd = core.Math2.QGCD.apply(undefined, multipliers);
                if(!gcd.equals(1)) {
                    a.each(function(x) {
                        x.multiplier = x.multiplier.divide(gcd);
                    });
                }
                
                //return symbolic function for gcd in indeterminate form
                if(a.equals(1) && !a.isConstant() && !b.isConstant())
<<<<<<< HEAD
                    return _.symfunction('gcd', arguments);
                
                return a;
            }
        },
=======
                    return _.divide(_.symfunction('gcd', arguments), den);
                
                return _.divide(a, den);
            }
        },
        lcm: function(a, b) {
            return _.divide(_.multiply(a.clone(), b.clone()), __.gcd(a.clone(), b.clone()));
        },
>>>>>>> b0818fe8
        /**
         * Divides one expression by another
         * @param {Symbol} symbol1
         * @param {Symbol} symbol2
         * @returns {Array}
         */
        divide: function(symbol1, symbol2) {
            var result = __.div(symbol1, symbol2);
            var remainder = _.divide(result[1], symbol2);
            return _.add(result[0], remainder);
        },
        div: function(symbol1, symbol2) {
            //division by constants
            if(symbol2.isConstant()) {
                symbol1.each(function(x) { 
                    x.multiplier = x.multiplier.divide(symbol2.multiplier);
                });
                return [symbol1, new Symbol(0)];
            }
            //special case. May need revisiting
            if(symbol1.group === S && symbol2.group === CP) {
                var s = symbol2.symbols[symbol1.value];
                if(s && symbol2.isLinear() && s.isLinear() && symbol1.isLinear()) {
                    return [new Symbol(1), _.subtract(symbol1.clone(), symbol2.clone())];
                }
            }
            if(symbol1.group === S && symbol2.group === S) {
                var r = _.divide(symbol1.clone(), symbol2.clone());
                if(r.isConstant()) //we have a whole
                    return [r, new Symbol(0)];
                return [new Symbol(0), symbol1.clone()];
            }
            var symbol1_has_func = symbol1.hasFunc(),
                symbol2_has_func = symbol2.hasFunc(),
                parse_funcs = false;
            
            //substitute out functions so we can treat them as regular variables
            if(symbol1_has_func || symbol2_has_func) {
                parse_funcs = true;
                var map = {},
                    symbol1 = _.parse(core.Utils.subFunctions(symbol1, map)),
                    symbol2 = _.parse(core.Utils.subFunctions(symbol2, map)),
                    subs = core.Utils.getFunctionsSubs(map);
            }
            //get a list of the variables
            var vars = core.Utils.arrayUnique(variables(symbol1).concat(variables(symbol2))),
                quot, rem;
            if(vars.length === 1) { 
                var q = new Polynomial(symbol1).divide(new Polynomial(symbol2));
                quot = q[0].toSymbol();
                rem = q[1].toSymbol();
            }
            else {
                vars.push(CONST_HASH); //this is for the numbers
                var reconvert = function(arr) {
                    var symbol = new Symbol(0);
                    for(var i=0; i<arr.length; i++) {
                        var x = arr[i].toSymbol();
                        symbol = _.add(symbol, x);
                    }
                    return symbol;
                };
                //Silly Martin. This is why you document. I don't remember now
                var get_unique_max = function(term, any) {
                    var max = Math.max.apply(null, term.terms),
                        count = 0, idx;

                    if(!any) {
                        for(var i=0; i<term.terms.length; i++) {
                            if(term.terms[i].equals(max)) {
                                idx = i; count++;
                            }
                            if(count > 1) return;
                        }
                    }
                    if(any) {
                        for(i=0; i<term.terms.length; i++) 
                            if(term.terms[i].equals(max)) {
                                idx = i; break;
                            }
                    }
                    return [max, idx, term];
                };
                //tries to find an LT in the dividend that will satisfy division
                var get_det = function(s, lookat) { 
                    lookat = lookat || 0;
                    var det = s[lookat], l = s.length; 
                    if(!det) return;
                    //eliminate the first term if it doesn't apply
                    var umax = get_unique_max(det); 
                    for(var i=lookat+1; i<l; i++) {
                        var term = s[i],   
                            is_equal = det.sum.equals(term.sum);
                        if(!is_equal && umax) { 
                            break;
                        } 
                        if(is_equal) {
                            //check the differences of their maxes. The one with the biggest difference governs
                            //e.g. x^2*y^3 vs x^2*y^3 is unclear but this isn't the case in x*y and x^2
                            var max1, max2, idx1, idx2, l2 = det.terms.length;
                            for(var j=0; j<l2; j++) {
                                var item1 = det.terms[j], item2 = term.terms[j];
                                if(typeof max1 === 'undefined' || item1.greaterThan(max1)) {
                                    max1 = item1; idx1 = j;
                                }
                                if(typeof max2 === 'undefined' || item2.greaterThan(max2)) {
                                    max2 = item2; idx2 = j;
                                }
                            }
                            //check their differences
                            var d1 = max1.subtract(term.terms[idx1]),
                                d2 = max2.subtract(det.terms[idx2]);
                            if(d2 > d1) {
                                umax = [max2, idx2, term];
                                break;
                            }
                            if(d1 > d2) {
                                umax = [max1, idx1, det];
                                break;
                            }
                        }
                        else { 
                            //check if it's a suitable pick to determine the order
                            umax = get_unique_max(term); 
                            //if(umax) return umax;
                            if(umax) break;
                        }
                        umax = get_unique_max(term); //calculate a new unique max
                    }

                    //if still no umax then any will do since we have a tie
                    if(!umax) return get_unique_max(s[0], true);
                    var e, idx;
                    for(var i=0; i<s2.length; i++) {
                        var cterm = s2[i].terms;
                        //confirm that this is a good match for the denominator
                        idx = umax[1];
                        if(idx === cterm.length - 1) return ;
                        e = cterm[idx]; 
                        if(!e.equals(0)) break;
                    }
                    if(e.equals(0)) return get_det(s, ++lookat); //look at the next term

                    return umax;
                };

                var t_map = core.Utils.toMapObj(vars);
                var init_sort = function(a, b) {
                    return b.sum.subtract(a.sum);
                };
                var is_larger = function(a, b) { 
                    if(!a || !b) return false; //it's empty so...
                    for(var i=0; i<a.terms.length; i++) {
                        if(a.terms[i].lessThan(b.terms[i])) return false;
                    }
                    return true;
                };
                var s1 = symbol1.tBase(t_map).sort(init_sort),
                    s2 = symbol2.tBase(t_map).sort(init_sort);
                var target = is_larger(s1[0], s2[0]) && s1[0].count > s2[0].count ? s2 : s1; //since the num is already larger than we can get the det from denom
                var det = get_det(target);//we'll begin by assuming that this will let us know which term 
                var quotient = [];
                if(det) {
                    var lead_var = det[1];
                    var can_divide = function(a, b) { 
                        if(a[0].sum.equals(b[0].sum)) return a.length >= b.length;
                        return true;
                    };

                    var try_better_lead_var = function(s1, s2, lead_var) {
                        return lead_var;
                        var checked = [];
                        for(var i=0; i<s1.length; i++) { 
                            var t = s1[i];
                            for(var j=0; j<t.terms.length; j++) {
                                var cf = checked[j], tt = t.terms[j];
                                if(i === 0) checked[j] = tt; //add the terms for the first one
                                else if(cf && !cf.equals(tt)) checked[j] = undefined;
                            }
                        }
                        for(var i=0; i<checked.length; i++) {
                            var t = checked[i];
                            if(t && !t.equals(0)) return i;
                        }
                        return lead_var;
                    };
                    var sf = function(a, b){ 
                        var l1 = a.len(), l2 = b.len();
                        var blv = b.terms[lead_var], alv = a.terms[lead_var];
                        if(l2 > l1 && blv.greaterThan(alv)) return l2 - l1;
                        return blv.subtract(alv); 
                    };

                    //check to see if there's a better lead_var
                    lead_var = try_better_lead_var(s1, s2, lead_var);
                    //reorder both according to the max power
                    s1.sort(sf); //sort them both according to the leading variable power
                    s2.sort(sf);

                    //try to adjust if den is larger
                    var fdt = s2[0], fnt = s1[0];

                    var den = new MVTerm(new Frac(1), [], fnt.map);
                    if(fdt.sum.greaterThan(fnt.sum)&& fnt.len() > 1) {
                        for(var i=0; i<fnt.terms.length; i++) {
                            var d = fdt.terms[i].subtract(fnt.terms[i]);
                            if(!d.equals(0)) {
                                var nd = d.add(new Frac(1));
                                den.terms[i] = d;
                                for(var j=0; j<s1.length; j++) {
                                    s1[j].terms[i] = s1[j].terms[i].add(nd);
                                }
                            }
                            else den.terms[i] = new Frac(0);
                        }
                    }

                    var dividend_larger = is_larger(s1[0], s2[0]);

                    while(dividend_larger && can_divide(s1, s2)) {
                        var q = s1[0].divide(s2[0]);

                        quotient.push(q); //add what's divided to the quotient
                        s1.shift();//the first one is guaranteed to be gone so remove from dividend
                        for(var i=1; i<s2.length; i++) { //loop through the denominator
                            var t = s2[i].multiply(q).generateImage(), 
                                l2 = s1.length;
                            //if we're subtracting from 0
                            if(l2 === 0) { 
                                t.coeff = t.coeff.neg();
                                s1.push(t); 
                                s1.sort(sf);
                            }

                            for(var j=0; j<l2; j++) {
                                var cur = s1[j];
                                if(cur.getImg() === t.getImg()) {
                                    cur.coeff = cur.coeff.subtract(t.coeff);
                                    if(cur.coeff.equals(0)) {
                                        core.Utils.remove(s1, j);
                                        j--; //adjust the iterator
                                    }
                                    break;
                                }
                                if(j === l2 - 1) { 
                                    t.coeff = t.coeff.neg();
                                    s1.push(t); 
                                    s1.sort(sf);
                                }
                            }
                        }
                        dividend_larger = is_larger(s1[0], s2[0]);

                        if(!dividend_larger && s1.length >= s2.length) {
                            //One more try since there might be a terms that is larger than the LT of the divisor
                            for(var i=1; i<s1.length; i++) {
                                dividend_larger = is_larger(s1[i], s2[0]);
                                if(dividend_larger) {
                                    //take it from its current position and move it to the front
                                    s1.unshift(core.Utils.remove(s1, i)); 
                                    break;
                                }
                            }
                        }
                    }
                }

                quot = reconvert(quotient);
                rem = reconvert(s1);

                if(typeof den !== 'undefined') {
                    den = den.toSymbol();
                    quot = _.divide(quot, den.clone());
                    rem = _.divide(rem, den);
                }
            }

            //put back the functions
            if(parse_funcs) {
                quot = _.parse(quot.text(), subs);
                rem = _.parse(rem.text(), subs);
            }

            return [quot, rem];
        },
<<<<<<< HEAD
        line: function(v1, v2, x) {
            x = _.parse(x || 'x');
            if(!core.Utils.isVector(v1)||!core.Utils.isVector(v2))
                _.err('Line expects a vector! Received "'+v1+'" & "'+v2+'"');
            var dx = _.subtract(v2.e(1).clone(), v1.e(1).clone()),
                dy = _.subtract(v2.e(2).clone(), v1.e(2).clone()),
                m = _.divide(dy, dx),
                a = _.multiply(x, m.clone()),
                b = _.multiply(v1.e(1).clone(),m);
            return _.add(_.subtract(a, b), v1.e(2).clone());
        },
=======
>>>>>>> b0818fe8
        Classes: {
            Polynomial: Polynomial,
            Factors: Factors,
            MVTerm: MVTerm
        }
    };
    
    nerdamer.register([
        {
            name: 'factor',
            visible: true,
            numargs: 1,
            build: function() { return __.Factor.factor; }
        },
        {
            name: 'gcd',
            visible: true,
            numargs: 2,
            build: function() { return __.gcd; }
        },
        {
<<<<<<< HEAD
=======
            name: 'lcm',
            visible: true,
            numargs: 2,
            build: function() { return __.lcm; }
        },
        {
>>>>>>> b0818fe8
            name: 'roots',
            visible: true,
            numargs: -1,
            build: function() { return __.roots; }
        },
        {
            name: 'divide',
            visible: true,
            numargs: 2,
            build: function() { return __.divide; }
        },
        {
            name: 'div',
            visible: true,
            numargs: 2,
            build: function() { return __.div; }
        },
        {
            name: 'coeffs',
            visible: true,
            numargs: [1, 2],
<<<<<<< HEAD
            build: function() { return __.coeffs; }
        },
        {
            name: 'line',
            visible: true,
            numargs: [2, 3],
            build: function() { return __.line; }
=======
            build: function() { return function() {
                return new core.Vector(__.coeffs.apply(null, arguments));
            };}
>>>>>>> b0818fe8
        }
    ]);
    nerdamer.api();
})();<|MERGE_RESOLUTION|>--- conflicted
+++ resolved
@@ -1,2847 +1,2733 @@
-/*
-* Author : Martin Donk
-* Website : http://www.nerdamer.com
-* Email : martin.r.donk@gmail.com
-* License : MIT
-* Source : https://github.com/jiggzson/nerdamer
-*/
-
-if((typeof module) !== 'undefined') {
-    nerdamer = require('./nerdamer.core.js');
-    require('./Calculus.js');
-}
-
-(function() {
-    "use strict";
-    
-    /*shortcuts*/
-    var core = nerdamer.getCore(),
-        _ = core.PARSER,
-        N = core.groups.N,
-        P = core.groups.P,
-        S = core.groups.S,
-        EX = core.groups.EX,
-        FN = core.groups.FN,
-        PL = core.groups.PL,
-        CP = core.groups.CP,
-        CB = core.groups.CB,
-        keys = core.Utils.keys,
-        variables = core.Utils.variables,
-        round = core.Utils.round,
-        Frac = core.Frac,
-        isInt = core.Utils.isInt,
-        Symbol = core.Symbol,
-        CONST_HASH = core.Settings.CONST_HASH;
-        
-    //*************** CLASSES ***************//
-    /**
-    * Converts a symbol into an equivalent polynomial arrays of 
-    * the form [[coefficient_1, power_1],[coefficient_2, power_2], ... ]
-    * Univariate polymials only. 
-    * @param {Symbol|Number} symbol
-    * @param {String} variable The variable name of the polynomial
-    * @param {int} order
-    */
-    function Polynomial(symbol, variable, order) { 
-        if(core.Utils.isSymbol(symbol)) {
-            this.parse(symbol);
-        }
-        else if(!isNaN(symbol)) { 
-            order = order || 0;
-            if(variable === undefined) 
-                throw new Error('Polynomial expects a variable name when creating using order');
-            this.coeffs = [];
-            this.coeffs[order] = symbol;
-            this.fill(symbol);
-        }
-        else if(typeof symbol === 'string') {
-            this.parse(_.parse(symbol));
-        }
-    }
-    /**
-     * Creates a Polynomial given an array of coefficients
-     * @param {int[]} arr
-     * @param {String} variable
-     * @returns {Polynomial}
-     */
-    Polynomial.fromArray = function(arr, variable) {
-        if(typeof variable === 'undefined') 
-            throw new Error('A variable name must be specified when creating polynomial from array');
-        var p = new Polynomial();
-        p.coeffs = arr;
-        p.variable = variable;
-        return p;
-    };
-    
-    Polynomial.fit = function(c1, c2, n, base, p, variable) {
-        //after having looped through and mod 10 the number to get the matching factor
-        var terms = new Array(p+1),
-            t = n-c2;
-        terms[0] = c2; //the constants is assumed to be correct
-        //constant for x^p is also assumed know so add
-        terms[p] = c1;
-        t -= c1*Math.pow(base, p);
-        //start fitting
-        for(var i=p-1; i>0; i--) {
-            var b = Math.pow(base, i), //we want as many wholes as possible
-                q = t/b,
-                sign = Math.sign(q); 
-            var c = sign*Math.floor(Math.abs(q));
-            t -= c*b;
-            terms[i] = c;
-        }
-        if(t !== 0) return null;
-        for(var i=0; i<terms.length; i++)
-            terms[i] = new Frac(terms[i]);
-        
-        return Polynomial.fromArray(terms, variable);
-    };
-
-    Polynomial.prototype = { 
-        /**
-         * Converts Symbol to Polynomial
-         * @param {Symbol} symbol
-         * @param {Array} c - a collector array
-         * @returns {Polynomial}
-         */
-        parse: function(symbol, c) { 
-            this.variable = variables(symbol)[0]; 
-            if(!symbol.isPoly()) throw new Error('Polynomial Expected! Received '+core.Utils.text(symbol));
-            c = c || [];
-            if(!symbol.power.absEquals(1)) symbol = _.expand(symbol);
-
-            if(symbol.group === core.groups.N) { c[0] = symbol.multiplier; }
-            else if(symbol.group === core.groups.S) { c[symbol.power.toDecimal()] = symbol.multiplier; }
-            else { 
-                for(var x in symbol.symbols) { 
-                    var sub = symbol.symbols[x],
-                        p = sub.power; 
-                    if(core.Utils.isSymbol(p)) throw new Error('power cannot be a Symbol');
-
-                    p = sub.group === N ? 0 : p.toDecimal();
-                    if(sub.symbols){ 
-                        this.parse(sub, c);  
-                    }
-                    else { 
-                        c[p] = sub.multiplier; 
-                    }
-                }
-            }
-
-            this.coeffs = c;
-
-            this.fill();
-        },
-        /**
-        * Fills in the holes in a polynomial with zeroes
-        * @param {Number} x - The number to fill the holes with
-        */
-        fill: function(x) {
-            x = Number(x) || 0;
-            var l = this.coeffs.length;
-            for(var i=0; i<l; i++) {
-                if(this.coeffs[i] === undefined) { this.coeffs[i] = new Frac(x); }
-            }
-            return this;
-        },
-        /**
-        * Removes higher order zeros or a specific coefficient
-        * @returns {Array}
-        */
-        trim: function() { 
-            var l = this.coeffs.length;
-            while(l--) {
-                var c = this.coeffs[l];
-                var equalsZero = c.equals(0);
-                if(c && equalsZero) {
-                    if(l === 0) break;
-                    this.coeffs.pop();
-                }
-                else break;
-            }
-
-            return this;
-        },
-        /*
-         * Returns polynomial mod p **currently fails**
-         * @param {Number} p
-         * @returns {Polynomial}
-         */
-        modP: function(p) {
-            var l = this.coeffs.length;
-            for(var i=0; i<l; i++) {
-                var c = this.coeffs[i];
-                if(c < 0) { //go borrow
-                    var b; //a coefficient > 0
-                    for(var j=i; j<l; j++) {//starting from where we left off
-                        if(this.coeffs[j] > 0) {
-                            b = this.coeffs[j];
-                            break;
-                        }
-                    }
-
-                    if(b) { //if such a coefficient exists
-                        for(j; j>i; j--) { //go down the line and adjust using p
-                            this.coeffs[j] = this.coeffs[j].subtract(new Frac(1));
-                            this.coeffs[j-1] = this.coeffs[j-1].add(new Frac(p));
-                        }
-                        c = this.coeffs[i]; //reset c
-                    }
-                }
-
-                var d = c.mod(p);
-                var w = c.subtract(d).divide(p);
-                if(!w.equals(0)) {
-                    var up_one = i+1;
-                    var next = this.coeffs[up_one] || new Frac(0);
-                    next = next.add(w);
-                    this.coeffs[up_one] = new Frac(next);
-                    this.coeffs[i] = new Frac(d);
-                }
-            }
-
-            return this;
-        },
-        /**
-        * Adds together 2 polynomials
-        * @param {Polynomial} poly
-        */
-        add: function(poly) {
-            var l = Math.max(this.coeffs.length, poly.coeffs.length);
-            for(var i=0; i<l; i++) {
-                var a = (this.coeffs[i] || new Frac(0)),
-                    b = (poly.coeffs[i] || new Frac(0));
-                this.coeffs[i] = a.add(b);
-            }
-            return this;
-        },
-        /**
-        * Adds together 2 polynomials
-        * @param {Polynomial} poly
-        */
-        subtract: function(poly) {
-            var l = Math.max(this.coeffs.length, poly.coeffs.length);
-            for(var i=0; i<l; i++) {
-                var a = (this.coeffs[i] || new Frac(0)),
-                    b = (poly.coeffs[i] || new Frac(0));
-                this.coeffs[i] = a.subtract(b);
-            }
-            return this;
-        },
-        divide: function(poly) {
-            var variable = this.variable,
-                dividend = core.Utils.arrayClone(this.coeffs),
-                divisor = core.Utils.arrayClone(poly.coeffs),
-                n = dividend.length,
-                mp = divisor.length-1,
-                quotient = [];
-
-            //loop through the dividend
-            for(var i=0; i<n; i++) {
-                var p = n-(i+1);
-                //get the difference of the powers
-                var d = p - mp;
-                //get the quotient of the coefficients
-                var q = dividend[p].divide(divisor[mp]);
-
-                if(d < 0) break;//the divisor is not greater than the dividend
-                //place it in the quotient
-                quotient[d] = q;
-
-                for(var j=0; j<=mp; j++) {
-                    //reduce the dividend
-                    dividend[j+d] = dividend[j+d].subtract((divisor[j].multiply(q)));
-                }
-            }
-
-            //clean up
-            var p1 = Polynomial.fromArray(dividend, variable || 'x').trim(), //pass in x for safety
-                p2 = Polynomial.fromArray(quotient, variable || 'x');
-            return [p2, p1];
-        },
-        multiply: function(poly) {
-            var l1 = this.coeffs.length, l2 = poly.coeffs.length, 
-                c = []; //array to be returned
-            for(var i=0; i<l1; i++) {
-                var x1 = this.coeffs[i];
-                for(var j=0; j<l2; j++) {
-                    var k = i+j, //add the powers together
-                        x2 = poly.coeffs[j],
-                        e = c[k] || new Frac(0); //get the existing term from the new array
-                    c[k] = e.add(x1.multiply(x2)); //multiply the coefficients and add to new polynomial array
-                }
-            }
-            this.coeffs = c;
-            return this;
-        },
-        /**
-         * Checks if a polynomial is zero
-         * @returns {Boolean}
-         */
-        isZero: function() {
-            var l = this.coeffs.length;
-            for(var i=0; i<l; i++) {
-                var e = this.coeffs[i];
-                if(!e.equals(0)) return false;
-            }
-            return true;
-        },
-        /** 
-         * Substitutes in a number n into the polynomial p(n)
-         * @param {Number} n
-         * @returns {Frac}
-         */
-        sub: function(n) {
-            var sum = new Frac(0), l=this.coeffs.length;
-            for(var i=0; i<l; i++) {
-                var t = this.coeffs[i];
-                if(!t.equals(0)) sum = sum.add(t.multiply(new Frac(Math.pow(n, i))));
-            }
-            return sum;
-        },
-        /**
-         * Returns a clone of the polynomial
-         * @returns {Polynomial}
-         */
-        clone: function() {
-            var p = new Polynomial();
-            p.coeffs = this.coeffs;
-            p.variable = this.variable;
-            return p;
-        },
-        /**
-         * Gets the degree of the polynomial
-         * @returns {Number}
-         */
-        deg: function() {
-            this.trim();
-            return this.coeffs.length-1;
-        },
-        /**
-         * Returns a lead coefficient
-         * @returns {Frac}
-         */
-        lc: function() { 
-            return this.coeffs[this.deg()].clone();
-        },
-        /**
-         * Converts polynomial into a monic polynomial
-         * @returns {Polynomial}
-         */
-        monic: function() {
-            var lc = this.lc(), l = this.coeffs.length; 
-            for(var i=0; i<l; i++) this.coeffs[i] = this.coeffs[i].divide(lc);
-            return this;
-        },
-        /**
-         * Returns the GCD of two polynomials
-         * @param {Polynomial} poly
-         * @returns {Polynomial}
-         */
-        gcd: function(poly) { 
-            //get the maximum power of each
-            var mp1 = this.coeffs.length-1, 
-                mp2 = poly.coeffs.length-1,
-                T;
-            //swap so we always have the greater power first
-            if(mp1 < mp2) {
-                return poly.gcd(this);
-            }
-            var a = this;
-
-            while(!poly.isZero()) {   
-                var t = poly.clone(); 
-                a = a.clone(); 
-                T = a.divide(t);
-                poly = T[1]; 
-                a = t; 
-            }
-
-            var gcd = core.Math2.QGCD.apply(null, a.coeffs);
-            if(!gcd.equals(1)) { 
-                var l = a.coeffs.length;
-                for(var i=0; i<l; i++) {
-                    a.coeffs[i] = a.coeffs[i].divide(gcd);
-                }
-            }
-            return a;
-        },
-        /**
-         * Differentiates the polynomial
-         * @returns {Polynomial}
-         */
-        diff: function() {
-            var new_array = [], l = this.coeffs.length;
-            for(var i=1; i<l; i++) new_array.push(this.coeffs[i].multiply(new Frac(i)));
-            this.coeffs = new_array;
-            return this;
-        },
-        /**
-         * Integrates the polynomial
-         * @returns {Polynomial} 
-         */
-        integrate: function() {
-            var new_array = [0], l = this.coeffs.length;
-            for(var i=0; i<l; i++) {
-                var c = new Frac(i+1);
-                new_array[c] = this.coeffs[i].divide(c);
-            }
-            this.coeffs = new_array;
-            return this;
-        },
-        /**
-         * Returns the Greatest common factor of the polynomial
-         * @param {bool} toPolynomial - true if a polynomial is wanted
-         * @returns {Frac|Polynomial}
-         */
-        gcf: function(toPolynomial) {
-            //get the first nozero coefficient and returns its power
-            var fnz = function(a) {
-                    for(var i=0; i<a.length; i++)
-                        if(!a[i].equals(0)) return i;
-                },
-                ca = [];
-            for(var i=0; i<this.coeffs.length; i++) {
-                var c = this.coeffs[i];
-                if(!c.equals(0) && ca.indexOf(c) === -1) ca.push(c);
-            }
-            var p = [core.Math2.QGCD.apply(undefined, ca), fnz(this.coeffs)].toDecimal(); 
-
-            if(toPolynomial) {
-                var parr = [];
-                parr[p[1]-1] = p[0];
-                p = Polynomial.fromArray(parr, this.variable).fill();
-            }
-
-            return p;
-        },
-        /**
-         * Raises a polynomial P to a power p -> P^p. e.g. (x+1)^2
-         * @param {bool} incl_img - Include imaginary numbers 
-         */
-        quad: function(incl_img) {
-            var roots = [];
-            if(this.coeffs.length > 3) throw new Error('Cannot calculate quadratic order of '+(this.coeffs.length-1));
-            if(this.coeffs.length === 0) throw new Error('Polynomial array has no terms');
-            var a = this.coeffs[2] || 0, b = this.coeffs[1] || 0, c = this.coeffs[0];
-            var dsc = b*b-4*a*c;
-            if(dsc < 0 && !incl_img) return roots;
-            else {
-                roots[0] = (-b+Math.sqrt(dsc))/(2*a);
-                roots[1] = (-b-Math.sqrt(dsc))/(2*a);
-            }
-            return roots;
-        },
-        /**
-         * Makes polynomial square free
-         * @returns {Array}
-         */
-        squareFree: function() { 
-            var a = this.clone(),
-                i = 1,
-                b = a.clone().diff(),
-                c = a.clone().gcd(b),
-                w = a.divide(c)[0];
-            var output = Polynomial.fromArray([new Frac(1)], a.variable);
-            while(!c.equalsNumber(1)) { 
-                var y = w.gcd(c); 
-                var z = w.divide(y)[0];
-                //one of the factors may have shown up since it's square but smaller than the 
-                //one where finding
-                if(!z.equalsNumber(1) && i>1) {
-                    var t = z.clone();
-                    for(var j=1; j<i; j++)
-                        t.multiply(z.clone());
-                    z = t;
-                }
-                output = output.multiply(z); 
-                i++;
-                w = y;
-                c = c.divide(y)[0];
-            }
-            return [output, w, i];
-        },
-        /**
-         * Converts polynomial to Symbol
-         * @returns {Symbol}
-         */
-        toSymbol: function() {
-            var l = this.coeffs.length,
-                variable = this.variable;
-            if(l === 0) return new core.Symbol(0);
-            var end = l -1, str = '';
-
-            for(var i=0; i<l; i++) {
-                //place the plus sign for all but the last one
-                var plus = i === end ? '' : '+',
-                    e = this.coeffs[i];
-                if(!e.equals(0)) str += (e+'*'+variable+'^'+i+plus);
-            }
-            return _.parse(str);
-        },
-        /**
-         * Checks if polynomial is equal to a number
-         * @param {Number} x
-         * @returns {Boolean}
-         */
-        equalsNumber: function(x) { 
-            this.trim();
-            return this.coeffs.length === 1 && this.coeffs[0].toDecimal() === x;
-        },
-        toString: function() {
-            return this.toSymbol().toString();
-        }
-    };
-
-    /**
-    * If the symbols is of group PL or CP it will return the multipliers of each symbol
-    * as these are polynomial coefficients. CB symbols are glued together by multiplication
-    * so the symbol multiplier carries the coefficients for all contained symbols.
-    * For S it just returns it's own multiplier. This function doesn't care if it's a polynomial or not
-    * @param {Array} c The coefficient array
-    * @param {boolean} with_order 
-    * @return {Array}
-    */
-    Symbol.prototype.coeffs = function(c, with_order) {
-        if(with_order && !this.isPoly(true)) _.error('Polynomial expected when requesting coefficients with order');
-        c = c || [];
-        var s = this.clone().distributeMultiplier(); 
-        if(s.isComposite()) {
-            for(var x in s.symbols) { 
-                var sub = s.symbols[x];
-                if(sub.isComposite()) { 
-                    sub.clone().distributeMultiplier().coeffs(c, with_order);
-                }
-                else { 
-                    if(with_order) c[sub.isConstant() ? 0 : sub.power.toDecimal()] = sub.multiplier;
-                    else c.push(sub.multiplier);
-                }
-            }
-        }
-        else { 
-            if(with_order) c[s.isConstant() ? 0 : s.power.toDecimal()] = s.multiplier;
-            else c.push(s.multiplier);
-        }
-        //fill the holes
-        if(with_order) {
-            for(var i=0; i<c.length; i++)
-                if(c[i] === undefined) c[i] = new Frac(0);
-        }
-        return c;
-    };
-    Symbol.prototype.tBase = function(map) {
-        if(typeof map === 'undefined') throw new Error('Symbol.tBase requires a map object!');
-        var terms= [];
-        var symbols = this.collectSymbols(null, null, null, true),
-            l = symbols.length;
-        for(var i=0; i<l; i++) {
-            var symbol = symbols[i],
-                g = symbol.group,
-                nterm = new MVTerm(symbol.multiplier, [], map);
-            if(g === CB) {
-                for(var x in symbol.symbols) {
-                    var sym = symbol.symbols[x];
-                    nterm.terms[map[x]] = sym.power;
-                }
-            }
-            else {
-                nterm.terms[map[symbol.value]] = symbol.power;
-            }
-            
-            terms.push(nterm.fill());
-            nterm.updateCount();
-        }
-        return terms;
-    };
-    Symbol.prototype.altVar = function(x) {
-        var m = this.multiplier.toString(), p = this.power.toString();
-        return (m === '1' ? '' : m+'*')+ x + (p === '1' ? '' : '^'+p);
-    };
-    /**
-     * Checks to see if the symbols contain the same variables
-     * @param {Symbol} symbol
-     * @returns {Boolean}
-     */
-    Symbol.prototype.sameVars = function(symbol) {
-        if(!(this.symbols || this.group === symbol.group)) return false;
-        for(var x in this.symbols) {
-            var a = this.symbols[x], b = symbol.symbols[x];
-            if(!b) return false;
-            if(a.value !== b.value) return false;
-        }
-        return true;
-    };
-    /**
-     * A container class for factors
-     * @returns {Factors}
-     */
-    function Factors() {
-        this.factors = {};
-    };
-    /**
-     * Adds the factors to the factor object
-     * @param {Symbol} s
-     * @returns {Factors}
-     */
-    Factors.prototype.add = function(s) {
-        if(s.equals(0)) return this; //nothing to add
-        
-        if(s.group === CB) { 
-            var factors = this;
-            if(!s.multiplier.equals(1)) 
-                factors.add(new Symbol(s.multiplier));
-            s.each(function(x){
-                factors.add(x);
-            });
-        }
-        else {
-            if(this.preAdd) //if a preAdd function was defined call it to do prep
-                s = this.preAdd(s);
-            if(this.pFactor) //if the symbol isn't linear add back the power
-                s = _.pow(s, new Symbol(this.pFactor));
-
-            var is_constant = s.isConstant();
-            if(is_constant && s.equals(1)) return this; //don't add 1
-            var v = is_constant ? s.value: s.text();
-            if(v in this.factors) 
-                this.factors[v] = _.multiply(this.factors[v], s);
-            else this.factors[v] = s;
-        }
-        return this;
-    };
-    /**
-     * Converts the factor object to a Symbol
-     * @returns {Symbol}
-     */
-    Factors.prototype.toSymbol = function() {
-        var factored = new Symbol(1);
-        for(var x in this.factors) {
-            var factor = this.factors[x].power.equals(1) ? 
-                _.symfunction(core.PARENTHESIS, [this.factors[x]]) : this. factors[x];
-            factored = _.multiply(factored, factor);
-        }
-        return factored;
-    };
-    /**
-     * Merges 2 factor objects into one
-     * @param {Factor} o
-     * @returns {Factors}
-     */
-    Factors.prototype.merge = function(o) {
-        for(var x in o) {
-            if(x in this.factors) 
-                this.factors[x] = _.multiply(this.factors[x], o[x]);
-            else this.factors[x] = o[x];
-        }
-        return this;
-    };
-    /**
-     * The iterator for the factor object
-     * @param {Function} f - callback
-     * @returns {Factor}
-     */
-    Factors.prototype.each = function(f) {
-        for(var x in this.factors) {
-            var factor = this.factors[x];
-            if(factor.fname === core.PARENTHESIS && factor.isLinear())
-                factor = factor.args[0];
-            f.call(this, factor, x);
-        }
-        return this;
-    };
-    /**
-     * Return the number of factors contained in the factor object
-     * @returns {int}
-     */
-    Factors.prototype.count = function() {
-        return keys(this.factors).length;
-    };
-    Factors.prototype.toString = function() {
-        return this.toSymbol().toString();
-    };
-    
-    //a wrapper for performing multivariate division
-    function MVTerm(coeff, terms, map) {
-        this.terms = terms || [];
-        this.coeff = coeff;
-        this.map = map; //careful! all maps are the same object
-        this.sum = new core.Frac(0);
-        this.image = undefined;
-    };
-    MVTerm.prototype.updateCount = function() {
-        this.count = this.count || 0;
-        for(var i=0; i<this.terms.length; i++) {
-            if(!this.terms[i].equals(0)) this.count++;
-        }
-        return this;
-    };
-    MVTerm.prototype.getVars = function() {
-        var vars = [];
-        for(var i=0; i<this.terms.length; i++) {
-            var term = this.terms[i],
-                rev_map = this.getRevMap();
-            if(!term.equals(0)) vars.push(this.rev_map[i]);
-        }
-        return vars.join(' ');
-    };
-    MVTerm.prototype.len = function() {
-        if(typeof this.count === 'undefined') {
-            this.updateCount();
-        }
-        return this.count;
-    };
-    MVTerm.prototype.toSymbol = function(rev_map) {
-        rev_map = rev_map || this.getRevMap();
-        var symbol = new Symbol(this.coeff); 
-        for(var i=0; i<this.terms.length; i++) {
-            var v = rev_map[i],
-                t = this.terms[i];
-            if(t.equals(0) || v === CONST_HASH) continue;
-            var mapped = new Symbol(v);
-            mapped.power = t;
-            symbol = _.multiply(symbol, mapped);
-        }
-        return symbol;
-    };
-    MVTerm.prototype.getRevMap = function() {
-        if(this.rev_map) return this.rev_map;
-        var o = {};
-        for(var x in this.map) o[this.map[x]] = x;
-        this.rev_map = o;
-        return o;
-    };
-    MVTerm.prototype.generateImage = function() {
-        this.image = this.terms.join(' ');
-        return this;
-    },
-    MVTerm.prototype.getImg = function() {
-        if(!this.image) this.generateImage();
-        return this.image;
-    },
-    MVTerm.prototype.fill = function() {
-        var l = this.map.length;
-        for(var i=0; i<l; i++) {
-            if(typeof this.terms[i] === 'undefined') this.terms[i] = new core.Frac(0);
-            else {
-                this.sum = this.sum.add(this.terms[i]);
-            }
-        }
-        return this;
-    };
-    MVTerm.prototype.divide = function(mvterm) {
-        var c = this.coeff.divide(mvterm.coeff),
-            l = this.terms.length,
-            new_mvterm = new MVTerm(c, [], this.map);
-        for(var i=0; i<l; i++) {
-            new_mvterm.terms[i] = this.terms[i].subtract(mvterm.terms[i]);
-            new_mvterm.sum = new_mvterm.sum.add(new_mvterm.terms[i]);
-        }
-        return new_mvterm;
-    };
-    MVTerm.prototype.multiply = function(mvterm) {
-        var c = this.coeff.multiply(mvterm.coeff),
-            l = this.terms.length,
-            new_mvterm = new MVTerm(c, [], this.map);
-        for(var i=0; i<l; i++) {
-            new_mvterm.terms[i] = this.terms[i].add(mvterm.terms[i]);
-            new_mvterm.sum = new_mvterm.sum.add(new_mvterm.terms[i]);
-        }
-        return new_mvterm;
-    };
-    MVTerm.prototype.isZero = function() {
-        return this.coeff.equals(0);
-    };
-    MVTerm.prototype.toString = function() {
-        return '{ coeff: '+this.coeff.toString()+', terms: ['+
-                this.terms.join(',')+']: sum: '+this.sum.toString()+', count: '+this.count+'}';
-    };
-    
-    core.Utils.toMapObj = function(arr) {
-        var c = 0, o = {};
-        for(var i=0; i<arr.length; i++) {
-            var v = arr[i];
-            if(typeof o[v] === 'undefined') {
-                o[v] = c; c++;
-            }
-        }
-        o.length = c;
-        return o;
-    };
-    core.Utils.filledArray = function(v, n, clss) {
-        var a = [];
-        while (n--) {
-          a[n] = clss ? new clss(v) : v;
-        }
-        return a;
-    };
-    core.Utils.arrSum = function(arr) {
-        var sum = 0, l = arr.length;
-        for(var i=0; i<l; i++) sum += arr[i];
-        return sum;
-    };
-    /**
-     * Substitutes out functions as variables so they can be used in regular algorithms
-     * @param {Symbol} symbol
-     * @param {Object} map
-     * @returns {String} The expression string
-     */
-    core.Utils.subFunctions = function(symbol, map) {
-        map = map || {};
-        var subbed = [];
-        symbol.each(function(x) {
-            if(x.group === FN || x.previousGroup === FN) {
-                //we need a new variable name so why not use one of the existing
-                var val = core.Utils.text(x, 'hash'), tvar = map[val];
-                if(!tvar) {
-                    //generate a unique enough name
-                    var t = x.fname+keys(map).length;
-                    map[val] = t;
-                    subbed.push(x.altVar(t));
-                }
-                else subbed.push(x.altVar(tvar));
-            }
-            else if(x.group === CB || x.group === PL || x.group === CP) {
-                subbed.push(core.Utils.subFunctions(x, map));
-            }
-            else subbed.push(x.text());
-        });
-        if(symbol.group === CP || symbol.group === PL) return symbol.altVar(core.Utils.inBrackets(subbed.join('+')));;
-        if(symbol.group === CB) return symbol.altVar(core.Utils.inBrackets(subbed.join('*')));
-        return symbol.text();
-    };
-    core.Utils.getFunctionsSubs = function(map) {
-        var subs = {};
-        //prepare substitutions
-        for(var x in map) subs[map[x]] = _.parse(x);
-        return subs;
-    };
-    var __ = core.Algebra = {
-<<<<<<< HEAD
-        version: '1.4.2',
-=======
-        version: '1.4.3',
->>>>>>> b0818fe8
-        init: (function() {})(),
-        proots: function(symbol, decp) { 
-            //the roots will be rounded up to 7 decimal places.
-            //if this causes trouble you can explicitly pass in a different number of places
-            //rarr for polynomial of power n is of format [n, coeff x^n, coeff x^(n-1), ..., coeff x^0]
-            decp = decp || 7;
-            var zeros = 0;
-            var known_roots = [];
-            var get_roots = function(rarr, powers, max) {
-                var roots = calcroots(rarr, powers, max).concat(known_roots);
-                for(var i=0;i<zeros;i++) roots.unshift(0);
-                return roots;
-            };
-            
-            if(symbol instanceof Symbol && symbol.isPoly()) { 
-                symbol.distributeMultiplier();
-                //make it so the symbol has a constants as the lowest term
-                if(symbol.group === PL) {
-                    var lowest_pow = core.Utils.arrayMin(keys(symbol.symbols));
-                    var lowest_symbol = symbol.symbols[lowest_pow].clone().toUnitMultiplier();
-                    symbol = _.expand(_.divide(symbol, lowest_symbol));
-                    known_roots.push(0); //add zero since this is a known root
-                }
-                if(symbol.group === core.groups.S) { 
-                    return [0];
-                }
-                else if(symbol.group === core.groups.PL) { 
-                    var powers = keys(symbol.symbols),
-                        minpower = core.Utils.arrayMin(powers),
-                    symbol = core.PARSER.divide(symbol, core.PARSER.parse(symbol.value+'^'+minpower));
-                }
-
-                var variable = keys(symbol.symbols).sort().pop(), 
-                    sym = symbol.group === core.groups.PL ? symbol.symbols : symbol.symbols[variable], 
-                    g = sym.group,
-                    powers = g === S ? [sym.power.toDecimal()] : keys(sym.symbols),
-                    rarr = [],
-                    max = core.Utils.arrayMax(powers); //maximum power and degree of polynomial to be solved
-
-                // Prepare the data
-                for(var i=1; i<=max; i++) { 
-                    var c = 0; //if there is no power then the hole must be filled with a zero
-                    if(powers.indexOf(i+'') !== -1) { 
-                        if(g === S) { 
-                            c = sym.multiplier; 
-                        }
-                        else {
-                            c = sym.symbols[i].multiplier;
-                        }
-                    }
-                    // Insert the coeffient but from the front
-                    rarr.unshift(c);
-                }
-                
-                rarr.push(symbol.symbols[CONST_HASH].multiplier);
-
-                if(sym.group === S) rarr[0] = sym.multiplier;//the symbol maybe of group CP with one variable
-
-                return get_roots(rarr, powers, max);
-            }
-            else if(core.Utils.isArray(symbol)) {
-                var parr = symbol;
-                var rarr = [],
-                    powers = [],
-                    last_power = 0;
-                for(var i=0; i<parr.length; i++) {
-                    
-                    var coeff = parr[i][0],
-                        pow = parr[i][1],
-                        d = pow - last_power - 1;
-                    //insert the zeros
-                    for(var j=0; j<d; j++) rarr.unshift(0);
-                    
-                    rarr.unshift(coeff);
-                    if(pow !== 0) powers.push(pow);
-                    last_power = pow;
-                }
-                var max = Math.max.apply(undefined, powers);
-
-                return get_roots(rarr, powers, max);
-            }
-            else {
-                throw new Error('Cannot calculate roots. Symbol must be a polynomial!');
-            }
-
-            function calcroots(rarr, powers, max){	
-                var MAXDEGREE = 100; // Degree of largest polynomial accepted by this script.
-
-                // Make a clone of the coefficients before appending the max power
-                var p = rarr.slice(0);
-
-                // Divide the string up into its individual entries, which--presumably--are separated by whitespace
-                rarr.unshift(max);
-
-                if (max > MAXDEGREE){
-                    throw new Error("This utility accepts polynomials of degree up to " + MAXDEGREE + ". ");
-                }
-
-                var zeroi = [],   // Vector of imaginary components of roots
-                    degreePar = {};    // degreePar is a dummy variable for passing the parameter POLYDEGREE by reference
-                degreePar.Degree = max; 
-
-                for (i = 0; i < max; i++) {
-                    zeroi.push(0);
-                }
-                var zeror = zeroi.slice(0); // Vector of real components of roots
-
-                // Find the roots
-                //--> Begin Jenkins-Traub
-
-                /*
-                 * A verbatim copy of Mr. David Binner's Jenkins-Traub port
-                */
-               function QuadSD_ak1(NN, u, v, p, q, iPar){
-                   // Divides p by the quadratic 1, u, v placing the quotient in q and the remainder in a, b
-                   // iPar is a dummy variable for passing in the two parameters--a and b--by reference
-                   q[0] = iPar.b = p[0];
-                   q[1] = iPar.a = -(u*iPar.b) + p[1];
-
-                   for (var i = 2; i < NN; i++){
-                       q[i] = -(u*iPar.a + v*iPar.b) + p[i];
-                       iPar.b = iPar.a;
-                       iPar.a = q[i];
-                   } 
-                   return;
-               } 
-
-               function calcSC_ak1(DBL_EPSILON, N, a, b, iPar, K, u, v, qk){
-                   // This routine calculates scalar quantities used to compute the next K polynomial and
-                   // new estimates of the quadratic coefficients.
-                   // calcSC -	integer variable set here indicating how the calculations are normalized
-                   // to avoid overflow.
-                   // iPar is a dummy variable for passing in the nine parameters--a1, a3, a7, c, d, e, f, g, and h --by reference
-
-                   // sdPar is a dummy variable for passing the two parameters--c and d--into QuadSD_ak1 by reference
-                   var sdPar = new Object(),    
-                   // TYPE = 3 indicates the quadratic is almost a factor of K
-                       dumFlag = 3;	
-
-                   // Synthetic division of K by the quadratic 1, u, v
-                   sdPar.b =  sdPar.a = 0.0;
-                   QuadSD_ak1(N, u, v, K, qk, sdPar);
-                   iPar.c = sdPar.a;
-                   iPar.d = sdPar.b;
-
-                   if (Math.abs(iPar.c) <= (100.0*DBL_EPSILON*Math.abs(K[N - 1]))) {
-                       if (Math.abs(iPar.d) <= (100.0*DBL_EPSILON*Math.abs(K[N - 2])))  return dumFlag;
-                   } 
-
-                   iPar.h = v*b;
-                   if (Math.abs(iPar.d) >= Math.abs(iPar.c)){
-                         // TYPE = 2 indicates that all formulas are divided by d
-                       dumFlag = 2;		
-                       iPar.e = a/(iPar.d);
-                       iPar.f = (iPar.c)/(iPar.d);
-                       iPar.g = u*b;
-                       iPar.a3 = (iPar.e)*((iPar.g) + a) + (iPar.h)*(b/(iPar.d));
-                       iPar.a1 = -a + (iPar.f)*b;
-                       iPar.a7 = (iPar.h) + ((iPar.f) + u)*a;
-                   } 
-                   else {
-                       // TYPE = 1 indicates that all formulas are divided by c;
-                       dumFlag = 1;		
-                       iPar.e = a/(iPar.c);
-                       iPar.f = (iPar.d)/(iPar.c);
-                       iPar.g = (iPar.e)*u;
-                       iPar.a3 = (iPar.e)*a + ((iPar.g) + (iPar.h)/(iPar.c))*b;
-                       iPar.a1 = -(a*((iPar.d)/(iPar.c))) + b;
-                       iPar.a7 = (iPar.g)*(iPar.d) + (iPar.h)*(iPar.f) + a;
-                   } 
-                   return dumFlag;
-               } 
-
-               function nextK_ak1(DBL_EPSILON, N, tFlag, a, b, iPar, K, qk, qp){
-                   // Computes the next K polynomials using the scalars computed in calcSC_ak1
-                   // iPar is a dummy variable for passing in three parameters--a1, a3, and a7
-                   var temp;
-                   if (tFlag == 3){	// Use unscaled form of the recurrence
-                       K[1] = K[0] = 0.0;
-                       for (var i = 2; i < N; i++)	 { K[i] = qk[i - 2]; }
-                       return;
-                   } 
-
-                   temp = ((tFlag == 1) ? b : a);
-                   if (Math.abs(iPar.a1) > (10.0*DBL_EPSILON*Math.abs(temp))){
-                       // Use scaled form of the recurrence
-                       iPar.a7 /= iPar.a1;
-                       iPar.a3 /= iPar.a1;
-                       K[0] = qp[0];
-                       K[1] = -(qp[0]*iPar.a7) + qp[1];
-                       for (var i = 2; i < N; i++)	 K[i] = -(qp[i - 1]*iPar.a7) + qk[i - 2]*iPar.a3 + qp[i];
-                   } 
-                   else {
-                       // If a1 is nearly zero, then use a special form of the recurrence
-                       K[0] = 0.0;
-                       K[1] = -(qp[0]*iPar.a7);
-                       for (var i = 2; i < N; i++) { K[i] = -(qp[i - 1]*iPar.a7) + qk[i - 2]*iPar.a3; }
-                   } 
-                   return;
-               }
-
-               function newest_ak1(tFlag, iPar, a, a1, a3, a7, b, c, d, f, g, h, u, v, K, N, p){
-                   // Compute new estimates of the quadratic coefficients using the scalars computed in calcSC_ak1
-                   // iPar is a dummy variable for passing in the two parameters--uu and vv--by reference
-                   // iPar.a = uu, iPar.b = vv
-
-                   var a4, a5, b1, b2, c1, c2, c3, c4, temp;
-                   iPar.b = iPar.a = 0.0;// The quadratic is zeroed
-
-                   if (tFlag != 3){
-                       if (tFlag != 2){
-                           a4 = a + u*b + h*f;
-                           a5 = c + (u + v*f)*d;
-                       } 
-                       else { 
-                           a4 = (a + g)*f + h;
-                           a5 = (f + u)*c + v*d;
-                       } 
-
-                       // Evaluate new quadratic coefficients
-                       b1 = -(K[N - 1]/p[N]);
-                       b2 = -(K[N - 2] + b1*p[N - 1])/p[N];
-                       c1 = v*b2*a1;
-                       c2 = b1*a7;
-                       c3 = b1*b1*a3;
-                       c4 = -(c2 + c3) + c1;
-                       temp = -c4 + a5 + b1*a4;
-                       if (temp != 0.0) {
-                           iPar.a = -((u*(c3 + c2) + v*(b1*a1 + b2*a7))/temp) + u;
-                           iPar.b = v*(1.0 + c4/temp);
-                       } 
-                   } 
-                   return;
-               } 
-
-               function Quad_ak1(a, b1, c, iPar){
-                   // Calculates the zeros of the quadratic a*Z^2 + b1*Z + c
-                   // The quadratic formula, modified to avoid overflow, is used to find the larger zero if the
-                   // zeros are real and both zeros are complex. The smaller real zero is found directly from
-                   // the product of the zeros c/a.
-
-                   // iPar is a dummy variable for passing in the four parameters--sr, si, lr, and li--by reference
-
-                   var b, d, e;
-                   iPar.sr = iPar.si = iPar.lr = iPar.li = 0.0;
-
-                   if (a == 0) {
-                       iPar.sr = ((b1 != 0) ? -(c/b1) : iPar.sr);
-                       return;
-                   } 
-                   if (c == 0){
-                       iPar.lr = -(b1/a);
-                       return;
-                   } 
-
-                   // Compute discriminant avoiding overflow
-                   b = b1/2.0;
-                   if (Math.abs(b) < Math.abs(c)){
-                       e = ((c >= 0) ? a : -a);
-                       e = -e + b*(b/Math.abs(c));
-                       d = Math.sqrt(Math.abs(e))*Math.sqrt(Math.abs(c));
-                   } 
-                   else { 
-                       e = -((a/b)*(c/b)) + 1.0;
-                       d = Math.sqrt(Math.abs(e))*(Math.abs(b));
-                   } 
-
-                   if (e >= 0) {
-                       // Real zeros
-                       d = ((b >= 0) ? -d : d);
-                       iPar.lr = (-b + d)/a;
-                       iPar.sr = ((iPar.lr != 0) ? (c/(iPar.lr))/a : iPar.sr);
-                   }
-                   else { 
-                       // Complex conjugate zeros
-                       iPar.lr = iPar.sr = -(b/a);
-                       iPar.si = Math.abs(d/a);
-                       iPar.li = -(iPar.si);
-                   } 
-                   return;
-               }  
-
-               function QuadIT_ak1(DBL_EPSILON, N, iPar, uu, vv, qp, NN, sdPar, p, qk, calcPar, K){
-                   // Variable-shift K-polynomial iteration for a quadratic factor converges only if the
-                   // zeros are equimodular or nearly so.
-                   // iPar is a dummy variable for passing in the five parameters--NZ, lzi, lzr, szi, and szr--by reference
-                   // sdPar is a dummy variable for passing the two parameters--a and b--in by reference
-                   // calcPar is a dummy variable for passing the nine parameters--a1, a3, a7, c, d, e, f, g, and h --in by reference
-
-                   // qPar is a dummy variable for passing the four parameters--szr, szi, lzr, and lzi--into Quad_ak1 by reference
-                   var qPar = new Object(),    
-                       ee, mp, omp, relstp, t, u, ui, v, vi, zm,
-                       i, j = 0, tFlag, triedFlag = 0;   // Integer variables
-
-                   iPar.NZ = 0;// Number of zeros found
-                   u = uu; // uu and vv are coefficients of the starting quadratic
-                   v = vv;
-
-                   do {
-                       qPar.li = qPar.lr =  qPar.si = qPar.sr = 0.0;
-                       Quad_ak1(1.0, u, v, qPar);
-                       iPar.szr = qPar.sr;
-                       iPar.szi = qPar.si;
-                       iPar.lzr = qPar.lr;
-                       iPar.lzi = qPar.li;
-
-                       // Return if roots of the quadratic are real and not close to multiple or nearly
-                       // equal and of opposite sign.
-                       if (Math.abs(Math.abs(iPar.szr) - Math.abs(iPar.lzr)) > 0.01*Math.abs(iPar.lzr))  break;
-
-                       // Evaluate polynomial by quadratic synthetic division
-
-                       QuadSD_ak1(NN, u, v, p, qp, sdPar);
-
-                       mp = Math.abs(-((iPar.szr)*(sdPar.b)) + (sdPar.a)) + Math.abs((iPar.szi)*(sdPar.b));
-
-                       // Compute a rigorous bound on the rounding error in evaluating p
-
-                       zm = Math.sqrt(Math.abs(v));
-                       ee = 2.0*Math.abs(qp[0]);
-                       t = -((iPar.szr)*(sdPar.b));
-
-                       for (i = 1; i < N; i++)  { ee = ee*zm + Math.abs(qp[i]); }
-
-                       ee = ee*zm + Math.abs(t + sdPar.a);
-                       ee = (9.0*ee + 2.0*Math.abs(t) - 7.0*(Math.abs((sdPar.a) + t) + zm*Math.abs((sdPar.b))))*DBL_EPSILON;
-
-                       // Iteration has converged sufficiently if the polynomial value is less than 20 times this bound
-                       if (mp <= 20.0*ee){
-                           iPar.NZ = 2;
-                           break;
-                       } 
-
-                       j++;
-                       // Stop iteration after 20 steps
-                       if (j > 20)  break;
-                       if (j >= 2){
-                           if ((relstp <= 0.01) && (mp >= omp) && (!triedFlag)){
-                               // A cluster appears to be stalling the convergence. Five fixed shift
-                               // steps are taken with a u, v close to the cluster.
-                               relstp = ((relstp < DBL_EPSILON) ? Math.sqrt(DBL_EPSILON) : Math.sqrt(relstp));
-                               u -= u*relstp;
-                               v += v*relstp;
-
-                               QuadSD_ak1(NN, u, v, p, qp, sdPar);
-                               for (i = 0; i < 5; i++){
-                                   tFlag = calcSC_ak1(DBL_EPSILON, N, sdPar.a, sdPar.b, calcPar, K, u, v, qk);
-                                   nextK_ak1(DBL_EPSILON, N, tFlag, sdPar.a, sdPar.b, calcPar, K, qk, qp);
-                               } 
-
-                               triedFlag = 1;
-                               j = 0;
-
-                           } 
-                       }
-                       omp = mp;
-
-                       // Calculate next K polynomial and new u and v
-                       tFlag = calcSC_ak1(DBL_EPSILON, N, sdPar.a, sdPar.b, calcPar, K, u, v, qk);
-                       nextK_ak1(DBL_EPSILON, N, tFlag, sdPar.a, sdPar.b, calcPar, K, qk, qp);
-                       tFlag = calcSC_ak1(DBL_EPSILON, N, sdPar.a, sdPar.b, calcPar, K, u, v, qk);
-                       newest_ak1(tFlag, sdPar, sdPar.a, calcPar.a1, calcPar.a3, calcPar.a7, sdPar.b, calcPar.c, calcPar.d, calcPar.f, calcPar.g, calcPar.h, u, v, K, N, p);
-                       ui = sdPar.a;
-                       vi = sdPar.b;
-
-                       // If vi is zero, the iteration is not converging
-                       if (vi != 0){
-                           relstp = Math.abs((-v + vi)/vi);
-                           u = ui;
-                           v = vi;
-                       } 
-                   } while (vi != 0); 
-                   return;
-               } 
-
-               function RealIT_ak1(DBL_EPSILON, iPar, sdPar, N, p, NN, qp, K, qk){
-                   // Variable-shift H-polynomial iteration for a real zero
-                   // sss	- starting iterate = sdPar.a
-                   // NZ		- number of zeros found = iPar.NZ
-                   // dumFlag	- flag to indicate a pair of zeros near real axis, returned to iFlag
-
-                   var ee, kv, mp, ms, omp, pv, s, t,
-                       dumFlag, i, j, nm1 = N - 1;   // Integer variables
-
-                   iPar.NZ = j = dumFlag = 0;
-                   s = sdPar.a;
-
-                   for ( ; ; ) {
-                       pv = p[0];
-
-                       // Evaluate p at s
-                       qp[0] = pv;
-                       for (i = 1; i < NN; i++)  { qp[i] = pv = pv*s + p[i]; }
-                       mp = Math.abs(pv);
-
-                       // Compute a rigorous bound on the error in evaluating p
-                       ms = Math.abs(s);
-                       ee = 0.5*Math.abs(qp[0]);
-                       for (i = 1; i < NN; i++)  { ee = ee*ms + Math.abs(qp[i]); }
-
-                       // Iteration has converged sufficiently if the polynomial value is less than
-                       // 20 times this bound
-                       if (mp <= 20.0*DBL_EPSILON*(2.0*ee - mp)){
-                           iPar.NZ = 1;
-                           iPar.szr = s;
-                           iPar.szi = 0.0;
-                           break;
-                       } 
-                       j++;
-                       // Stop iteration after 10 steps
-                       if (j > 10)  break;
-
-                       if (j >= 2){
-                           if ((Math.abs(t) <= 0.001*Math.abs(-t + s)) && (mp > omp)){
-                               // A cluster of zeros near the real axis has been encountered.
-                               // Return with iFlag set to initiate a quadratic iteration.
-                               dumFlag = 1;
-                               iPar.a = s;
-                               break;
-                           } // End if ((fabs(t) <= 0.001*fabs(s - t)) && (mp > omp))
-                       } //End if (j >= 2)
-
-                       // Return if the polynomial value has increased significantly
-                       omp = mp;
-
-                       // Compute t, the next polynomial and the new iterate
-                       qk[0] = kv = K[0];
-                       for (i = 1; i < N; i++)	 { qk[i] = kv = kv*s + K[i]; }
-
-                       if (Math.abs(kv) > Math.abs(K[nm1])*10.0*DBL_EPSILON){
-                           // Use the scaled form of the recurrence if the value of K at s is non-zero
-                           t = -(pv/kv);
-                           K[0] = qp[0];
-                           for (i = 1; i < N; i++) { K[i] = t*qk[i - 1] + qp[i]; }
-                       }
-                       else { 
-                           // Use unscaled form
-                           K[0] = 0.0;
-                           for (i = 1; i < N; i++)	 K[i] = qk[i - 1];
-                       }
-
-                       kv = K[0];
-                       for (i = 1; i < N; i++) { kv = kv*s + K[i]; }
-                       t = ((Math.abs(kv) > (Math.abs(K[nm1])*10.0*DBL_EPSILON)) ? -(pv/kv) : 0.0);
-                       s += t;
-                   } 
-                   return dumFlag;
-               } 
-
-               function Fxshfr_ak1(DBL_EPSILON, MDP1, L2, sr, v, K, N, p, NN, qp, u, iPar){
-
-                   // Computes up to L2 fixed shift K-polynomials, testing for convergence in the linear or
-                   // quadratic case. Initiates one of the variable shift iterations and returns with the
-                   // number of zeros found.
-                   // L2	limit of fixed shift steps
-                   // iPar is a dummy variable for passing in the five parameters--NZ, lzi, lzr, szi, and szr--by reference
-                   // NZ	number of zeros found
-                   var sdPar = new Object(),    // sdPar is a dummy variable for passing the two parameters--a and b--into QuadSD_ak1 by reference
-                       calcPar = new Object(),
-                       // calcPar is a dummy variable for passing the nine parameters--a1, a3, a7, c, d, e, f, g, and h --into calcSC_ak1 by reference
-
-                       qk = new Array(MDP1),
-                       svk = new Array(MDP1),
-                       a, b, betas, betav, oss, ots, otv, ovv, s, ss, ts, tss, tv, tvv, ui, vi, vv,
-                       fflag, i, iFlag = 1, j, spass, stry, tFlag, vpass, vtry;     // Integer variables
-
-                   iPar.NZ = 0;
-                   betav = betas = 0.25;
-                   oss = sr;
-                   ovv = v;
-
-                   //Evaluate polynomial by synthetic division
-                   sdPar.b =  sdPar.a = 0.0;
-                   QuadSD_ak1(NN, u, v, p, qp, sdPar);
-                   a = sdPar.a;
-                   b = sdPar.b;
-                   calcPar.h = calcPar.g = calcPar.f = calcPar.e = calcPar.d = calcPar.c = calcPar.a7 = calcPar.a3 = calcPar.a1 = 0.0;
-                   tFlag = calcSC_ak1(DBL_EPSILON, N, a, b, calcPar, K, u, v, qk);
-
-                   for (j = 0; j < L2; j++){
-                       fflag = 1;
-
-                       // Calculate next K polynomial and estimate v
-                       nextK_ak1(DBL_EPSILON, N, tFlag, a, b, calcPar, K, qk, qp);
-                       tFlag = calcSC_ak1(DBL_EPSILON, N, a, b, calcPar, K, u, v, qk);
-
-                       // Use sdPar for passing in uu and vv instead of defining a brand-new variable.
-                       // sdPar.a = ui, sdPar.b = vi
-                       newest_ak1(tFlag, sdPar, a, calcPar.a1, calcPar.a3, calcPar.a7, b, calcPar.c, calcPar.d, calcPar.f, calcPar.g, calcPar.h, u, v, K, N, p);
-                       ui = sdPar.a;
-                       vv = vi = sdPar.b;
-
-                       // Estimate s
-                       ss = ((K[N - 1] != 0.0) ? -(p[N]/K[N - 1]) : 0.0);
-                       ts = tv = 1.0;
-
-                       if ((j != 0) && (tFlag != 3)){
-                           // Compute relative measures of convergence of s and v sequences
-                           tv = ((vv != 0.0) ? Math.abs((vv - ovv)/vv) : tv);
-                           ts = ((ss != 0.0) ? Math.abs((ss - oss)/ss) : ts);
-
-                           // If decreasing, multiply the two most recent convergence measures
-                           tvv = ((tv < otv) ? tv*otv : 1.0);
-                           tss = ((ts < ots) ? ts*ots : 1.0);
-
-                           // Compare with convergence criteria
-                           vpass = ((tvv < betav) ? 1 : 0);
-                           spass = ((tss < betas) ? 1 : 0);
-
-                           if ((spass) || (vpass)){
-
-                               // At least one sequence has passed the convergence test.
-                               // Store variables before iterating
-
-                               for (i = 0; i < N; i++) { svk[i] = K[i]; }
-                               s = ss;
-
-                               // Choose iteration according to the fastest converging sequence
-
-                                 stry = vtry = 0;
-
-                               for ( ; ; ) {
-                                   if ((fflag && ((fflag = 0) == 0)) && ((spass) && (!vpass || (tss < tvv)))){
-                                       ;// Do nothing. Provides a quick "short circuit".
-                                   } 
-                                   else { 
-                                       QuadIT_ak1(DBL_EPSILON, N, iPar, ui, vi, qp, NN, sdPar, p, qk, calcPar, K);
-                                       a = sdPar.a;
-                                       b = sdPar.b;
-
-                                       if ((iPar.NZ) > 0) return;
-
-                                       // Quadratic iteration has failed. Flag that it has been tried and decrease the
-                                       // convergence criterion
-                                       iFlag = vtry = 1;
-                                       betav *= 0.25;
-
-                                       // Try linear iteration if it has not been tried and the s sequence is converging
-                                       if (stry || (!spass)){
-                                           iFlag = 0;
-                                       }
-                                       else {
-                                           for (i = 0; i < N; i++) K[i] = svk[i];
-                                       } 
-                                   }
-                                   //fflag = 0;
-                                   if (iFlag != 0){
-                                       // Use sdPar for passing in s instead of defining a brand-new variable.
-                                       // sdPar.a = s
-                                       sdPar.a = s;
-                                       iFlag = RealIT_ak1(DBL_EPSILON, iPar, sdPar, N, p, NN, qp, K, qk);
-                                       s = sdPar.a;
-
-                                       if ((iPar.NZ) > 0) return;
-
-                                       // Linear iteration has failed. Flag that it has been tried and decrease the
-                                       // convergence criterion
-                                       stry = 1;
-                                       betas *= 0.25;
-
-                                       if (iFlag != 0){
-                                           // If linear iteration signals an almost double real zero, attempt quadratic iteration
-                                           ui = -(s + s);
-                                           vi = s*s;
-                                           continue;
-
-                                       } 
-                                   } 
-
-                                   // Restore variables
-                                   for (i = 0; i < N; i++) K[i] = svk[i];
-
-                                   // Try quadratic iteration if it has not been tried and the v sequence is converging
-                                   if (!vpass || vtry) break;		// Break out of infinite for loop
-
-                               } 
-
-                               // Re-compute qp and scalar values to continue the second stage
-
-                               QuadSD_ak1(NN, u, v, p, qp, sdPar);
-                               a = sdPar.a;
-                               b = sdPar.b;
-
-                               tFlag = calcSC_ak1(DBL_EPSILON, N, a, b, calcPar, K, u, v, qk);
-                           } 
-                       } 
-                       ovv = vv;
-                       oss = ss;
-                       otv = tv;
-                       ots = ts;
-                   } 
-                   return;
-               }  
-
-               function rpSolve(degPar, p, zeror, zeroi){ 
-                   var N = degPar.Degree,
-                       RADFAC = 3.14159265358979323846/180,  // Degrees-to-radians conversion factor = PI/180
-                       LB2 = Math.LN2,// Dummy variable to avoid re-calculating this value in loop below
-                       MDP1 = degPar.Degree + 1,
-                       K = new Array(MDP1),
-                       pt = new Array(MDP1),
-                       qp = new Array(MDP1),
-                       temp = new Array(MDP1),
-                       // qPar is a dummy variable for passing the four parameters--sr, si, lr, and li--by reference
-                       qPar = new Object(),
-                       // Fxshfr_Par is a dummy variable for passing parameters by reference : NZ, lzi, lzr, szi, szr);
-                       Fxshfr_Par = new Object(),
-                       bnd, DBL_EPSILON, df, dx, factor, ff, moduli_max, moduli_min, sc, x, xm,
-                       aa, bb, cc, sr, t, u, xxx,
-                       j, jj, l, NM1, NN, zerok;// Integer variables
-
-                   // Calculate the machine epsilon and store in the variable DBL_EPSILON.
-                   // To calculate this value, just use existing variables rather than create new ones that will be used only for this code block
-                   aa = 1.0;
-                   do {
-                       DBL_EPSILON = aa;
-                       aa /= 2;
-                       bb = 1.0 + aa;
-                   } while (bb > 1.0);
-
-                   var LO = Number.MIN_VALUE/DBL_EPSILON,
-                       cosr = Math.cos(94.0*RADFAC),// = -0.069756474
-                       sinr = Math.sin(94.0*RADFAC),// = 0.99756405
-                       xx = Math.sqrt(0.5),// = 0.70710678
-                       yy = -xx;
-
-                   Fxshfr_Par.NZ = j = 0;
-                   Fxshfr_Par.szr = Fxshfr_Par.szi =  Fxshfr_Par.lzr = Fxshfr_Par.lzi = 0.0;
-
-                   // Remove zeros at the origin, if any
-                   while (p[N] == 0){
-                       zeror[j] = zeroi[j] = 0;
-                       N--;
-                       j++;
-                   }
-                   NN = N + 1;
-
-                   // >>>>> Begin Main Loop <<<<<
-                   while (N >= 1){ // Main loop
-                       // Start the algorithm for one zero
-                       if (N <= 2){
-                           // Calculate the final zero or pair of zeros
-                           if (N < 2){
-                               zeror[degPar.Degree - 1] = -(p[1]/p[0]);
-                               zeroi[degPar.Degree - 1] = 0;
-                           } 
-                           else { 
-                               qPar.li = qPar.lr =  qPar.si = qPar.sr = 0.0;
-                               Quad_ak1(p[0], p[1], p[2], qPar);
-                               zeror[degPar.Degree - 2] = qPar.sr;
-                               zeroi[degPar.Degree - 2] = qPar.si;
-                               zeror[degPar.Degree - 1] = qPar.lr;
-                               zeroi[degPar.Degree - 1] = qPar.li;
-                           } 
-                             break;
-                       } 
-
-                       // Find the largest and smallest moduli of the coefficients
-                       moduli_max = 0.0;
-                       moduli_min = Number.MAX_VALUE;
-
-                       for (i = 0; i < NN; i++){
-                           x = Math.abs(p[i]);
-                           if (x > moduli_max) moduli_max = x;
-                           if ((x != 0) && (x < moduli_min)) moduli_min = x;
-                       }
-
-                       // Scale if there are large or very small coefficients
-                       // Computes a scale factor to multiply the coefficients of the polynomial. The scaling
-                       // is done to avoid overflow and to avoid undetected underflow interfering with the
-                       // convergence criterion.
-                       // The factor is a power of the base.
-                       sc = LO/moduli_min;
-
-                       if (((sc <= 1.0) && (moduli_max >= 10)) || ((sc > 1.0) && (Number.MAX_VALUE/sc >= moduli_max))){
-                           sc = ((sc == 0) ? Number.MIN_VALUE : sc);
-                           l = Math.floor(Math.log(sc)/LB2 + 0.5);
-                           factor = Math.pow(2.0, l);
-                           if (factor != 1.0){
-                               for (i = 0; i < NN; i++) p[i] *= factor;
-                           } 
-                       } 
-
-                       // Compute lower bound on moduli of zeros
-                       for (var i = 0; i < NN; i++) pt[i] = Math.abs(p[i]);
-                       pt[N] = -(pt[N]);
-                       NM1 = N - 1;
-
-                       // Compute upper estimate of bound
-                       x = Math.exp((Math.log(-pt[N]) - Math.log(pt[0]))/N);
-
-                       if (pt[NM1] != 0) {
-                           // If Newton step at the origin is better, use it
-                           xm = -pt[N]/pt[NM1];
-                           x = ((xm < x) ? xm : x);
-                       } 
-
-                       // Chop the interval (0, x) until ff <= 0
-                       xm = x;
-                       do {
-                           x = xm;
-                           xm = 0.1*x;
-                           ff = pt[0];
-                           for (var i = 1; i < NN; i++) { ff = ff *xm + pt[i]; }
-                       } while (ff > 0); // End do-while loop
-
-                       dx = x;
-                       // Do Newton iteration until x converges to two decimal places
-
-                       do {
-                           df = ff = pt[0];
-                           for (var i = 1; i < N; i++){
-                               ff = x*ff + pt[i];
-                               df = x*df + ff;
-                           } // End for i
-                           ff = x*ff + pt[N];
-                           dx = ff/df;
-                           x -= dx;
-                       } while (Math.abs(dx/x) > 0.005); // End do-while loop
-
-                       bnd = x;
-
-                       // Compute the derivative as the initial K polynomial and do 5 steps with no shift
-                       for (var i = 1; i < N; i++) K[i] = (N - i)*p[i]/N;
-                       K[0] = p[0];
-                       aa = p[N];
-                       bb = p[NM1];
-                       zerok = ((K[NM1] == 0) ? 1 : 0);
-
-                       for (jj = 0; jj < 5; jj++) {
-                           cc = K[NM1];
-                               if (zerok){
-                                   // Use unscaled form of recurrence
-                                   for (var i = 0; i < NM1; i++){
-                                       j = NM1 - i;
-                                       K[j] = K[j - 1];
-                                   } // End for i
-                                   K[0] = 0;
-                                   zerok = ((K[NM1] == 0) ? 1 : 0);
-                               } 
-                               else { 
-                                   // Used scaled form of recurrence if value of K at 0 is nonzero
-                                   t = -aa/cc;
-                                   for (var i = 0; i < NM1; i++){
-                                       j = NM1 - i;
-                                       K[j] = t*K[j - 1] + p[j];
-                                   } // End for i
-                                   K[0] = p[0];
-                                   zerok = ((Math.abs(K[NM1]) <= Math.abs(bb)*DBL_EPSILON*10.0) ? 1 : 0);
-                               } 
-                       } 
-
-                       // Save K for restarts with new shifts
-                       for (var i = 0; i < N; i++) temp[i] = K[i];
-
-                       // Loop to select the quadratic corresponding to each new shift
-                       for (jj = 1; jj <= 20; jj++){
-
-                           // Quadratic corresponds to a double shift to a non-real point and its
-                           // complex conjugate. The point has modulus BND and amplitude rotated
-                           // by 94 degrees from the previous shift.
-
-                           xxx = -(sinr*yy) + cosr*xx;
-                           yy = sinr*xx + cosr*yy;
-                           xx = xxx;
-                           sr = bnd*xx;
-                           u = -(2.0*sr);
-
-                           // Second stage calculation, fixed quadratic
-                           Fxshfr_ak1(DBL_EPSILON, MDP1, 20*jj, sr, bnd, K, N, p, NN, qp, u, Fxshfr_Par);
-
-                           if (Fxshfr_Par.NZ != 0){
-                               // The second stage jumps directly to one of the third stage iterations and
-                               // returns here if successful. Deflate the polynomial, store the zero or
-                               // zeros, and return to the main algorithm.
-                               j = degPar.Degree - N;
-                               zeror[j] = Fxshfr_Par.szr;
-                               zeroi[j] = Fxshfr_Par.szi;
-                               NN = NN - Fxshfr_Par.NZ;
-                               N = NN - 1;
-                               for (var i = 0; i < NN; i++) p[i] = qp[i];
-                               if (Fxshfr_Par.NZ != 1){
-                                   zeror[j + 1] = Fxshfr_Par.lzr;
-                                   zeroi[j + 1] = Fxshfr_Par.lzi;
-                               }
-                               break;
-                           } 
-                           else { 
-                             // If the iteration is unsuccessful, another quadratic is chosen after restoring K
-                             for (var i = 0; i < N; i++) { K[i] = temp[i]; }
-                           } 
-                       } 
-                       // Return with failure if no convergence with 20 shifts
-                       if (jj > 20) {
-                           degPar.Degree -= N;
-                           break;
-                       } 
-                   }
-                   // >>>>> End Main Loop <<<<<
-                   return;
-               }
-                //--> End Jenkins-Traub
-                rpSolve(degreePar, p, zeror, zeroi);
-
-                var l = zeroi.length;
-                //format the output
-                for( i=0; i<l; i++ ) {
-                    // We round the imaginary part to avoid having something crazy like 5.67e-16.
-                    var img = round( zeroi[i], decp+8 ),
-                        real = round( zeror[i], decp );
-                    // Did the rounding pay off? If the rounding did nothing more than chop off a few digits then no.
-                    // If the rounding results in a a number at least 3 digits shorter we'll keep it else we'll keep 
-                    // the original otherwise the rounding was worth it.
-                    real = decp - String( real ).length > 2 ? real : zeror[i];
-                    var sign = img < 0 ? '-' : '';
-
-                    // Remove the zeroes
-                    if( real === 0 ) { real = ''; }
-                    if( img === 0 ) { img = ''; }
-
-                    // Remove 1 as the multiplier and discard imaginary part if there isn't one.
-                    img = Math.abs( img ) === 1 ? sign+'i' : ( img ? img+'*i' : '' );
-
-                    var num = ( real && img ) ? real + '+' + img : real+img;
-                    zeror[i] = num.replace(/\+\-/g, '-');
-                }
-                return zeror;
-            } 
-         },
-        roots: function(symbol) {
-            var roots = __.proots(symbol).map(function(x) {
-                return _.parse(x);
-            });
-            return core.Vector.fromArray(roots);
-        },
-        froot: function(f, guess, dx) { 
-            var newtonraph = function(xn) {
-                var mesh = 1e-12,
-                    // If the derivative was already provided then don't recalculate.
-                    df = dx ? dx : core.Utils.build(core.Calculus.diff(f.clone())),
-                    
-                    // If the function was passed in as a function then don't recalculate.
-                    fn = f instanceof Function ? f : core.Utils.build(f),
-                    max = 10000,
-                    done = false, 
-                    safety = 0;
-                while( !done ) { 
-                    var x = xn-(fn(xn)/df(xn));
-                    //absolute values for both x & xn ensures that we indeed have the radius    
-                    var r = Math.abs(x) - Math.abs(xn),
-                        delta = Math.abs(r);
-                    xn = x; 
-
-                    if( delta < mesh ) done = true;
-                    else if( safety > max ) {
-                        xn = null;
-                        done = true;
-                    }
-                    
-                    safety++;
-                }
-                return xn;
-            };
-            return newtonraph( Number( guess ) );
-        },
-        quad: function(a, b, c) {
-            var q = function(a, b, c, sign) {
-                return _.parse('-('+b+'+'+sign+'*sqrt(('+b+')^2-4*('+a+')*('+c+')))/(2*'+a+')');
-            };
-            return [q(a, b, c, 1), q(a, b, c, -1)];
-        },
-        sumProd: function(a, b) {
-            return __.quad(-b, a, -1).map(function(x){
-                return x.invert(); 
-            });
-        },
-        coeffs: function(symbol, wrt, coeffs) {
-            wrt = String(wrt); 
-            symbol = _.expand(symbol);
-            coeffs = coeffs || [];
-            //we cannot get coeffs for group EX
-            if(symbol.group === EX && symbol.contains(wrt, true))
-                _.error('Unable to get coefficients using expression '+symbol.toString());
-            var vars = variables(symbol);
-            if(vars.length <=1 && vars[0] === wrt) {
-                var a = new Polynomial(symbol).coeffs.map(function(x) {
-                    return new Symbol(x);
-                });
-                for(var i=0,l=a.length;i<l; i++)  {
-                    var coeff = a[i],
-                        e = coeffs[i]; 
-                    if(e)
-                        coeff = _.add(e, coeff);
-                    coeffs[i] = coeff; //transfer it all over
-                }
-                    
-            }
-            else { 
-                if(!wrt)
-                    _.error('Polynomial contains more than one variable. Please specify which variable is to be used!');
-                //if the variable isn't part of this polynomial then we're looking at x^0
-                
-                if(vars.indexOf(wrt) === -1) {
-                    coeffs[0] = symbol;
-                }
-                    
-                else {
-                    coeffs = coeffs || [];
-                    var coeff;
-                    if(symbol.group === CB) {
-                        var s = symbol.symbols[wrt];
-                        if(!s)
-                            _.error('Expression is not a polynomial!');
-                        var p = Number(s.power);
-                        coeff = _.divide(symbol.clone(), s.clone());
-                        if(coeff.contains(wrt, true) || p < 0 || !isInt(p))
-                            _.error('Expression is not a polynomial!');
-                        var e = coeffs[p];
-                        if(e)
-                            coeff = _.add(e, coeff);
-                        coeffs[p] = coeff;
-                    }
-                    else if(symbol.group === CP) {
-                        symbol.each(function(x) {
-                           __.coeffs(x.clone(), wrt, coeffs);
-                        }, true);
-                    }
-                }
-            }
-            //fill holes
-            for(var i=0,l=coeffs.length; i<l; i++) 
-                if(typeof coeffs[i] === 'undefined')
-                    coeffs[i] = new Symbol(0);
-            
-            return coeffs;    
-        },
-        /**
-         * Get's all the powers of a particular polynomial including the denominators. The denominators powers
-         * are returned as negative. All remaining polynomials are returned as zero order polynomials.
-         * for example polyPowers(x^2+1/x+y+t) will return [ '-1', 0, '2' ]
-         * @param {Symbol} e
-         * @param {String} for_variable
-         * @param {Array} powers
-         * @returns {Array} An array of the powers
-         */
-        //assumes you've already verified that it's a polynomial
-        polyPowers: function(e, for_variable, powers) { 
-            powers = powers || [];
-            var g = g = e.group; 
-            if(g ===  PL && for_variable === e.value) {
-                powers = powers.concat(keys(e.symbols)); 
-            }
-            else if(g === CP) { 
-                for(var s in e.symbols) {
-                    var symbol = e.symbols[s]; 
-                    var g = symbol.group, v = symbol.value; 
-                    if(g === S && for_variable === v) powers.push(symbol.power);
-                    else if(g === PL || g === CP) powers = __.polyPowers(symbol, for_variable, powers);
-                    else if(g === CB && symbol.contains(for_variable)) {
-                        var t = symbol.symbols[for_variable];
-                        if(t) powers.push((t.power));
-                    }
-                    else if(g === N || for_variable !== v) powers.push(0);
-                }
-            }
-            return core.Utils.arrayUnique(powers).sort();
-        },
-        //The factor object
-        Factor: {
-            mix: function(o, include_negatives) {
-                var factors = keys(o);
-                var l = factors.length;
-                var m = [];//create a row which we'r going to be mixing
-                for(var i=0; i<l; i++) {
-                    var factor = factors[i],
-                        p = o[factor];
-                    var ll = m.length;
-                    for(var j=0; j<ll; j++) {
-                        var t = m[j]*factor;
-                        m.push(t);
-                        if(include_negatives) m.push(-t);
-                    }
- 
-                    for(var j=1; j<=p; j++)
-                        m.push(Math.pow(factor, j));
-                }
-                return m;
-            },
-            //TODO: this method is to replace common factoring
-            common: function(symbol, factors) {
-                try {
-                    if(symbol.group === CP) { 
-                        //this may have the unfortunate side effect of expanding and factoring again
-                        //to only end up with the same result. 
-                        //TODO: try to avoid this
-                        //collect the symbols and sort to have the longest first. Thinking is that the longest terms 
-                        //has to contain the variable in order for it to be factorable
-                        var symbols = _.expand(symbol.clone(), true).collectSymbols(null, null, function(a, b) {
-                            return (b.length || 1) - (a.length || 1);
-                        });
-                        
-                        var map = {}; //create a map of common factors
-                        var coeffs = [];
-                        for(var i=0; i<symbols.length; i++) {
-                            var sym = symbols[i]; 
-                            coeffs.push(sym.multiplier.clone());
-                            sym.each(function(x) {
-                                var p = Number(x.power);
-                                //This check exits since we have a symbolic power.
-                                //For the future... think about removing this check and modify for symbolic powers
-                                if(isNaN(p))
-                                    throw new Error('exiting');
-                                //loop through the symbols and lump together common terms
-                                if(x.value in map) {
-                                    if(p < map[x.value][0])
-                                        map[x.value][0] = p;
-                                    map[x.value][1].push(x);
-                                }
-                                else
-                                    map[x.value] = [p, [x]];
-                            });
-                        }
-                        //the factor
-                        var factor = new Symbol(1);
-                        for(var x in map) {
-                            //if this factor is found in all terms since the length of 
-                            //matching variable terms matches the number of original terms
-                            if(map[x][1].length === symbols.length) {
-                                //generate a symbol and multiply into the factor
-                                factor = _.multiply(factor, _.pow(new Symbol(x), new Symbol(map[x][0])));
-                            }
-                        }
-                        //get coefficient factor
-                        var c = core.Math2.QGCD.apply(null, coeffs);
-
-                        if(!c.equals(1)) {
-                            factors.add(new Symbol(c));
-                            for(var i=0; i<symbols.length; i++) {
-                                symbols[i].multiplier = symbols[i].multiplier.divide(c);
-                            }
-                        }
-                            
-                        //if we actuall found any factors
-                        if(!factor.equals(1)) { 
-                            factors.add(factor);
-                            symbol = new Symbol(0);
-                            for(var i=0; i<symbols.length; i++) {
-                                symbol = _.add(symbol, _.divide(symbols[i], factor.clone()));
-                            }
-                        }
-                    }
-                }
-                catch(e){;}
-
-                return symbol;
-            },
-            factor: function(symbol, factors) { 
-                if(symbol.group === FN)
-                    symbol = core.Utils.evaluate(symbol);
-                
-                try {
-<<<<<<< HEAD
-=======
-                    
->>>>>>> b0818fe8
-                    if(symbol.group === CB) {
-                        //TODO: I have to revisit this again. I'm checking if they're all
-                        //group S. I don't know why just adding them to factors isn't working
-                        factors = factors || new Factors();
-                        var all_S = true;
-                        factors.add(new Symbol(symbol.multiplier));
-                        symbol.each(function(x) {
-                            if(x.group !== S)
-                                all_S = false;
-                            factors.add(__.Factor.factor(x.clone()));
-                        });
-                        //if they're all of group S then all this was for nothing and return the symbol as it is.
-                        if(all_S)
-                            return symbol;
-                        return factors.toSymbol();
-                    }
-                    if(symbol.group === S) 
-                        return symbol; //absolutely nothing to do
-
-                    if(symbol.isConstant()) {
-                        return core.Math2.factor(symbol);
-                    }
-
-                    var p = symbol.power.clone();
-                    if(isInt(p)) { 
-                        symbol.toLinear();
-                        factors = factors || new Factors();
-<<<<<<< HEAD
-                        var map = {}, original;
-=======
-                        var map = {};
->>>>>>> b0818fe8
-                        symbol = _.parse(core.Utils.subFunctions(symbol, map));
-                        if(keys(map).length > 0) { //it might have functions
-                            factors.preAdd = function(factor) {
-                                return _.parse(factor, core.Utils.getFunctionsSubs(map));
-                            };
-                        }
-                        //strip the power
-                        if(!symbol.isLinear()) {
-                            factors.pFactor = symbol.power.toString();
-                            symbol.toLinear();
-                        } 
-
-                        var vars = variables(symbol),
-                            multiVar = vars.length > 1;
-<<<<<<< HEAD
-                        //Since multivariate is experiental I want to compare numeric outputs to make
-                        //sure we're returning the correct value
-                        if(multiVar) 
-                            original = symbol.clone();
-=======
->>>>>>> b0818fe8
-
-                        //minor optimization. Seems to cut factor time by half in some cases.
-                        if(multiVar) { 
-                            var all_S = true, all_unit = true;
-                            symbol.each(function(x) {
-                                if(x.group !== S) all_S = false;
-                                if(!x.multiplier.equals(1)) all_unit = false;
-                            });
-                            if(all_S && all_unit) 
-                                return _.pow(symbol, _.parse(p));
-                        }
-                        //factor the coefficients
-<<<<<<< HEAD
-                        symbol = __.Factor.coeffFactor(symbol, factors);
-                        //factor the power
-                        symbol = __.Factor.powerFactor(symbol, factors);
-
-                        if(vars.length === 1) { 
-                            symbol = __.Factor.squareFree(symbol, factors);
-                            symbol = __.Factor.trialAndError(symbol, factors);
-=======
-                        
-                        symbol = __.Factor.coeffFactor(symbol, factors);
-                        //factor the power
-                        symbol = __.Factor.powerFactor(symbol, factors);
-                        if(vars.length === 1) { 
-                            symbol = __.Factor.squareFree(symbol, factors);
-                            var t_factors = new Factors();
-                            symbol = __.Factor.trialAndError(symbol, t_factors);
-                            for(var x in t_factors.factors) {
-                                factors.add(_.pow(t_factors.factors[x], _.parse(p)));
-                            }
-                            
->>>>>>> b0818fe8
-                        }
-                        else {
-                            symbol = __.Factor.mfactor(symbol, factors);
-                        }
-                        symbol = _.parse(symbol, core.Utils.getFunctionsSubs(map));
-
-<<<<<<< HEAD
-                        factors.add(symbol);
-                        
-                        var retval = factors.toSymbol();
-=======
-                        factors.add(_.pow(symbol, _.parse(p)));
-                        
-                        return factors.toSymbol();
->>>>>>> b0818fe8
-
-                        //compare the inval and outval and they must be the same or else we failed
-                        /*
-                        if(multiVar && !core.Utils.compare(original, retval, vars)) { 
-                            return original;                   
-                        }
-                        */
-
-<<<<<<< HEAD
-                        return _.pow(retval, _.parse(p));
-=======
-                        //return _.pow(retval, _.parse(p));
->>>>>>> b0818fe8
-                    }
-                    return symbol;    
-                }
-                catch(e) {
-                    //no need to stop the show because something went wrong :)
-                    return symbol;
-                }
-            },
-<<<<<<< HEAD
-=======
-            reduce: function(symbol, factors) {
-                if(symbol.group === CP && symbol.length === 2) {
-                    var symbols = symbol.collectSymbols().sort(function(a, b) {
-                        return b.multiplier - a.multiplier;
-                    });
-                    if(symbols[0].power.equals(symbols[1].power)) {
-                        //x^n-a^n
-                        var n = _.parse(symbols[0].power),
-                            a = symbols[0].clone().toLinear(),
-                            b = symbols[1].clone().toLinear();
-                    
-                        //apply rule: (a-b)*sum(a^(n-i)*b^(i-1),1,n)
-                        factors.add(_.add(a.clone(), b.clone()));
-                        //flip the sign
-                        b.negate();
-                        //turn n into a number
-                        var nn = Number(n);
-                        //the remainder
-                        var result = new Symbol(0);
-                        for(var i=1; i<=nn; i++) {
-                            var aa = _.pow(a.clone(), _.subtract(n.clone(), new Symbol(i))),
-                                bb = _.pow(b.clone(), _.subtract(new Symbol(i), new Symbol(1)));
-                            result = _.add(result, _.multiply(aa, bb));
-                        }
-                        return result;
-                    }
-                }
-                return symbol;
-            },
->>>>>>> b0818fe8
-            /**
-             * Makes Symbol square free
-             * @param {Symbol} symbol
-             * @param {Factors} factors
-             * @returns {[Symbol, Factor]}
-             */
-            squareFree: function(symbol, factors) {
-                if(symbol.isConstant() || symbol.group === S) return symbol;
-                var poly = new Polynomial(symbol);
-                var sqfr = poly.squareFree();
-                var p = sqfr[2];
-                //if we found a square then the p entry in the array will be non-unit
-                if(p !== 1) {
-                    //make sure the remainder doesn't have factors
-                    var t = sqfr[1].toSymbol();
-                    t.power = t.power.multiply(new Frac(p));
-                    //send the factor to be fatored to be sure it's completely factored
-                    factors.add(__.Factor.factor(t));
-                    return __.Factor.squareFree(sqfr[0].toSymbol(), factors);
-                }
-                return symbol;
-            },
-            /**
-             * Factors the powers such that the lowest power is a constant
-             * @param {Symbol} symbol
-             * @param {Factors} factors
-             * @returns {[Symbol, Factor]}
-             */
-            powerFactor: function(symbol, factors) {
-                if(symbol.group !== PL) return symbol; //only PL need apply
-                var d = core.Utils.arrayMin(keys(symbol.symbols));
-                var retval = new Symbol(0);
-                var q = _.parse(symbol.value+'^'+d);
-                symbol.each(function(x) {
-                    x = _.divide(x, q.clone());
-                    retval = _.add(retval, x);
-                });
-                factors.add(q);
-                return retval;
-            },
-            /**
-             * Removes GCD from coefficients
-             * @param {Symbol} symbol
-             * @param {Factor} factors
-             * @returns {Symbol}
-             */
-            coeffFactor: function(symbol, factors) {
-                if(symbol.isComposite()) {
-                    var gcd = core.Math2.QGCD.apply(null, symbol.coeffs());
-                    if(!gcd.equals(1)) { 
-                        symbol.each(function(x) {
-                            if(x.isComposite()) {
-                                x.each(function(y){
-                                    y.multiplier = y.multiplier.divide(gcd);
-                                });
-                            }
-                            else x.multiplier = x.multiplier.divide(gcd);
-                        });
-                    }
-                    symbol.updateHash();
-<<<<<<< HEAD
-                    if(factors) factors.add(new Symbol(gcd));
-=======
-                    if(factors) 
-                        factors.add(new Symbol(gcd));
->>>>>>> b0818fe8
-                }
-                return symbol;
-            },
-            /**
-             * The name says it all :)
-             * @param {Symbol} symbol
-             * @param {Factor} factors
-             * @returns {Symbol}
-             */
-            trialAndError: function(symbol, factors) {
-                if(symbol.isConstant() || symbol.group === S) return symbol;
-                var poly = new Polynomial(symbol),
-                    cnst = poly.coeffs[0],
-                    cfactors = core.Math2.ifactor(cnst),
-                    roots = __.proots(symbol);
-                for(var i=0; i<roots.length; i++) {
-                    var r = roots[i],
-                        p = 1;
-                    if(!isNaN(r)) { //if it's a number
-                        for(var x in cfactors) {
-                            //check it's raised to a power
-                            var n = core.Utils.round(Math.log(x)/Math.log(Math.abs(r)), 8);
-                            if(isInt(n)) {
-                                r = x; //x must be the root since n gave us a whole
-                                p = n; break;
-                            }
-                        }
-                        var root = new Frac(r),
-                            terms = [new Frac(root.num).negate()];
-                        terms[p] = new Frac(root.den);
-                            //convert to Frac. The den is coeff of LT and the num is coeff of constant
-                        var div = Polynomial.fromArray(terms, poly.variable).fill(),
-                            t = poly.divide(div);
-                        if(t[1].equalsNumber(0)) { //if it's zero we have a root and divide it out
-                            poly = t[0];
-                            factors.add(div.toSymbol());
-                        }
-                    }
-                }
-                if(!poly.equalsNumber(1)) {
-                    poly = __.Factor.search(poly, factors);
-                }
-                return poly.toSymbol();
-            },
-            search: function(poly, factors, base) {
-                base = base || 10; //I like 10 because numbers exhibit similar behaviours at 10
-                var v = poly.variable; //the polynmial variable name
-                /**
-                 * Attempt to remove a root by division given a number by first creating
-                 * a polynomial fromt he given information
-                 * @param {int} c1 - coeffient for the constant
-                 * @param {int} c2 - coefficient for the LT
-                 * @param {int} n - the number to be used to construct the polynomial
-                 * @param {int} p - the power at which to create the polynomial
-                 * @returns {null|Polynomial} - returns polynomial if successful otherwise null
-                 */
-                var check = function(c1, c2, n, p) {
-                    var candidate = Polynomial.fit(c1, c2, n, base, p, v);
-                    if(candidate && candidate.coeffs.length > 1) {
-                        var t = poly.divide(candidate);
-                        if(t[1].equalsNumber(0)) {
-                            factors.add(candidate.toSymbol());
-                            return [t[0], candidate];
-                        }
-                    }
-                    return null;
-                };
-                var cnst = poly.coeffs[0],
-                    cfactors = core.Math2.ifactor(cnst),
-                    lc = poly.lc(),
-                    ltfactors = core.Math2.ifactor(lc),
-                    subbed = poly.sub(base),
-                    nfactors = __.Factor.mix(core.Math2.ifactor(subbed), subbed < 0),
-                    cp = Math.ceil(poly.coeffs.length/2),
-                    lc_is_neg = lc.lessThan(0),
-                    cnst_is_neg = cnst.lessThan(0);
-                ltfactors['1'] = 1;
-                cfactors['1'] = 1;
-                while(cp--) {
-                    for(var x in ltfactors) {
-                        for(var y in cfactors) {
-                            for(var i=0; i<nfactors.length; i++) {
-                                var factor_found = check(x, y, nfactors[i], cp);
-                                if(factor_found) {
-                                    poly = factor_found[0];
-                                    if(!core.Utils.isPrime(poly.sub(base)))
-                                        poly = __.Factor.search(poly, factors);
-                                    return poly;
-                                }
-                                if(!factor_found && lc_is_neg)
-                                    factor_found = check(-x, y, nfactors[i], cp); //check a negative lc
-                                else if(!factor_found && cnst_is_neg)
-                                    factor_found = check(x, -y, nfactors[i], cp); //check a negative constant
-                                else if(!factor_found && lc_is_neg && cnst_is_neg)
-                                    factor_found = check(-x, -y, nfactors[i], cp);
-                            }
-                        }
-                    }
-                }
-                return poly;
-            },
-            /**
-             * Equivalent of square free factor for multivariate polynomials
-             * @param {type} symbol
-             * @param {type} factors
-             * @returns {AlgebraL#18.Factor.mSqfrFactor.symbol|Array|AlgebraL#18.__.Factor.mSqfrFactor.d}
-             */
-            mSqfrFactor: function(symbol, factors) {
-                
-                if(symbol.group !== FN) {
-                    var vars = variables(symbol).reverse();
-                    for(var i=0; i<vars.length; i++) {
-                        do {
-                            if(vars[i] === symbol.value){
-                                //the derivative tells us nothing since this symbol is already the factor
-                                factors.add(symbol);
-                                symbol = new Symbol(1);
-                                continue;
-                            }
-                            var d = __.Factor.coeffFactor(core.Calculus.diff(symbol, vars[i]));
-                            
-                            if(d.equals(0)) 
-                                break;
-                            var div = __.div(symbol, d.clone()),
-                                is_factor = div[1].equals(0);
-                            if(div[0].isConstant()) {
-                                factors.add(div[0]);
-                                break;
-                            }
-                            if(is_factor) {
-                                factors.add(div[0]);
-                                symbol = d;
-                            }
-                        }
-                        while(is_factor)
-                    }
-                }
-                    
-                return symbol;
-            },
-            //factoring for multivariate
-            mfactor: function(symbol, factors) { 
-<<<<<<< HEAD
-=======
-                
->>>>>>> b0818fe8
-                if(symbol.group === FN) { 
-                    if(symbol.fname === 'sqrt') {
-                        var factors2 = new Factors(),
-                            arg = __.Factor.common(symbol.args[0].clone(), factors2);
-                        arg = __.Factor.coeffFactor(arg, factors2);
-                        symbol = _.symfunction('sqrt', [arg]);
-                        factors2.each(function(x) {
-                            symbol = _.multiply(symbol, _.parse(core.Utils.format('sqrt({0})', x)));
-                        });
-                    }
-                    else
-                        factors.add(symbol);
-                }
-                else {
-                    //symbol = __.Factor.common(symbol, factors);
-                    symbol = __.Factor.mSqfrFactor(symbol, factors);
-                    var vars = variables(symbol),
-                        symbols = symbol.collectSymbols().map(function(x) {
-                            return Symbol.unwrapSQRT(x);
-                        }),
-                        sorted = {},
-                        maxes = {},
-                        l = vars.length, n = symbols.length;
-                    //take all the variables in the symbol and organize by variable name
-                    //e.g. a^2+a^2+b*a -> {a: {a^3, a^2, b*a}, b: {b*a}}
-                    for(var i=0; i<l; i++) {
-                        var v = vars[i];
-                        sorted[v] = new Symbol(0);
-                        for(var j=0; j<n; j++) {
-                            var s = symbols[j];
-                            if(s.contains(v)) {
-                                var p = s.value === v ? s.power.toDecimal() : s.symbols[v].power.toDecimal();
-                                if(!maxes[v] || p < maxes[v]) maxes[v] = p;
-                                sorted[v] = _.add(sorted[v], s.clone());
-                            }
-                        }
-                    }
-<<<<<<< HEAD
-
-=======
-                    
->>>>>>> b0818fe8
-                    for(var x in sorted) {
-                        var r = _.parse(x+'^'+maxes[x]); 
-                        var new_factor = _.expand(_.divide(sorted[x], r)); 
-                        var divided = __.div(symbol.clone(), new_factor); 
-                        if(divided[0].equals(0)) { //cant factor anymore
-                            //factors.add(divided[1]);
-                            return divided[1];
-                        }
-<<<<<<< HEAD
-
-                        if(divided[1].equals(0)) { //we found at least one factor
-                            var factor = divided[0];
-                            factors.add(factor); 
-                            //factors.add(new_factor);
-                            var d = __.div(symbol, divided[0].clone());
-                            var r = d[0];
-=======
-                        
-                        if(divided[1].equals(0)) { //we found at least one factor
-                            //factors.add(new_factor);
-                            var d = __.div(symbol.clone(), divided[0].clone());
-                            var r = d[0];
-                            //we don't want to just flip the sign. If the remainder is -1 then we accomplished nothing
-                            //and we just return the symbol;
-                            if(r.equals(-1))
-                                return symbol;
-                            var factor = divided[0]; 
-                            if(symbol.equals(factor)) {
-                                var rem = __.Factor.reduce(factor, factors);
-                                if(!symbol.equals(rem))
-                                    return __.Factor.mfactor(rem, factors);
-                            }
-                            else
-                                factors.add(factor); 
->>>>>>> b0818fe8
-                            if(r.isConstant()) { 
-                                factors.add(r);
-                                return r;
-                            }
-<<<<<<< HEAD
-=======
-                            
->>>>>>> b0818fe8
-                            return __.Factor.mfactor(r, factors);
-                        }
-                    }
-                }
-                
-                return symbol;
-            }
-        },
-        /**
-         * Checks to see if a set of "equations" is linear. 
-         * @param {type} set
-         * @returns {Boolean}
-         */
-        allLinear: function(set) {
-            var l = set.length;
-            for(var i=0; i<l; i++) if(!__.isLinear(set[i])) return false;
-            return true;
-        },
-        /*
-         * Checks to see if the "equation" is linear
-         * @param {Symbol} e
-         * @returns {boolean}
-         */
-        isLinear: function(e) {
-            var status = false, g = e.group;
-            if(g === PL || g === CP) {
-                status = true;
-                for(var s in e.symbols) {
-                    var symbol = e.symbols[s], sg = symbol.group;
-                    if(sg === FN || sg === EX || sg === CB) { status = false;}
-                    else {
-                        if(sg === PL || sg === CP) status = __.isLinear(symbol);
-                        else {
-                            if(symbol.group !== N && symbol.power.toString() !== '1') { status = false; break; }
-                        }
-                    }
-                }
-            }
-            else if(g === S && e.power === 1) status = true;
-            return status;
-        },
-        gcd: function(a, b) { 
-            if(a.group === S && b.group === S && a.value !== b.value
-                    || a.group === EX 
-                    || b.group === EX)
-                return _.symfunction('gcd', arguments);
-            
-            if(a.group === CB || b.group === CB) {
-                var q = _.divide(a.clone(), b.clone()); //get the quotient
-                var t = _.multiply(b.clone(), q.getDenom());//multiply by the denominator
-                //if they have a common factor then the result will not equal one 
-                if(!t.equals(1))
-                    return t;
-            }
-            if(a.group === FN || a.group === P)
-                a = core.Utils.block('PARSE2NUMBER', function() {
-                   return _.parse(a); 
-                });
-            if(b.group === FN)
-                b = core.Utils.block('PARSE2NUMBER', function() {
-                   return _.parse(b); 
-                });
-            if(a.isConstant() && b.isConstant()) { 
-                // return core.Math2.QGCD(new Frac(+a), new Frac(+b));
-                return new Symbol(core.Math2.QGCD(new Frac(+a), new Frac(+b)));
-            }
-<<<<<<< HEAD
-            
-=======
-            var den = _.multiply(a.getDenom() || new Symbol(1), b.getDenom() || new Symbol(1)).invert();
-            a = _.multiply(a.clone(), den.clone());
-            b = _.multiply(b.clone(), den.clone());
->>>>>>> b0818fe8
-            //feels counter intuitive but it works. Issue #123 (nerdamer("gcd(x+y,(x+y)^2)"))
-            a = _.expand(a);
-            b = _.expand(b);
-            
-            if(a.length < b.length) { //swap'm
-                var t = a; a = b; b = t;
-            }
-            var vars_a = variables(a), vars_b = variables(b);
-<<<<<<< HEAD
-            if(vars_a.length === vars_b.length && vars_a.length === 1 && vars_a[0] === vars_b[0]) {
-                a = new Polynomial(a); b = new Polynomial(b);
-                return a.gcd(b).toSymbol();
-=======
-            if((vars_a.length === vars_b.length && vars_a.length === 1 && vars_a[0] === vars_b[0]) 
-                    || vars_a.length === 1 && vars_b.length === 0 
-                    || vars_a.length === 0 && vars_b.length === 1) {
-                a = new Polynomial(a); b = new Polynomial(b);
-                return _.divide(a.gcd(b).toSymbol(), den);
->>>>>>> b0818fe8
-            }
-            else {
-                var T;
-                while(!b.equals(0)) {  
-                    var t = b.clone(); 
-                    a = a.clone(); 
-                    T = __.div(a, t);
-                    b = T[1]; 
-                    if(T[0].equals(0)) {
-                        //return _.multiply(new Symbol(core.Math2.QGCD(a.multiplier, b.multiplier)), b);
-<<<<<<< HEAD
-                        return new Symbol(core.Math2.QGCD(a.multiplier, b.multiplier));
-=======
-                        return _.divide(new Symbol(core.Math2.QGCD(a.multiplier, b.multiplier)), den)
->>>>>>> b0818fe8
-                    }
-                    a = t; 
-                }
-                //get rid of gcd in coeffs
-                var multipliers = [];
-                a.each(function(x) {
-                    multipliers.push(x.multiplier);
-                });
-                var gcd = core.Math2.QGCD.apply(undefined, multipliers);
-                if(!gcd.equals(1)) {
-                    a.each(function(x) {
-                        x.multiplier = x.multiplier.divide(gcd);
-                    });
-                }
-                
-                //return symbolic function for gcd in indeterminate form
-                if(a.equals(1) && !a.isConstant() && !b.isConstant())
-<<<<<<< HEAD
-                    return _.symfunction('gcd', arguments);
-                
-                return a;
-            }
-        },
-=======
-                    return _.divide(_.symfunction('gcd', arguments), den);
-                
-                return _.divide(a, den);
-            }
-        },
-        lcm: function(a, b) {
-            return _.divide(_.multiply(a.clone(), b.clone()), __.gcd(a.clone(), b.clone()));
-        },
->>>>>>> b0818fe8
-        /**
-         * Divides one expression by another
-         * @param {Symbol} symbol1
-         * @param {Symbol} symbol2
-         * @returns {Array}
-         */
-        divide: function(symbol1, symbol2) {
-            var result = __.div(symbol1, symbol2);
-            var remainder = _.divide(result[1], symbol2);
-            return _.add(result[0], remainder);
-        },
-        div: function(symbol1, symbol2) {
-            //division by constants
-            if(symbol2.isConstant()) {
-                symbol1.each(function(x) { 
-                    x.multiplier = x.multiplier.divide(symbol2.multiplier);
-                });
-                return [symbol1, new Symbol(0)];
-            }
-            //special case. May need revisiting
-            if(symbol1.group === S && symbol2.group === CP) {
-                var s = symbol2.symbols[symbol1.value];
-                if(s && symbol2.isLinear() && s.isLinear() && symbol1.isLinear()) {
-                    return [new Symbol(1), _.subtract(symbol1.clone(), symbol2.clone())];
-                }
-            }
-            if(symbol1.group === S && symbol2.group === S) {
-                var r = _.divide(symbol1.clone(), symbol2.clone());
-                if(r.isConstant()) //we have a whole
-                    return [r, new Symbol(0)];
-                return [new Symbol(0), symbol1.clone()];
-            }
-            var symbol1_has_func = symbol1.hasFunc(),
-                symbol2_has_func = symbol2.hasFunc(),
-                parse_funcs = false;
-            
-            //substitute out functions so we can treat them as regular variables
-            if(symbol1_has_func || symbol2_has_func) {
-                parse_funcs = true;
-                var map = {},
-                    symbol1 = _.parse(core.Utils.subFunctions(symbol1, map)),
-                    symbol2 = _.parse(core.Utils.subFunctions(symbol2, map)),
-                    subs = core.Utils.getFunctionsSubs(map);
-            }
-            //get a list of the variables
-            var vars = core.Utils.arrayUnique(variables(symbol1).concat(variables(symbol2))),
-                quot, rem;
-            if(vars.length === 1) { 
-                var q = new Polynomial(symbol1).divide(new Polynomial(symbol2));
-                quot = q[0].toSymbol();
-                rem = q[1].toSymbol();
-            }
-            else {
-                vars.push(CONST_HASH); //this is for the numbers
-                var reconvert = function(arr) {
-                    var symbol = new Symbol(0);
-                    for(var i=0; i<arr.length; i++) {
-                        var x = arr[i].toSymbol();
-                        symbol = _.add(symbol, x);
-                    }
-                    return symbol;
-                };
-                //Silly Martin. This is why you document. I don't remember now
-                var get_unique_max = function(term, any) {
-                    var max = Math.max.apply(null, term.terms),
-                        count = 0, idx;
-
-                    if(!any) {
-                        for(var i=0; i<term.terms.length; i++) {
-                            if(term.terms[i].equals(max)) {
-                                idx = i; count++;
-                            }
-                            if(count > 1) return;
-                        }
-                    }
-                    if(any) {
-                        for(i=0; i<term.terms.length; i++) 
-                            if(term.terms[i].equals(max)) {
-                                idx = i; break;
-                            }
-                    }
-                    return [max, idx, term];
-                };
-                //tries to find an LT in the dividend that will satisfy division
-                var get_det = function(s, lookat) { 
-                    lookat = lookat || 0;
-                    var det = s[lookat], l = s.length; 
-                    if(!det) return;
-                    //eliminate the first term if it doesn't apply
-                    var umax = get_unique_max(det); 
-                    for(var i=lookat+1; i<l; i++) {
-                        var term = s[i],   
-                            is_equal = det.sum.equals(term.sum);
-                        if(!is_equal && umax) { 
-                            break;
-                        } 
-                        if(is_equal) {
-                            //check the differences of their maxes. The one with the biggest difference governs
-                            //e.g. x^2*y^3 vs x^2*y^3 is unclear but this isn't the case in x*y and x^2
-                            var max1, max2, idx1, idx2, l2 = det.terms.length;
-                            for(var j=0; j<l2; j++) {
-                                var item1 = det.terms[j], item2 = term.terms[j];
-                                if(typeof max1 === 'undefined' || item1.greaterThan(max1)) {
-                                    max1 = item1; idx1 = j;
-                                }
-                                if(typeof max2 === 'undefined' || item2.greaterThan(max2)) {
-                                    max2 = item2; idx2 = j;
-                                }
-                            }
-                            //check their differences
-                            var d1 = max1.subtract(term.terms[idx1]),
-                                d2 = max2.subtract(det.terms[idx2]);
-                            if(d2 > d1) {
-                                umax = [max2, idx2, term];
-                                break;
-                            }
-                            if(d1 > d2) {
-                                umax = [max1, idx1, det];
-                                break;
-                            }
-                        }
-                        else { 
-                            //check if it's a suitable pick to determine the order
-                            umax = get_unique_max(term); 
-                            //if(umax) return umax;
-                            if(umax) break;
-                        }
-                        umax = get_unique_max(term); //calculate a new unique max
-                    }
-
-                    //if still no umax then any will do since we have a tie
-                    if(!umax) return get_unique_max(s[0], true);
-                    var e, idx;
-                    for(var i=0; i<s2.length; i++) {
-                        var cterm = s2[i].terms;
-                        //confirm that this is a good match for the denominator
-                        idx = umax[1];
-                        if(idx === cterm.length - 1) return ;
-                        e = cterm[idx]; 
-                        if(!e.equals(0)) break;
-                    }
-                    if(e.equals(0)) return get_det(s, ++lookat); //look at the next term
-
-                    return umax;
-                };
-
-                var t_map = core.Utils.toMapObj(vars);
-                var init_sort = function(a, b) {
-                    return b.sum.subtract(a.sum);
-                };
-                var is_larger = function(a, b) { 
-                    if(!a || !b) return false; //it's empty so...
-                    for(var i=0; i<a.terms.length; i++) {
-                        if(a.terms[i].lessThan(b.terms[i])) return false;
-                    }
-                    return true;
-                };
-                var s1 = symbol1.tBase(t_map).sort(init_sort),
-                    s2 = symbol2.tBase(t_map).sort(init_sort);
-                var target = is_larger(s1[0], s2[0]) && s1[0].count > s2[0].count ? s2 : s1; //since the num is already larger than we can get the det from denom
-                var det = get_det(target);//we'll begin by assuming that this will let us know which term 
-                var quotient = [];
-                if(det) {
-                    var lead_var = det[1];
-                    var can_divide = function(a, b) { 
-                        if(a[0].sum.equals(b[0].sum)) return a.length >= b.length;
-                        return true;
-                    };
-
-                    var try_better_lead_var = function(s1, s2, lead_var) {
-                        return lead_var;
-                        var checked = [];
-                        for(var i=0; i<s1.length; i++) { 
-                            var t = s1[i];
-                            for(var j=0; j<t.terms.length; j++) {
-                                var cf = checked[j], tt = t.terms[j];
-                                if(i === 0) checked[j] = tt; //add the terms for the first one
-                                else if(cf && !cf.equals(tt)) checked[j] = undefined;
-                            }
-                        }
-                        for(var i=0; i<checked.length; i++) {
-                            var t = checked[i];
-                            if(t && !t.equals(0)) return i;
-                        }
-                        return lead_var;
-                    };
-                    var sf = function(a, b){ 
-                        var l1 = a.len(), l2 = b.len();
-                        var blv = b.terms[lead_var], alv = a.terms[lead_var];
-                        if(l2 > l1 && blv.greaterThan(alv)) return l2 - l1;
-                        return blv.subtract(alv); 
-                    };
-
-                    //check to see if there's a better lead_var
-                    lead_var = try_better_lead_var(s1, s2, lead_var);
-                    //reorder both according to the max power
-                    s1.sort(sf); //sort them both according to the leading variable power
-                    s2.sort(sf);
-
-                    //try to adjust if den is larger
-                    var fdt = s2[0], fnt = s1[0];
-
-                    var den = new MVTerm(new Frac(1), [], fnt.map);
-                    if(fdt.sum.greaterThan(fnt.sum)&& fnt.len() > 1) {
-                        for(var i=0; i<fnt.terms.length; i++) {
-                            var d = fdt.terms[i].subtract(fnt.terms[i]);
-                            if(!d.equals(0)) {
-                                var nd = d.add(new Frac(1));
-                                den.terms[i] = d;
-                                for(var j=0; j<s1.length; j++) {
-                                    s1[j].terms[i] = s1[j].terms[i].add(nd);
-                                }
-                            }
-                            else den.terms[i] = new Frac(0);
-                        }
-                    }
-
-                    var dividend_larger = is_larger(s1[0], s2[0]);
-
-                    while(dividend_larger && can_divide(s1, s2)) {
-                        var q = s1[0].divide(s2[0]);
-
-                        quotient.push(q); //add what's divided to the quotient
-                        s1.shift();//the first one is guaranteed to be gone so remove from dividend
-                        for(var i=1; i<s2.length; i++) { //loop through the denominator
-                            var t = s2[i].multiply(q).generateImage(), 
-                                l2 = s1.length;
-                            //if we're subtracting from 0
-                            if(l2 === 0) { 
-                                t.coeff = t.coeff.neg();
-                                s1.push(t); 
-                                s1.sort(sf);
-                            }
-
-                            for(var j=0; j<l2; j++) {
-                                var cur = s1[j];
-                                if(cur.getImg() === t.getImg()) {
-                                    cur.coeff = cur.coeff.subtract(t.coeff);
-                                    if(cur.coeff.equals(0)) {
-                                        core.Utils.remove(s1, j);
-                                        j--; //adjust the iterator
-                                    }
-                                    break;
-                                }
-                                if(j === l2 - 1) { 
-                                    t.coeff = t.coeff.neg();
-                                    s1.push(t); 
-                                    s1.sort(sf);
-                                }
-                            }
-                        }
-                        dividend_larger = is_larger(s1[0], s2[0]);
-
-                        if(!dividend_larger && s1.length >= s2.length) {
-                            //One more try since there might be a terms that is larger than the LT of the divisor
-                            for(var i=1; i<s1.length; i++) {
-                                dividend_larger = is_larger(s1[i], s2[0]);
-                                if(dividend_larger) {
-                                    //take it from its current position and move it to the front
-                                    s1.unshift(core.Utils.remove(s1, i)); 
-                                    break;
-                                }
-                            }
-                        }
-                    }
-                }
-
-                quot = reconvert(quotient);
-                rem = reconvert(s1);
-
-                if(typeof den !== 'undefined') {
-                    den = den.toSymbol();
-                    quot = _.divide(quot, den.clone());
-                    rem = _.divide(rem, den);
-                }
-            }
-
-            //put back the functions
-            if(parse_funcs) {
-                quot = _.parse(quot.text(), subs);
-                rem = _.parse(rem.text(), subs);
-            }
-
-            return [quot, rem];
-        },
-<<<<<<< HEAD
-        line: function(v1, v2, x) {
-            x = _.parse(x || 'x');
-            if(!core.Utils.isVector(v1)||!core.Utils.isVector(v2))
-                _.err('Line expects a vector! Received "'+v1+'" & "'+v2+'"');
-            var dx = _.subtract(v2.e(1).clone(), v1.e(1).clone()),
-                dy = _.subtract(v2.e(2).clone(), v1.e(2).clone()),
-                m = _.divide(dy, dx),
-                a = _.multiply(x, m.clone()),
-                b = _.multiply(v1.e(1).clone(),m);
-            return _.add(_.subtract(a, b), v1.e(2).clone());
-        },
-=======
->>>>>>> b0818fe8
-        Classes: {
-            Polynomial: Polynomial,
-            Factors: Factors,
-            MVTerm: MVTerm
-        }
-    };
-    
-    nerdamer.register([
-        {
-            name: 'factor',
-            visible: true,
-            numargs: 1,
-            build: function() { return __.Factor.factor; }
-        },
-        {
-            name: 'gcd',
-            visible: true,
-            numargs: 2,
-            build: function() { return __.gcd; }
-        },
-        {
-<<<<<<< HEAD
-=======
-            name: 'lcm',
-            visible: true,
-            numargs: 2,
-            build: function() { return __.lcm; }
-        },
-        {
->>>>>>> b0818fe8
-            name: 'roots',
-            visible: true,
-            numargs: -1,
-            build: function() { return __.roots; }
-        },
-        {
-            name: 'divide',
-            visible: true,
-            numargs: 2,
-            build: function() { return __.divide; }
-        },
-        {
-            name: 'div',
-            visible: true,
-            numargs: 2,
-            build: function() { return __.div; }
-        },
-        {
-            name: 'coeffs',
-            visible: true,
-            numargs: [1, 2],
-<<<<<<< HEAD
-            build: function() { return __.coeffs; }
-        },
-        {
-            name: 'line',
-            visible: true,
-            numargs: [2, 3],
-            build: function() { return __.line; }
-=======
-            build: function() { return function() {
-                return new core.Vector(__.coeffs.apply(null, arguments));
-            };}
->>>>>>> b0818fe8
-        }
-    ]);
-    nerdamer.api();
-})();+/*
+* Author : Martin Donk
+* Website : http://www.nerdamer.com
+* Email : martin.r.donk@gmail.com
+* License : MIT
+* Source : https://github.com/jiggzson/nerdamer
+*/
+
+if((typeof module) !== 'undefined') {
+    nerdamer = require('./nerdamer.core.js');
+    require('./Calculus.js');
+}
+
+(function() {
+    "use strict";
+    
+    /*shortcuts*/
+    var core = nerdamer.getCore(),
+        _ = core.PARSER,
+        N = core.groups.N,
+        P = core.groups.P,
+        S = core.groups.S,
+        EX = core.groups.EX,
+        FN = core.groups.FN,
+        PL = core.groups.PL,
+        CP = core.groups.CP,
+        CB = core.groups.CB,
+        keys = core.Utils.keys,
+        variables = core.Utils.variables,
+        round = core.Utils.round,
+        Frac = core.Frac,
+        isInt = core.Utils.isInt,
+        Symbol = core.Symbol,
+        CONST_HASH = core.Settings.CONST_HASH;
+        
+    //*************** CLASSES ***************//
+    /**
+    * Converts a symbol into an equivalent polynomial arrays of 
+    * the form [[coefficient_1, power_1],[coefficient_2, power_2], ... ]
+    * Univariate polymials only. 
+    * @param {Symbol|Number} symbol
+    * @param {String} variable The variable name of the polynomial
+    * @param {int} order
+    */
+    function Polynomial(symbol, variable, order) { 
+        if(core.Utils.isSymbol(symbol)) {
+            this.parse(symbol);
+        }
+        else if(!isNaN(symbol)) { 
+            order = order || 0;
+            if(variable === undefined) 
+                throw new Error('Polynomial expects a variable name when creating using order');
+            this.coeffs = [];
+            this.coeffs[order] = symbol;
+            this.fill(symbol);
+        }
+        else if(typeof symbol === 'string') {
+            this.parse(_.parse(symbol));
+        }
+    }
+    /**
+     * Creates a Polynomial given an array of coefficients
+     * @param {int[]} arr
+     * @param {String} variable
+     * @returns {Polynomial}
+     */
+    Polynomial.fromArray = function(arr, variable) {
+        if(typeof variable === 'undefined') 
+            throw new Error('A variable name must be specified when creating polynomial from array');
+        var p = new Polynomial();
+        p.coeffs = arr;
+        p.variable = variable;
+        return p;
+    };
+    
+    Polynomial.fit = function(c1, c2, n, base, p, variable) {
+        //after having looped through and mod 10 the number to get the matching factor
+        var terms = new Array(p+1),
+            t = n-c2;
+        terms[0] = c2; //the constants is assumed to be correct
+        //constant for x^p is also assumed know so add
+        terms[p] = c1;
+        t -= c1*Math.pow(base, p);
+        //start fitting
+        for(var i=p-1; i>0; i--) {
+            var b = Math.pow(base, i), //we want as many wholes as possible
+                q = t/b,
+                sign = Math.sign(q); 
+            var c = sign*Math.floor(Math.abs(q));
+            t -= c*b;
+            terms[i] = c;
+        }
+        if(t !== 0) return null;
+        for(var i=0; i<terms.length; i++)
+            terms[i] = new Frac(terms[i]);
+        
+        return Polynomial.fromArray(terms, variable);
+    };
+
+    Polynomial.prototype = { 
+        /**
+         * Converts Symbol to Polynomial
+         * @param {Symbol} symbol
+         * @param {Array} c - a collector array
+         * @returns {Polynomial}
+         */
+        parse: function(symbol, c) { 
+            this.variable = variables(symbol)[0]; 
+            if(!symbol.isPoly()) throw new Error('Polynomial Expected! Received '+core.Utils.text(symbol));
+            c = c || [];
+            if(!symbol.power.absEquals(1)) symbol = _.expand(symbol);
+
+            if(symbol.group === core.groups.N) { c[0] = symbol.multiplier; }
+            else if(symbol.group === core.groups.S) { c[symbol.power.toDecimal()] = symbol.multiplier; }
+            else { 
+                for(var x in symbol.symbols) { 
+                    var sub = symbol.symbols[x],
+                        p = sub.power; 
+                    if(core.Utils.isSymbol(p)) throw new Error('power cannot be a Symbol');
+
+                    p = sub.group === N ? 0 : p.toDecimal();
+                    if(sub.symbols){ 
+                        this.parse(sub, c);  
+                    }
+                    else { 
+                        c[p] = sub.multiplier; 
+                    }
+                }
+            }
+
+            this.coeffs = c;
+
+            this.fill();
+        },
+        /**
+        * Fills in the holes in a polynomial with zeroes
+        * @param {Number} x - The number to fill the holes with
+        */
+        fill: function(x) {
+            x = Number(x) || 0;
+            var l = this.coeffs.length;
+            for(var i=0; i<l; i++) {
+                if(this.coeffs[i] === undefined) { this.coeffs[i] = new Frac(x); }
+            }
+            return this;
+        },
+        /**
+        * Removes higher order zeros or a specific coefficient
+        * @returns {Array}
+        */
+        trim: function() { 
+            var l = this.coeffs.length;
+            while(l--) {
+                var c = this.coeffs[l];
+                var equalsZero = c.equals(0);
+                if(c && equalsZero) {
+                    if(l === 0) break;
+                    this.coeffs.pop();
+                }
+                else break;
+            }
+
+            return this;
+        },
+        /*
+         * Returns polynomial mod p **currently fails**
+         * @param {Number} p
+         * @returns {Polynomial}
+         */
+        modP: function(p) {
+            var l = this.coeffs.length;
+            for(var i=0; i<l; i++) {
+                var c = this.coeffs[i];
+                if(c < 0) { //go borrow
+                    var b; //a coefficient > 0
+                    for(var j=i; j<l; j++) {//starting from where we left off
+                        if(this.coeffs[j] > 0) {
+                            b = this.coeffs[j];
+                            break;
+                        }
+                    }
+
+                    if(b) { //if such a coefficient exists
+                        for(j; j>i; j--) { //go down the line and adjust using p
+                            this.coeffs[j] = this.coeffs[j].subtract(new Frac(1));
+                            this.coeffs[j-1] = this.coeffs[j-1].add(new Frac(p));
+                        }
+                        c = this.coeffs[i]; //reset c
+                    }
+                }
+
+                var d = c.mod(p);
+                var w = c.subtract(d).divide(p);
+                if(!w.equals(0)) {
+                    var up_one = i+1;
+                    var next = this.coeffs[up_one] || new Frac(0);
+                    next = next.add(w);
+                    this.coeffs[up_one] = new Frac(next);
+                    this.coeffs[i] = new Frac(d);
+                }
+            }
+
+            return this;
+        },
+        /**
+        * Adds together 2 polynomials
+        * @param {Polynomial} poly
+        */
+        add: function(poly) {
+            var l = Math.max(this.coeffs.length, poly.coeffs.length);
+            for(var i=0; i<l; i++) {
+                var a = (this.coeffs[i] || new Frac(0)),
+                    b = (poly.coeffs[i] || new Frac(0));
+                this.coeffs[i] = a.add(b);
+            }
+            return this;
+        },
+        /**
+        * Adds together 2 polynomials
+        * @param {Polynomial} poly
+        */
+        subtract: function(poly) {
+            var l = Math.max(this.coeffs.length, poly.coeffs.length);
+            for(var i=0; i<l; i++) {
+                var a = (this.coeffs[i] || new Frac(0)),
+                    b = (poly.coeffs[i] || new Frac(0));
+                this.coeffs[i] = a.subtract(b);
+            }
+            return this;
+        },
+        divide: function(poly) {
+            var variable = this.variable,
+                dividend = core.Utils.arrayClone(this.coeffs),
+                divisor = core.Utils.arrayClone(poly.coeffs),
+                n = dividend.length,
+                mp = divisor.length-1,
+                quotient = [];
+
+            //loop through the dividend
+            for(var i=0; i<n; i++) {
+                var p = n-(i+1);
+                //get the difference of the powers
+                var d = p - mp;
+                //get the quotient of the coefficients
+                var q = dividend[p].divide(divisor[mp]);
+
+                if(d < 0) break;//the divisor is not greater than the dividend
+                //place it in the quotient
+                quotient[d] = q;
+
+                for(var j=0; j<=mp; j++) {
+                    //reduce the dividend
+                    dividend[j+d] = dividend[j+d].subtract((divisor[j].multiply(q)));
+                }
+            }
+
+            //clean up
+            var p1 = Polynomial.fromArray(dividend, variable || 'x').trim(), //pass in x for safety
+                p2 = Polynomial.fromArray(quotient, variable || 'x');
+            return [p2, p1];
+        },
+        multiply: function(poly) {
+            var l1 = this.coeffs.length, l2 = poly.coeffs.length, 
+                c = []; //array to be returned
+            for(var i=0; i<l1; i++) {
+                var x1 = this.coeffs[i];
+                for(var j=0; j<l2; j++) {
+                    var k = i+j, //add the powers together
+                        x2 = poly.coeffs[j],
+                        e = c[k] || new Frac(0); //get the existing term from the new array
+                    c[k] = e.add(x1.multiply(x2)); //multiply the coefficients and add to new polynomial array
+                }
+            }
+            this.coeffs = c;
+            return this;
+        },
+        /**
+         * Checks if a polynomial is zero
+         * @returns {Boolean}
+         */
+        isZero: function() {
+            var l = this.coeffs.length;
+            for(var i=0; i<l; i++) {
+                var e = this.coeffs[i];
+                if(!e.equals(0)) return false;
+            }
+            return true;
+        },
+        /** 
+         * Substitutes in a number n into the polynomial p(n)
+         * @param {Number} n
+         * @returns {Frac}
+         */
+        sub: function(n) {
+            var sum = new Frac(0), l=this.coeffs.length;
+            for(var i=0; i<l; i++) {
+                var t = this.coeffs[i];
+                if(!t.equals(0)) sum = sum.add(t.multiply(new Frac(Math.pow(n, i))));
+            }
+            return sum;
+        },
+        /**
+         * Returns a clone of the polynomial
+         * @returns {Polynomial}
+         */
+        clone: function() {
+            var p = new Polynomial();
+            p.coeffs = this.coeffs;
+            p.variable = this.variable;
+            return p;
+        },
+        /**
+         * Gets the degree of the polynomial
+         * @returns {Number}
+         */
+        deg: function() {
+            this.trim();
+            return this.coeffs.length-1;
+        },
+        /**
+         * Returns a lead coefficient
+         * @returns {Frac}
+         */
+        lc: function() { 
+            return this.coeffs[this.deg()].clone();
+        },
+        /**
+         * Converts polynomial into a monic polynomial
+         * @returns {Polynomial}
+         */
+        monic: function() {
+            var lc = this.lc(), l = this.coeffs.length; 
+            for(var i=0; i<l; i++) this.coeffs[i] = this.coeffs[i].divide(lc);
+            return this;
+        },
+        /**
+         * Returns the GCD of two polynomials
+         * @param {Polynomial} poly
+         * @returns {Polynomial}
+         */
+        gcd: function(poly) { 
+            //get the maximum power of each
+            var mp1 = this.coeffs.length-1, 
+                mp2 = poly.coeffs.length-1,
+                T;
+            //swap so we always have the greater power first
+            if(mp1 < mp2) {
+                return poly.gcd(this);
+            }
+            var a = this;
+
+            while(!poly.isZero()) {   
+                var t = poly.clone(); 
+                a = a.clone(); 
+                T = a.divide(t);
+                poly = T[1]; 
+                a = t; 
+            }
+
+            var gcd = core.Math2.QGCD.apply(null, a.coeffs);
+            if(!gcd.equals(1)) { 
+                var l = a.coeffs.length;
+                for(var i=0; i<l; i++) {
+                    a.coeffs[i] = a.coeffs[i].divide(gcd);
+                }
+            }
+            return a;
+        },
+        /**
+         * Differentiates the polynomial
+         * @returns {Polynomial}
+         */
+        diff: function() {
+            var new_array = [], l = this.coeffs.length;
+            for(var i=1; i<l; i++) new_array.push(this.coeffs[i].multiply(new Frac(i)));
+            this.coeffs = new_array;
+            return this;
+        },
+        /**
+         * Integrates the polynomial
+         * @returns {Polynomial} 
+         */
+        integrate: function() {
+            var new_array = [0], l = this.coeffs.length;
+            for(var i=0; i<l; i++) {
+                var c = new Frac(i+1);
+                new_array[c] = this.coeffs[i].divide(c);
+            }
+            this.coeffs = new_array;
+            return this;
+        },
+        /**
+         * Returns the Greatest common factor of the polynomial
+         * @param {bool} toPolynomial - true if a polynomial is wanted
+         * @returns {Frac|Polynomial}
+         */
+        gcf: function(toPolynomial) {
+            //get the first nozero coefficient and returns its power
+            var fnz = function(a) {
+                    for(var i=0; i<a.length; i++)
+                        if(!a[i].equals(0)) return i;
+                },
+                ca = [];
+            for(var i=0; i<this.coeffs.length; i++) {
+                var c = this.coeffs[i];
+                if(!c.equals(0) && ca.indexOf(c) === -1) ca.push(c);
+            }
+            var p = [core.Math2.QGCD.apply(undefined, ca), fnz(this.coeffs)].toDecimal(); 
+
+            if(toPolynomial) {
+                var parr = [];
+                parr[p[1]-1] = p[0];
+                p = Polynomial.fromArray(parr, this.variable).fill();
+            }
+
+            return p;
+        },
+        /**
+         * Raises a polynomial P to a power p -> P^p. e.g. (x+1)^2
+         * @param {bool} incl_img - Include imaginary numbers 
+         */
+        quad: function(incl_img) {
+            var roots = [];
+            if(this.coeffs.length > 3) throw new Error('Cannot calculate quadratic order of '+(this.coeffs.length-1));
+            if(this.coeffs.length === 0) throw new Error('Polynomial array has no terms');
+            var a = this.coeffs[2] || 0, b = this.coeffs[1] || 0, c = this.coeffs[0];
+            var dsc = b*b-4*a*c;
+            if(dsc < 0 && !incl_img) return roots;
+            else {
+                roots[0] = (-b+Math.sqrt(dsc))/(2*a);
+                roots[1] = (-b-Math.sqrt(dsc))/(2*a);
+            }
+            return roots;
+        },
+        /**
+         * Makes polynomial square free
+         * @returns {Array}
+         */
+        squareFree: function() { 
+            var a = this.clone(),
+                i = 1,
+                b = a.clone().diff(),
+                c = a.clone().gcd(b),
+                w = a.divide(c)[0];
+            var output = Polynomial.fromArray([new Frac(1)], a.variable);
+            while(!c.equalsNumber(1)) { 
+                var y = w.gcd(c); 
+                var z = w.divide(y)[0];
+                //one of the factors may have shown up since it's square but smaller than the 
+                //one where finding
+                if(!z.equalsNumber(1) && i>1) {
+                    var t = z.clone();
+                    for(var j=1; j<i; j++)
+                        t.multiply(z.clone());
+                    z = t;
+                }
+                output = output.multiply(z); 
+                i++;
+                w = y;
+                c = c.divide(y)[0];
+            }
+            return [output, w, i];
+        },
+        /**
+         * Converts polynomial to Symbol
+         * @returns {Symbol}
+         */
+        toSymbol: function() {
+            var l = this.coeffs.length,
+                variable = this.variable;
+            if(l === 0) return new core.Symbol(0);
+            var end = l -1, str = '';
+
+            for(var i=0; i<l; i++) {
+                //place the plus sign for all but the last one
+                var plus = i === end ? '' : '+',
+                    e = this.coeffs[i];
+                if(!e.equals(0)) str += (e+'*'+variable+'^'+i+plus);
+            }
+            return _.parse(str);
+        },
+        /**
+         * Checks if polynomial is equal to a number
+         * @param {Number} x
+         * @returns {Boolean}
+         */
+        equalsNumber: function(x) { 
+            this.trim();
+            return this.coeffs.length === 1 && this.coeffs[0].toDecimal() === x;
+        },
+        toString: function() {
+            return this.toSymbol().toString();
+        }
+    };
+
+    /**
+    * If the symbols is of group PL or CP it will return the multipliers of each symbol
+    * as these are polynomial coefficients. CB symbols are glued together by multiplication
+    * so the symbol multiplier carries the coefficients for all contained symbols.
+    * For S it just returns it's own multiplier. This function doesn't care if it's a polynomial or not
+    * @param {Array} c The coefficient array
+    * @param {boolean} with_order 
+    * @return {Array}
+    */
+    Symbol.prototype.coeffs = function(c, with_order) {
+        if(with_order && !this.isPoly(true)) _.error('Polynomial expected when requesting coefficients with order');
+        c = c || [];
+        var s = this.clone().distributeMultiplier(); 
+        if(s.isComposite()) {
+            for(var x in s.symbols) { 
+                var sub = s.symbols[x];
+                if(sub.isComposite()) { 
+                    sub.clone().distributeMultiplier().coeffs(c, with_order);
+                }
+                else { 
+                    if(with_order) c[sub.isConstant() ? 0 : sub.power.toDecimal()] = sub.multiplier;
+                    else c.push(sub.multiplier);
+                }
+            }
+        }
+        else { 
+            if(with_order) c[s.isConstant() ? 0 : s.power.toDecimal()] = s.multiplier;
+            else c.push(s.multiplier);
+        }
+        //fill the holes
+        if(with_order) {
+            for(var i=0; i<c.length; i++)
+                if(c[i] === undefined) c[i] = new Frac(0);
+        }
+        return c;
+    };
+    Symbol.prototype.tBase = function(map) {
+        if(typeof map === 'undefined') throw new Error('Symbol.tBase requires a map object!');
+        var terms= [];
+        var symbols = this.collectSymbols(null, null, null, true),
+            l = symbols.length;
+        for(var i=0; i<l; i++) {
+            var symbol = symbols[i],
+                g = symbol.group,
+                nterm = new MVTerm(symbol.multiplier, [], map);
+            if(g === CB) {
+                for(var x in symbol.symbols) {
+                    var sym = symbol.symbols[x];
+                    nterm.terms[map[x]] = sym.power;
+                }
+            }
+            else {
+                nterm.terms[map[symbol.value]] = symbol.power;
+            }
+            
+            terms.push(nterm.fill());
+            nterm.updateCount();
+        }
+        return terms;
+    };
+    Symbol.prototype.altVar = function(x) {
+        var m = this.multiplier.toString(), p = this.power.toString();
+        return (m === '1' ? '' : m+'*')+ x + (p === '1' ? '' : '^'+p);
+    };
+    /**
+     * Checks to see if the symbols contain the same variables
+     * @param {Symbol} symbol
+     * @returns {Boolean}
+     */
+    Symbol.prototype.sameVars = function(symbol) {
+        if(!(this.symbols || this.group === symbol.group)) return false;
+        for(var x in this.symbols) {
+            var a = this.symbols[x], b = symbol.symbols[x];
+            if(!b) return false;
+            if(a.value !== b.value) return false;
+        }
+        return true;
+    };
+    /**
+     * A container class for factors
+     * @returns {Factors}
+     */
+    function Factors() {
+        this.factors = {};
+    };
+    /**
+     * Adds the factors to the factor object
+     * @param {Symbol} s
+     * @returns {Factors}
+     */
+    Factors.prototype.add = function(s) {
+        if(s.equals(0)) return this; //nothing to add
+        
+        if(s.group === CB) { 
+            var factors = this;
+            if(!s.multiplier.equals(1)) 
+                factors.add(new Symbol(s.multiplier));
+            s.each(function(x){
+                factors.add(x);
+            });
+        }
+        else {
+            if(this.preAdd) //if a preAdd function was defined call it to do prep
+                s = this.preAdd(s);
+            if(this.pFactor) //if the symbol isn't linear add back the power
+                s = _.pow(s, new Symbol(this.pFactor));
+
+            var is_constant = s.isConstant();
+            if(is_constant && s.equals(1)) return this; //don't add 1
+            var v = is_constant ? s.value: s.text();
+            if(v in this.factors) 
+                this.factors[v] = _.multiply(this.factors[v], s);
+            else this.factors[v] = s;
+        }
+        return this;
+    };
+    /**
+     * Converts the factor object to a Symbol
+     * @returns {Symbol}
+     */
+    Factors.prototype.toSymbol = function() {
+        var factored = new Symbol(1);
+        for(var x in this.factors) {
+            var factor = this.factors[x].power.equals(1) ? 
+                _.symfunction(core.PARENTHESIS, [this.factors[x]]) : this. factors[x];
+            factored = _.multiply(factored, factor);
+        }
+        return factored;
+    };
+    /**
+     * Merges 2 factor objects into one
+     * @param {Factor} o
+     * @returns {Factors}
+     */
+    Factors.prototype.merge = function(o) {
+        for(var x in o) {
+            if(x in this.factors) 
+                this.factors[x] = _.multiply(this.factors[x], o[x]);
+            else this.factors[x] = o[x];
+        }
+        return this;
+    };
+    /**
+     * The iterator for the factor object
+     * @param {Function} f - callback
+     * @returns {Factor}
+     */
+    Factors.prototype.each = function(f) {
+        for(var x in this.factors) {
+            var factor = this.factors[x];
+            if(factor.fname === core.PARENTHESIS && factor.isLinear())
+                factor = factor.args[0];
+            f.call(this, factor, x);
+        }
+        return this;
+    };
+    /**
+     * Return the number of factors contained in the factor object
+     * @returns {int}
+     */
+    Factors.prototype.count = function() {
+        return keys(this.factors).length;
+    };
+    Factors.prototype.toString = function() {
+        return this.toSymbol().toString();
+    };
+    
+    //a wrapper for performing multivariate division
+    function MVTerm(coeff, terms, map) {
+        this.terms = terms || [];
+        this.coeff = coeff;
+        this.map = map; //careful! all maps are the same object
+        this.sum = new core.Frac(0);
+        this.image = undefined;
+    };
+    MVTerm.prototype.updateCount = function() {
+        this.count = this.count || 0;
+        for(var i=0; i<this.terms.length; i++) {
+            if(!this.terms[i].equals(0)) this.count++;
+        }
+        return this;
+    };
+    MVTerm.prototype.getVars = function() {
+        var vars = [];
+        for(var i=0; i<this.terms.length; i++) {
+            var term = this.terms[i],
+                rev_map = this.getRevMap();
+            if(!term.equals(0)) vars.push(this.rev_map[i]);
+        }
+        return vars.join(' ');
+    };
+    MVTerm.prototype.len = function() {
+        if(typeof this.count === 'undefined') {
+            this.updateCount();
+        }
+        return this.count;
+    };
+    MVTerm.prototype.toSymbol = function(rev_map) {
+        rev_map = rev_map || this.getRevMap();
+        var symbol = new Symbol(this.coeff); 
+        for(var i=0; i<this.terms.length; i++) {
+            var v = rev_map[i],
+                t = this.terms[i];
+            if(t.equals(0) || v === CONST_HASH) continue;
+            var mapped = new Symbol(v);
+            mapped.power = t;
+            symbol = _.multiply(symbol, mapped);
+        }
+        return symbol;
+    };
+    MVTerm.prototype.getRevMap = function() {
+        if(this.rev_map) return this.rev_map;
+        var o = {};
+        for(var x in this.map) o[this.map[x]] = x;
+        this.rev_map = o;
+        return o;
+    };
+    MVTerm.prototype.generateImage = function() {
+        this.image = this.terms.join(' ');
+        return this;
+    },
+    MVTerm.prototype.getImg = function() {
+        if(!this.image) this.generateImage();
+        return this.image;
+    },
+    MVTerm.prototype.fill = function() {
+        var l = this.map.length;
+        for(var i=0; i<l; i++) {
+            if(typeof this.terms[i] === 'undefined') this.terms[i] = new core.Frac(0);
+            else {
+                this.sum = this.sum.add(this.terms[i]);
+            }
+        }
+        return this;
+    };
+    MVTerm.prototype.divide = function(mvterm) {
+        var c = this.coeff.divide(mvterm.coeff),
+            l = this.terms.length,
+            new_mvterm = new MVTerm(c, [], this.map);
+        for(var i=0; i<l; i++) {
+            new_mvterm.terms[i] = this.terms[i].subtract(mvterm.terms[i]);
+            new_mvterm.sum = new_mvterm.sum.add(new_mvterm.terms[i]);
+        }
+        return new_mvterm;
+    };
+    MVTerm.prototype.multiply = function(mvterm) {
+        var c = this.coeff.multiply(mvterm.coeff),
+            l = this.terms.length,
+            new_mvterm = new MVTerm(c, [], this.map);
+        for(var i=0; i<l; i++) {
+            new_mvterm.terms[i] = this.terms[i].add(mvterm.terms[i]);
+            new_mvterm.sum = new_mvterm.sum.add(new_mvterm.terms[i]);
+        }
+        return new_mvterm;
+    };
+    MVTerm.prototype.isZero = function() {
+        return this.coeff.equals(0);
+    };
+    MVTerm.prototype.toString = function() {
+        return '{ coeff: '+this.coeff.toString()+', terms: ['+
+                this.terms.join(',')+']: sum: '+this.sum.toString()+', count: '+this.count+'}';
+    };
+    
+    core.Utils.toMapObj = function(arr) {
+        var c = 0, o = {};
+        for(var i=0; i<arr.length; i++) {
+            var v = arr[i];
+            if(typeof o[v] === 'undefined') {
+                o[v] = c; c++;
+            }
+        }
+        o.length = c;
+        return o;
+    };
+    core.Utils.filledArray = function(v, n, clss) {
+        var a = [];
+        while (n--) {
+          a[n] = clss ? new clss(v) : v;
+        }
+        return a;
+    };
+    core.Utils.arrSum = function(arr) {
+        var sum = 0, l = arr.length;
+        for(var i=0; i<l; i++) sum += arr[i];
+        return sum;
+    };
+    /**
+     * Substitutes out functions as variables so they can be used in regular algorithms
+     * @param {Symbol} symbol
+     * @param {Object} map
+     * @returns {String} The expression string
+     */
+    core.Utils.subFunctions = function(symbol, map) {
+        map = map || {};
+        var subbed = [];
+        symbol.each(function(x) {
+            if(x.group === FN || x.previousGroup === FN) {
+                //we need a new variable name so why not use one of the existing
+                var val = core.Utils.text(x, 'hash'), tvar = map[val];
+                if(!tvar) {
+                    //generate a unique enough name
+                    var t = x.fname+keys(map).length;
+                    map[val] = t;
+                    subbed.push(x.altVar(t));
+                }
+                else subbed.push(x.altVar(tvar));
+            }
+            else if(x.group === CB || x.group === PL || x.group === CP) {
+                subbed.push(core.Utils.subFunctions(x, map));
+            }
+            else subbed.push(x.text());
+        });
+        if(symbol.group === CP || symbol.group === PL) return symbol.altVar(core.Utils.inBrackets(subbed.join('+')));;
+        if(symbol.group === CB) return symbol.altVar(core.Utils.inBrackets(subbed.join('*')));
+        return symbol.text();
+    };
+    core.Utils.getFunctionsSubs = function(map) {
+        var subs = {};
+        //prepare substitutions
+        for(var x in map) subs[map[x]] = _.parse(x);
+        return subs;
+    };
+    var __ = core.Algebra = {
+        version: '1.4.3',
+        init: (function() {})(),
+        proots: function(symbol, decp) { 
+            //the roots will be rounded up to 7 decimal places.
+            //if this causes trouble you can explicitly pass in a different number of places
+            //rarr for polynomial of power n is of format [n, coeff x^n, coeff x^(n-1), ..., coeff x^0]
+            decp = decp || 7;
+            var zeros = 0;
+            var known_roots = [];
+            var get_roots = function(rarr, powers, max) {
+                var roots = calcroots(rarr, powers, max).concat(known_roots);
+                for(var i=0;i<zeros;i++) roots.unshift(0);
+                return roots;
+            };
+            
+            if(symbol instanceof Symbol && symbol.isPoly()) { 
+                symbol.distributeMultiplier();
+                //make it so the symbol has a constants as the lowest term
+                if(symbol.group === PL) {
+                    var lowest_pow = core.Utils.arrayMin(keys(symbol.symbols));
+                    var lowest_symbol = symbol.symbols[lowest_pow].clone().toUnitMultiplier();
+                    symbol = _.expand(_.divide(symbol, lowest_symbol));
+                    known_roots.push(0); //add zero since this is a known root
+                }
+                if(symbol.group === core.groups.S) { 
+                    return [0];
+                }
+                else if(symbol.group === core.groups.PL) { 
+                    var powers = keys(symbol.symbols),
+                        minpower = core.Utils.arrayMin(powers),
+                    symbol = core.PARSER.divide(symbol, core.PARSER.parse(symbol.value+'^'+minpower));
+                }
+
+                var variable = keys(symbol.symbols).sort().pop(), 
+                    sym = symbol.group === core.groups.PL ? symbol.symbols : symbol.symbols[variable], 
+                    g = sym.group,
+                    powers = g === S ? [sym.power.toDecimal()] : keys(sym.symbols),
+                    rarr = [],
+                    max = core.Utils.arrayMax(powers); //maximum power and degree of polynomial to be solved
+
+                // Prepare the data
+                for(var i=1; i<=max; i++) { 
+                    var c = 0; //if there is no power then the hole must be filled with a zero
+                    if(powers.indexOf(i+'') !== -1) { 
+                        if(g === S) { 
+                            c = sym.multiplier; 
+                        }
+                        else {
+                            c = sym.symbols[i].multiplier;
+                        }
+                    }
+                    // Insert the coeffient but from the front
+                    rarr.unshift(c);
+                }
+                
+                rarr.push(symbol.symbols[CONST_HASH].multiplier);
+
+                if(sym.group === S) rarr[0] = sym.multiplier;//the symbol maybe of group CP with one variable
+
+                return get_roots(rarr, powers, max);
+            }
+            else if(core.Utils.isArray(symbol)) {
+                var parr = symbol;
+                var rarr = [],
+                    powers = [],
+                    last_power = 0;
+                for(var i=0; i<parr.length; i++) {
+                    
+                    var coeff = parr[i][0],
+                        pow = parr[i][1],
+                        d = pow - last_power - 1;
+                    //insert the zeros
+                    for(var j=0; j<d; j++) rarr.unshift(0);
+                    
+                    rarr.unshift(coeff);
+                    if(pow !== 0) powers.push(pow);
+                    last_power = pow;
+                }
+                var max = Math.max.apply(undefined, powers);
+
+                return get_roots(rarr, powers, max);
+            }
+            else {
+                throw new Error('Cannot calculate roots. Symbol must be a polynomial!');
+            }
+
+            function calcroots(rarr, powers, max){	
+                var MAXDEGREE = 100; // Degree of largest polynomial accepted by this script.
+
+                // Make a clone of the coefficients before appending the max power
+                var p = rarr.slice(0);
+
+                // Divide the string up into its individual entries, which--presumably--are separated by whitespace
+                rarr.unshift(max);
+
+                if (max > MAXDEGREE){
+                    throw new Error("This utility accepts polynomials of degree up to " + MAXDEGREE + ". ");
+                }
+
+                var zeroi = [],   // Vector of imaginary components of roots
+                    degreePar = {};    // degreePar is a dummy variable for passing the parameter POLYDEGREE by reference
+                degreePar.Degree = max; 
+
+                for (i = 0; i < max; i++) {
+                    zeroi.push(0);
+                }
+                var zeror = zeroi.slice(0); // Vector of real components of roots
+
+                // Find the roots
+                //--> Begin Jenkins-Traub
+
+                /*
+                 * A verbatim copy of Mr. David Binner's Jenkins-Traub port
+                */
+               function QuadSD_ak1(NN, u, v, p, q, iPar){
+                   // Divides p by the quadratic 1, u, v placing the quotient in q and the remainder in a, b
+                   // iPar is a dummy variable for passing in the two parameters--a and b--by reference
+                   q[0] = iPar.b = p[0];
+                   q[1] = iPar.a = -(u*iPar.b) + p[1];
+
+                   for (var i = 2; i < NN; i++){
+                       q[i] = -(u*iPar.a + v*iPar.b) + p[i];
+                       iPar.b = iPar.a;
+                       iPar.a = q[i];
+                   } 
+                   return;
+               } 
+
+               function calcSC_ak1(DBL_EPSILON, N, a, b, iPar, K, u, v, qk){
+                   // This routine calculates scalar quantities used to compute the next K polynomial and
+                   // new estimates of the quadratic coefficients.
+                   // calcSC -	integer variable set here indicating how the calculations are normalized
+                   // to avoid overflow.
+                   // iPar is a dummy variable for passing in the nine parameters--a1, a3, a7, c, d, e, f, g, and h --by reference
+
+                   // sdPar is a dummy variable for passing the two parameters--c and d--into QuadSD_ak1 by reference
+                   var sdPar = new Object(),    
+                   // TYPE = 3 indicates the quadratic is almost a factor of K
+                       dumFlag = 3;	
+
+                   // Synthetic division of K by the quadratic 1, u, v
+                   sdPar.b =  sdPar.a = 0.0;
+                   QuadSD_ak1(N, u, v, K, qk, sdPar);
+                   iPar.c = sdPar.a;
+                   iPar.d = sdPar.b;
+
+                   if (Math.abs(iPar.c) <= (100.0*DBL_EPSILON*Math.abs(K[N - 1]))) {
+                       if (Math.abs(iPar.d) <= (100.0*DBL_EPSILON*Math.abs(K[N - 2])))  return dumFlag;
+                   } 
+
+                   iPar.h = v*b;
+                   if (Math.abs(iPar.d) >= Math.abs(iPar.c)){
+                         // TYPE = 2 indicates that all formulas are divided by d
+                       dumFlag = 2;		
+                       iPar.e = a/(iPar.d);
+                       iPar.f = (iPar.c)/(iPar.d);
+                       iPar.g = u*b;
+                       iPar.a3 = (iPar.e)*((iPar.g) + a) + (iPar.h)*(b/(iPar.d));
+                       iPar.a1 = -a + (iPar.f)*b;
+                       iPar.a7 = (iPar.h) + ((iPar.f) + u)*a;
+                   } 
+                   else {
+                       // TYPE = 1 indicates that all formulas are divided by c;
+                       dumFlag = 1;		
+                       iPar.e = a/(iPar.c);
+                       iPar.f = (iPar.d)/(iPar.c);
+                       iPar.g = (iPar.e)*u;
+                       iPar.a3 = (iPar.e)*a + ((iPar.g) + (iPar.h)/(iPar.c))*b;
+                       iPar.a1 = -(a*((iPar.d)/(iPar.c))) + b;
+                       iPar.a7 = (iPar.g)*(iPar.d) + (iPar.h)*(iPar.f) + a;
+                   } 
+                   return dumFlag;
+               } 
+
+               function nextK_ak1(DBL_EPSILON, N, tFlag, a, b, iPar, K, qk, qp){
+                   // Computes the next K polynomials using the scalars computed in calcSC_ak1
+                   // iPar is a dummy variable for passing in three parameters--a1, a3, and a7
+                   var temp;
+                   if (tFlag == 3){	// Use unscaled form of the recurrence
+                       K[1] = K[0] = 0.0;
+                       for (var i = 2; i < N; i++)	 { K[i] = qk[i - 2]; }
+                       return;
+                   } 
+
+                   temp = ((tFlag == 1) ? b : a);
+                   if (Math.abs(iPar.a1) > (10.0*DBL_EPSILON*Math.abs(temp))){
+                       // Use scaled form of the recurrence
+                       iPar.a7 /= iPar.a1;
+                       iPar.a3 /= iPar.a1;
+                       K[0] = qp[0];
+                       K[1] = -(qp[0]*iPar.a7) + qp[1];
+                       for (var i = 2; i < N; i++)	 K[i] = -(qp[i - 1]*iPar.a7) + qk[i - 2]*iPar.a3 + qp[i];
+                   } 
+                   else {
+                       // If a1 is nearly zero, then use a special form of the recurrence
+                       K[0] = 0.0;
+                       K[1] = -(qp[0]*iPar.a7);
+                       for (var i = 2; i < N; i++) { K[i] = -(qp[i - 1]*iPar.a7) + qk[i - 2]*iPar.a3; }
+                   } 
+                   return;
+               }
+
+               function newest_ak1(tFlag, iPar, a, a1, a3, a7, b, c, d, f, g, h, u, v, K, N, p){
+                   // Compute new estimates of the quadratic coefficients using the scalars computed in calcSC_ak1
+                   // iPar is a dummy variable for passing in the two parameters--uu and vv--by reference
+                   // iPar.a = uu, iPar.b = vv
+
+                   var a4, a5, b1, b2, c1, c2, c3, c4, temp;
+                   iPar.b = iPar.a = 0.0;// The quadratic is zeroed
+
+                   if (tFlag != 3){
+                       if (tFlag != 2){
+                           a4 = a + u*b + h*f;
+                           a5 = c + (u + v*f)*d;
+                       } 
+                       else { 
+                           a4 = (a + g)*f + h;
+                           a5 = (f + u)*c + v*d;
+                       } 
+
+                       // Evaluate new quadratic coefficients
+                       b1 = -(K[N - 1]/p[N]);
+                       b2 = -(K[N - 2] + b1*p[N - 1])/p[N];
+                       c1 = v*b2*a1;
+                       c2 = b1*a7;
+                       c3 = b1*b1*a3;
+                       c4 = -(c2 + c3) + c1;
+                       temp = -c4 + a5 + b1*a4;
+                       if (temp != 0.0) {
+                           iPar.a = -((u*(c3 + c2) + v*(b1*a1 + b2*a7))/temp) + u;
+                           iPar.b = v*(1.0 + c4/temp);
+                       } 
+                   } 
+                   return;
+               } 
+
+               function Quad_ak1(a, b1, c, iPar){
+                   // Calculates the zeros of the quadratic a*Z^2 + b1*Z + c
+                   // The quadratic formula, modified to avoid overflow, is used to find the larger zero if the
+                   // zeros are real and both zeros are complex. The smaller real zero is found directly from
+                   // the product of the zeros c/a.
+
+                   // iPar is a dummy variable for passing in the four parameters--sr, si, lr, and li--by reference
+
+                   var b, d, e;
+                   iPar.sr = iPar.si = iPar.lr = iPar.li = 0.0;
+
+                   if (a == 0) {
+                       iPar.sr = ((b1 != 0) ? -(c/b1) : iPar.sr);
+                       return;
+                   } 
+                   if (c == 0){
+                       iPar.lr = -(b1/a);
+                       return;
+                   } 
+
+                   // Compute discriminant avoiding overflow
+                   b = b1/2.0;
+                   if (Math.abs(b) < Math.abs(c)){
+                       e = ((c >= 0) ? a : -a);
+                       e = -e + b*(b/Math.abs(c));
+                       d = Math.sqrt(Math.abs(e))*Math.sqrt(Math.abs(c));
+                   } 
+                   else { 
+                       e = -((a/b)*(c/b)) + 1.0;
+                       d = Math.sqrt(Math.abs(e))*(Math.abs(b));
+                   } 
+
+                   if (e >= 0) {
+                       // Real zeros
+                       d = ((b >= 0) ? -d : d);
+                       iPar.lr = (-b + d)/a;
+                       iPar.sr = ((iPar.lr != 0) ? (c/(iPar.lr))/a : iPar.sr);
+                   }
+                   else { 
+                       // Complex conjugate zeros
+                       iPar.lr = iPar.sr = -(b/a);
+                       iPar.si = Math.abs(d/a);
+                       iPar.li = -(iPar.si);
+                   } 
+                   return;
+               }  
+
+               function QuadIT_ak1(DBL_EPSILON, N, iPar, uu, vv, qp, NN, sdPar, p, qk, calcPar, K){
+                   // Variable-shift K-polynomial iteration for a quadratic factor converges only if the
+                   // zeros are equimodular or nearly so.
+                   // iPar is a dummy variable for passing in the five parameters--NZ, lzi, lzr, szi, and szr--by reference
+                   // sdPar is a dummy variable for passing the two parameters--a and b--in by reference
+                   // calcPar is a dummy variable for passing the nine parameters--a1, a3, a7, c, d, e, f, g, and h --in by reference
+
+                   // qPar is a dummy variable for passing the four parameters--szr, szi, lzr, and lzi--into Quad_ak1 by reference
+                   var qPar = new Object(),    
+                       ee, mp, omp, relstp, t, u, ui, v, vi, zm,
+                       i, j = 0, tFlag, triedFlag = 0;   // Integer variables
+
+                   iPar.NZ = 0;// Number of zeros found
+                   u = uu; // uu and vv are coefficients of the starting quadratic
+                   v = vv;
+
+                   do {
+                       qPar.li = qPar.lr =  qPar.si = qPar.sr = 0.0;
+                       Quad_ak1(1.0, u, v, qPar);
+                       iPar.szr = qPar.sr;
+                       iPar.szi = qPar.si;
+                       iPar.lzr = qPar.lr;
+                       iPar.lzi = qPar.li;
+
+                       // Return if roots of the quadratic are real and not close to multiple or nearly
+                       // equal and of opposite sign.
+                       if (Math.abs(Math.abs(iPar.szr) - Math.abs(iPar.lzr)) > 0.01*Math.abs(iPar.lzr))  break;
+
+                       // Evaluate polynomial by quadratic synthetic division
+
+                       QuadSD_ak1(NN, u, v, p, qp, sdPar);
+
+                       mp = Math.abs(-((iPar.szr)*(sdPar.b)) + (sdPar.a)) + Math.abs((iPar.szi)*(sdPar.b));
+
+                       // Compute a rigorous bound on the rounding error in evaluating p
+
+                       zm = Math.sqrt(Math.abs(v));
+                       ee = 2.0*Math.abs(qp[0]);
+                       t = -((iPar.szr)*(sdPar.b));
+
+                       for (i = 1; i < N; i++)  { ee = ee*zm + Math.abs(qp[i]); }
+
+                       ee = ee*zm + Math.abs(t + sdPar.a);
+                       ee = (9.0*ee + 2.0*Math.abs(t) - 7.0*(Math.abs((sdPar.a) + t) + zm*Math.abs((sdPar.b))))*DBL_EPSILON;
+
+                       // Iteration has converged sufficiently if the polynomial value is less than 20 times this bound
+                       if (mp <= 20.0*ee){
+                           iPar.NZ = 2;
+                           break;
+                       } 
+
+                       j++;
+                       // Stop iteration after 20 steps
+                       if (j > 20)  break;
+                       if (j >= 2){
+                           if ((relstp <= 0.01) && (mp >= omp) && (!triedFlag)){
+                               // A cluster appears to be stalling the convergence. Five fixed shift
+                               // steps are taken with a u, v close to the cluster.
+                               relstp = ((relstp < DBL_EPSILON) ? Math.sqrt(DBL_EPSILON) : Math.sqrt(relstp));
+                               u -= u*relstp;
+                               v += v*relstp;
+
+                               QuadSD_ak1(NN, u, v, p, qp, sdPar);
+                               for (i = 0; i < 5; i++){
+                                   tFlag = calcSC_ak1(DBL_EPSILON, N, sdPar.a, sdPar.b, calcPar, K, u, v, qk);
+                                   nextK_ak1(DBL_EPSILON, N, tFlag, sdPar.a, sdPar.b, calcPar, K, qk, qp);
+                               } 
+
+                               triedFlag = 1;
+                               j = 0;
+
+                           } 
+                       }
+                       omp = mp;
+
+                       // Calculate next K polynomial and new u and v
+                       tFlag = calcSC_ak1(DBL_EPSILON, N, sdPar.a, sdPar.b, calcPar, K, u, v, qk);
+                       nextK_ak1(DBL_EPSILON, N, tFlag, sdPar.a, sdPar.b, calcPar, K, qk, qp);
+                       tFlag = calcSC_ak1(DBL_EPSILON, N, sdPar.a, sdPar.b, calcPar, K, u, v, qk);
+                       newest_ak1(tFlag, sdPar, sdPar.a, calcPar.a1, calcPar.a3, calcPar.a7, sdPar.b, calcPar.c, calcPar.d, calcPar.f, calcPar.g, calcPar.h, u, v, K, N, p);
+                       ui = sdPar.a;
+                       vi = sdPar.b;
+
+                       // If vi is zero, the iteration is not converging
+                       if (vi != 0){
+                           relstp = Math.abs((-v + vi)/vi);
+                           u = ui;
+                           v = vi;
+                       } 
+                   } while (vi != 0); 
+                   return;
+               } 
+
+               function RealIT_ak1(DBL_EPSILON, iPar, sdPar, N, p, NN, qp, K, qk){
+                   // Variable-shift H-polynomial iteration for a real zero
+                   // sss	- starting iterate = sdPar.a
+                   // NZ		- number of zeros found = iPar.NZ
+                   // dumFlag	- flag to indicate a pair of zeros near real axis, returned to iFlag
+
+                   var ee, kv, mp, ms, omp, pv, s, t,
+                       dumFlag, i, j, nm1 = N - 1;   // Integer variables
+
+                   iPar.NZ = j = dumFlag = 0;
+                   s = sdPar.a;
+
+                   for ( ; ; ) {
+                       pv = p[0];
+
+                       // Evaluate p at s
+                       qp[0] = pv;
+                       for (i = 1; i < NN; i++)  { qp[i] = pv = pv*s + p[i]; }
+                       mp = Math.abs(pv);
+
+                       // Compute a rigorous bound on the error in evaluating p
+                       ms = Math.abs(s);
+                       ee = 0.5*Math.abs(qp[0]);
+                       for (i = 1; i < NN; i++)  { ee = ee*ms + Math.abs(qp[i]); }
+
+                       // Iteration has converged sufficiently if the polynomial value is less than
+                       // 20 times this bound
+                       if (mp <= 20.0*DBL_EPSILON*(2.0*ee - mp)){
+                           iPar.NZ = 1;
+                           iPar.szr = s;
+                           iPar.szi = 0.0;
+                           break;
+                       } 
+                       j++;
+                       // Stop iteration after 10 steps
+                       if (j > 10)  break;
+
+                       if (j >= 2){
+                           if ((Math.abs(t) <= 0.001*Math.abs(-t + s)) && (mp > omp)){
+                               // A cluster of zeros near the real axis has been encountered.
+                               // Return with iFlag set to initiate a quadratic iteration.
+                               dumFlag = 1;
+                               iPar.a = s;
+                               break;
+                           } // End if ((fabs(t) <= 0.001*fabs(s - t)) && (mp > omp))
+                       } //End if (j >= 2)
+
+                       // Return if the polynomial value has increased significantly
+                       omp = mp;
+
+                       // Compute t, the next polynomial and the new iterate
+                       qk[0] = kv = K[0];
+                       for (i = 1; i < N; i++)	 { qk[i] = kv = kv*s + K[i]; }
+
+                       if (Math.abs(kv) > Math.abs(K[nm1])*10.0*DBL_EPSILON){
+                           // Use the scaled form of the recurrence if the value of K at s is non-zero
+                           t = -(pv/kv);
+                           K[0] = qp[0];
+                           for (i = 1; i < N; i++) { K[i] = t*qk[i - 1] + qp[i]; }
+                       }
+                       else { 
+                           // Use unscaled form
+                           K[0] = 0.0;
+                           for (i = 1; i < N; i++)	 K[i] = qk[i - 1];
+                       }
+
+                       kv = K[0];
+                       for (i = 1; i < N; i++) { kv = kv*s + K[i]; }
+                       t = ((Math.abs(kv) > (Math.abs(K[nm1])*10.0*DBL_EPSILON)) ? -(pv/kv) : 0.0);
+                       s += t;
+                   } 
+                   return dumFlag;
+               } 
+
+               function Fxshfr_ak1(DBL_EPSILON, MDP1, L2, sr, v, K, N, p, NN, qp, u, iPar){
+
+                   // Computes up to L2 fixed shift K-polynomials, testing for convergence in the linear or
+                   // quadratic case. Initiates one of the variable shift iterations and returns with the
+                   // number of zeros found.
+                   // L2	limit of fixed shift steps
+                   // iPar is a dummy variable for passing in the five parameters--NZ, lzi, lzr, szi, and szr--by reference
+                   // NZ	number of zeros found
+                   var sdPar = new Object(),    // sdPar is a dummy variable for passing the two parameters--a and b--into QuadSD_ak1 by reference
+                       calcPar = new Object(),
+                       // calcPar is a dummy variable for passing the nine parameters--a1, a3, a7, c, d, e, f, g, and h --into calcSC_ak1 by reference
+
+                       qk = new Array(MDP1),
+                       svk = new Array(MDP1),
+                       a, b, betas, betav, oss, ots, otv, ovv, s, ss, ts, tss, tv, tvv, ui, vi, vv,
+                       fflag, i, iFlag = 1, j, spass, stry, tFlag, vpass, vtry;     // Integer variables
+
+                   iPar.NZ = 0;
+                   betav = betas = 0.25;
+                   oss = sr;
+                   ovv = v;
+
+                   //Evaluate polynomial by synthetic division
+                   sdPar.b =  sdPar.a = 0.0;
+                   QuadSD_ak1(NN, u, v, p, qp, sdPar);
+                   a = sdPar.a;
+                   b = sdPar.b;
+                   calcPar.h = calcPar.g = calcPar.f = calcPar.e = calcPar.d = calcPar.c = calcPar.a7 = calcPar.a3 = calcPar.a1 = 0.0;
+                   tFlag = calcSC_ak1(DBL_EPSILON, N, a, b, calcPar, K, u, v, qk);
+
+                   for (j = 0; j < L2; j++){
+                       fflag = 1;
+
+                       // Calculate next K polynomial and estimate v
+                       nextK_ak1(DBL_EPSILON, N, tFlag, a, b, calcPar, K, qk, qp);
+                       tFlag = calcSC_ak1(DBL_EPSILON, N, a, b, calcPar, K, u, v, qk);
+
+                       // Use sdPar for passing in uu and vv instead of defining a brand-new variable.
+                       // sdPar.a = ui, sdPar.b = vi
+                       newest_ak1(tFlag, sdPar, a, calcPar.a1, calcPar.a3, calcPar.a7, b, calcPar.c, calcPar.d, calcPar.f, calcPar.g, calcPar.h, u, v, K, N, p);
+                       ui = sdPar.a;
+                       vv = vi = sdPar.b;
+
+                       // Estimate s
+                       ss = ((K[N - 1] != 0.0) ? -(p[N]/K[N - 1]) : 0.0);
+                       ts = tv = 1.0;
+
+                       if ((j != 0) && (tFlag != 3)){
+                           // Compute relative measures of convergence of s and v sequences
+                           tv = ((vv != 0.0) ? Math.abs((vv - ovv)/vv) : tv);
+                           ts = ((ss != 0.0) ? Math.abs((ss - oss)/ss) : ts);
+
+                           // If decreasing, multiply the two most recent convergence measures
+                           tvv = ((tv < otv) ? tv*otv : 1.0);
+                           tss = ((ts < ots) ? ts*ots : 1.0);
+
+                           // Compare with convergence criteria
+                           vpass = ((tvv < betav) ? 1 : 0);
+                           spass = ((tss < betas) ? 1 : 0);
+
+                           if ((spass) || (vpass)){
+
+                               // At least one sequence has passed the convergence test.
+                               // Store variables before iterating
+
+                               for (i = 0; i < N; i++) { svk[i] = K[i]; }
+                               s = ss;
+
+                               // Choose iteration according to the fastest converging sequence
+
+                                 stry = vtry = 0;
+
+                               for ( ; ; ) {
+                                   if ((fflag && ((fflag = 0) == 0)) && ((spass) && (!vpass || (tss < tvv)))){
+                                       ;// Do nothing. Provides a quick "short circuit".
+                                   } 
+                                   else { 
+                                       QuadIT_ak1(DBL_EPSILON, N, iPar, ui, vi, qp, NN, sdPar, p, qk, calcPar, K);
+                                       a = sdPar.a;
+                                       b = sdPar.b;
+
+                                       if ((iPar.NZ) > 0) return;
+
+                                       // Quadratic iteration has failed. Flag that it has been tried and decrease the
+                                       // convergence criterion
+                                       iFlag = vtry = 1;
+                                       betav *= 0.25;
+
+                                       // Try linear iteration if it has not been tried and the s sequence is converging
+                                       if (stry || (!spass)){
+                                           iFlag = 0;
+                                       }
+                                       else {
+                                           for (i = 0; i < N; i++) K[i] = svk[i];
+                                       } 
+                                   }
+                                   //fflag = 0;
+                                   if (iFlag != 0){
+                                       // Use sdPar for passing in s instead of defining a brand-new variable.
+                                       // sdPar.a = s
+                                       sdPar.a = s;
+                                       iFlag = RealIT_ak1(DBL_EPSILON, iPar, sdPar, N, p, NN, qp, K, qk);
+                                       s = sdPar.a;
+
+                                       if ((iPar.NZ) > 0) return;
+
+                                       // Linear iteration has failed. Flag that it has been tried and decrease the
+                                       // convergence criterion
+                                       stry = 1;
+                                       betas *= 0.25;
+
+                                       if (iFlag != 0){
+                                           // If linear iteration signals an almost double real zero, attempt quadratic iteration
+                                           ui = -(s + s);
+                                           vi = s*s;
+                                           continue;
+
+                                       } 
+                                   } 
+
+                                   // Restore variables
+                                   for (i = 0; i < N; i++) K[i] = svk[i];
+
+                                   // Try quadratic iteration if it has not been tried and the v sequence is converging
+                                   if (!vpass || vtry) break;		// Break out of infinite for loop
+
+                               } 
+
+                               // Re-compute qp and scalar values to continue the second stage
+
+                               QuadSD_ak1(NN, u, v, p, qp, sdPar);
+                               a = sdPar.a;
+                               b = sdPar.b;
+
+                               tFlag = calcSC_ak1(DBL_EPSILON, N, a, b, calcPar, K, u, v, qk);
+                           } 
+                       } 
+                       ovv = vv;
+                       oss = ss;
+                       otv = tv;
+                       ots = ts;
+                   } 
+                   return;
+               }  
+
+               function rpSolve(degPar, p, zeror, zeroi){ 
+                   var N = degPar.Degree,
+                       RADFAC = 3.14159265358979323846/180,  // Degrees-to-radians conversion factor = PI/180
+                       LB2 = Math.LN2,// Dummy variable to avoid re-calculating this value in loop below
+                       MDP1 = degPar.Degree + 1,
+                       K = new Array(MDP1),
+                       pt = new Array(MDP1),
+                       qp = new Array(MDP1),
+                       temp = new Array(MDP1),
+                       // qPar is a dummy variable for passing the four parameters--sr, si, lr, and li--by reference
+                       qPar = new Object(),
+                       // Fxshfr_Par is a dummy variable for passing parameters by reference : NZ, lzi, lzr, szi, szr);
+                       Fxshfr_Par = new Object(),
+                       bnd, DBL_EPSILON, df, dx, factor, ff, moduli_max, moduli_min, sc, x, xm,
+                       aa, bb, cc, sr, t, u, xxx,
+                       j, jj, l, NM1, NN, zerok;// Integer variables
+
+                   // Calculate the machine epsilon and store in the variable DBL_EPSILON.
+                   // To calculate this value, just use existing variables rather than create new ones that will be used only for this code block
+                   aa = 1.0;
+                   do {
+                       DBL_EPSILON = aa;
+                       aa /= 2;
+                       bb = 1.0 + aa;
+                   } while (bb > 1.0);
+
+                   var LO = Number.MIN_VALUE/DBL_EPSILON,
+                       cosr = Math.cos(94.0*RADFAC),// = -0.069756474
+                       sinr = Math.sin(94.0*RADFAC),// = 0.99756405
+                       xx = Math.sqrt(0.5),// = 0.70710678
+                       yy = -xx;
+
+                   Fxshfr_Par.NZ = j = 0;
+                   Fxshfr_Par.szr = Fxshfr_Par.szi =  Fxshfr_Par.lzr = Fxshfr_Par.lzi = 0.0;
+
+                   // Remove zeros at the origin, if any
+                   while (p[N] == 0){
+                       zeror[j] = zeroi[j] = 0;
+                       N--;
+                       j++;
+                   }
+                   NN = N + 1;
+
+                   // >>>>> Begin Main Loop <<<<<
+                   while (N >= 1){ // Main loop
+                       // Start the algorithm for one zero
+                       if (N <= 2){
+                           // Calculate the final zero or pair of zeros
+                           if (N < 2){
+                               zeror[degPar.Degree - 1] = -(p[1]/p[0]);
+                               zeroi[degPar.Degree - 1] = 0;
+                           } 
+                           else { 
+                               qPar.li = qPar.lr =  qPar.si = qPar.sr = 0.0;
+                               Quad_ak1(p[0], p[1], p[2], qPar);
+                               zeror[degPar.Degree - 2] = qPar.sr;
+                               zeroi[degPar.Degree - 2] = qPar.si;
+                               zeror[degPar.Degree - 1] = qPar.lr;
+                               zeroi[degPar.Degree - 1] = qPar.li;
+                           } 
+                             break;
+                       } 
+
+                       // Find the largest and smallest moduli of the coefficients
+                       moduli_max = 0.0;
+                       moduli_min = Number.MAX_VALUE;
+
+                       for (i = 0; i < NN; i++){
+                           x = Math.abs(p[i]);
+                           if (x > moduli_max) moduli_max = x;
+                           if ((x != 0) && (x < moduli_min)) moduli_min = x;
+                       }
+
+                       // Scale if there are large or very small coefficients
+                       // Computes a scale factor to multiply the coefficients of the polynomial. The scaling
+                       // is done to avoid overflow and to avoid undetected underflow interfering with the
+                       // convergence criterion.
+                       // The factor is a power of the base.
+                       sc = LO/moduli_min;
+
+                       if (((sc <= 1.0) && (moduli_max >= 10)) || ((sc > 1.0) && (Number.MAX_VALUE/sc >= moduli_max))){
+                           sc = ((sc == 0) ? Number.MIN_VALUE : sc);
+                           l = Math.floor(Math.log(sc)/LB2 + 0.5);
+                           factor = Math.pow(2.0, l);
+                           if (factor != 1.0){
+                               for (i = 0; i < NN; i++) p[i] *= factor;
+                           } 
+                       } 
+
+                       // Compute lower bound on moduli of zeros
+                       for (var i = 0; i < NN; i++) pt[i] = Math.abs(p[i]);
+                       pt[N] = -(pt[N]);
+                       NM1 = N - 1;
+
+                       // Compute upper estimate of bound
+                       x = Math.exp((Math.log(-pt[N]) - Math.log(pt[0]))/N);
+
+                       if (pt[NM1] != 0) {
+                           // If Newton step at the origin is better, use it
+                           xm = -pt[N]/pt[NM1];
+                           x = ((xm < x) ? xm : x);
+                       } 
+
+                       // Chop the interval (0, x) until ff <= 0
+                       xm = x;
+                       do {
+                           x = xm;
+                           xm = 0.1*x;
+                           ff = pt[0];
+                           for (var i = 1; i < NN; i++) { ff = ff *xm + pt[i]; }
+                       } while (ff > 0); // End do-while loop
+
+                       dx = x;
+                       // Do Newton iteration until x converges to two decimal places
+
+                       do {
+                           df = ff = pt[0];
+                           for (var i = 1; i < N; i++){
+                               ff = x*ff + pt[i];
+                               df = x*df + ff;
+                           } // End for i
+                           ff = x*ff + pt[N];
+                           dx = ff/df;
+                           x -= dx;
+                       } while (Math.abs(dx/x) > 0.005); // End do-while loop
+
+                       bnd = x;
+
+                       // Compute the derivative as the initial K polynomial and do 5 steps with no shift
+                       for (var i = 1; i < N; i++) K[i] = (N - i)*p[i]/N;
+                       K[0] = p[0];
+                       aa = p[N];
+                       bb = p[NM1];
+                       zerok = ((K[NM1] == 0) ? 1 : 0);
+
+                       for (jj = 0; jj < 5; jj++) {
+                           cc = K[NM1];
+                               if (zerok){
+                                   // Use unscaled form of recurrence
+                                   for (var i = 0; i < NM1; i++){
+                                       j = NM1 - i;
+                                       K[j] = K[j - 1];
+                                   } // End for i
+                                   K[0] = 0;
+                                   zerok = ((K[NM1] == 0) ? 1 : 0);
+                               } 
+                               else { 
+                                   // Used scaled form of recurrence if value of K at 0 is nonzero
+                                   t = -aa/cc;
+                                   for (var i = 0; i < NM1; i++){
+                                       j = NM1 - i;
+                                       K[j] = t*K[j - 1] + p[j];
+                                   } // End for i
+                                   K[0] = p[0];
+                                   zerok = ((Math.abs(K[NM1]) <= Math.abs(bb)*DBL_EPSILON*10.0) ? 1 : 0);
+                               } 
+                       } 
+
+                       // Save K for restarts with new shifts
+                       for (var i = 0; i < N; i++) temp[i] = K[i];
+
+                       // Loop to select the quadratic corresponding to each new shift
+                       for (jj = 1; jj <= 20; jj++){
+
+                           // Quadratic corresponds to a double shift to a non-real point and its
+                           // complex conjugate. The point has modulus BND and amplitude rotated
+                           // by 94 degrees from the previous shift.
+
+                           xxx = -(sinr*yy) + cosr*xx;
+                           yy = sinr*xx + cosr*yy;
+                           xx = xxx;
+                           sr = bnd*xx;
+                           u = -(2.0*sr);
+
+                           // Second stage calculation, fixed quadratic
+                           Fxshfr_ak1(DBL_EPSILON, MDP1, 20*jj, sr, bnd, K, N, p, NN, qp, u, Fxshfr_Par);
+
+                           if (Fxshfr_Par.NZ != 0){
+                               // The second stage jumps directly to one of the third stage iterations and
+                               // returns here if successful. Deflate the polynomial, store the zero or
+                               // zeros, and return to the main algorithm.
+                               j = degPar.Degree - N;
+                               zeror[j] = Fxshfr_Par.szr;
+                               zeroi[j] = Fxshfr_Par.szi;
+                               NN = NN - Fxshfr_Par.NZ;
+                               N = NN - 1;
+                               for (var i = 0; i < NN; i++) p[i] = qp[i];
+                               if (Fxshfr_Par.NZ != 1){
+                                   zeror[j + 1] = Fxshfr_Par.lzr;
+                                   zeroi[j + 1] = Fxshfr_Par.lzi;
+                               }
+                               break;
+                           } 
+                           else { 
+                             // If the iteration is unsuccessful, another quadratic is chosen after restoring K
+                             for (var i = 0; i < N; i++) { K[i] = temp[i]; }
+                           } 
+                       } 
+                       // Return with failure if no convergence with 20 shifts
+                       if (jj > 20) {
+                           degPar.Degree -= N;
+                           break;
+                       } 
+                   }
+                   // >>>>> End Main Loop <<<<<
+                   return;
+               }
+                //--> End Jenkins-Traub
+                rpSolve(degreePar, p, zeror, zeroi);
+
+                var l = zeroi.length;
+                //format the output
+                for( i=0; i<l; i++ ) {
+                    // We round the imaginary part to avoid having something crazy like 5.67e-16.
+                    var img = round( zeroi[i], decp+8 ),
+                        real = round( zeror[i], decp );
+                    // Did the rounding pay off? If the rounding did nothing more than chop off a few digits then no.
+                    // If the rounding results in a a number at least 3 digits shorter we'll keep it else we'll keep 
+                    // the original otherwise the rounding was worth it.
+                    real = decp - String( real ).length > 2 ? real : zeror[i];
+                    var sign = img < 0 ? '-' : '';
+
+                    // Remove the zeroes
+                    if( real === 0 ) { real = ''; }
+                    if( img === 0 ) { img = ''; }
+
+                    // Remove 1 as the multiplier and discard imaginary part if there isn't one.
+                    img = Math.abs( img ) === 1 ? sign+'i' : ( img ? img+'*i' : '' );
+
+                    var num = ( real && img ) ? real + '+' + img : real+img;
+                    zeror[i] = num.replace(/\+\-/g, '-');
+                }
+                return zeror;
+            } 
+         },
+        roots: function(symbol) {
+            var roots = __.proots(symbol).map(function(x) {
+                return _.parse(x);
+            });
+            return core.Vector.fromArray(roots);
+        },
+        froot: function(f, guess, dx) { 
+            var newtonraph = function(xn) {
+                var mesh = 1e-12,
+                    // If the derivative was already provided then don't recalculate.
+                    df = dx ? dx : core.Utils.build(core.Calculus.diff(f.clone())),
+                    
+                    // If the function was passed in as a function then don't recalculate.
+                    fn = f instanceof Function ? f : core.Utils.build(f),
+                    max = 10000,
+                    done = false, 
+                    safety = 0;
+                while( !done ) { 
+                    var x = xn-(fn(xn)/df(xn));
+                    //absolute values for both x & xn ensures that we indeed have the radius    
+                    var r = Math.abs(x) - Math.abs(xn),
+                        delta = Math.abs(r);
+                    xn = x; 
+
+                    if( delta < mesh ) done = true;
+                    else if( safety > max ) {
+                        xn = null;
+                        done = true;
+                    }
+                    
+                    safety++;
+                }
+                return xn;
+            };
+            return newtonraph( Number( guess ) );
+        },
+        quad: function(a, b, c) {
+            var q = function(a, b, c, sign) {
+                return _.parse('-('+b+'+'+sign+'*sqrt(('+b+')^2-4*('+a+')*('+c+')))/(2*'+a+')');
+            };
+            return [q(a, b, c, 1), q(a, b, c, -1)];
+        },
+        sumProd: function(a, b) {
+            return __.quad(-b, a, -1).map(function(x){
+                return x.invert(); 
+            });
+        },
+        coeffs: function(symbol, wrt, coeffs) {
+            wrt = String(wrt); 
+            symbol = _.expand(symbol);
+            coeffs = coeffs || [];
+            //we cannot get coeffs for group EX
+            if(symbol.group === EX && symbol.contains(wrt, true))
+                _.error('Unable to get coefficients using expression '+symbol.toString());
+            var vars = variables(symbol);
+            if(vars.length <=1 && vars[0] === wrt) {
+                var a = new Polynomial(symbol).coeffs.map(function(x) {
+                    return new Symbol(x);
+                });
+                for(var i=0,l=a.length;i<l; i++)  {
+                    var coeff = a[i],
+                        e = coeffs[i]; 
+                    if(e)
+                        coeff = _.add(e, coeff);
+                    coeffs[i] = coeff; //transfer it all over
+                }
+                    
+            }
+            else { 
+                if(!wrt)
+                    _.error('Polynomial contains more than one variable. Please specify which variable is to be used!');
+                //if the variable isn't part of this polynomial then we're looking at x^0
+                
+                if(vars.indexOf(wrt) === -1) {
+                    coeffs[0] = symbol;
+                }
+                    
+                else {
+                    coeffs = coeffs || [];
+                    var coeff;
+                    if(symbol.group === CB) {
+                        var s = symbol.symbols[wrt];
+                        if(!s)
+                            _.error('Expression is not a polynomial!');
+                        var p = Number(s.power);
+                        coeff = _.divide(symbol.clone(), s.clone());
+                        if(coeff.contains(wrt, true) || p < 0 || !isInt(p))
+                            _.error('Expression is not a polynomial!');
+                        var e = coeffs[p];
+                        if(e)
+                            coeff = _.add(e, coeff);
+                        coeffs[p] = coeff;
+                    }
+                    else if(symbol.group === CP) {
+                        symbol.each(function(x) {
+                           __.coeffs(x.clone(), wrt, coeffs);
+                        }, true);
+                    }
+                }
+            }
+            //fill holes
+            for(var i=0,l=coeffs.length; i<l; i++) 
+                if(typeof coeffs[i] === 'undefined')
+                    coeffs[i] = new Symbol(0);
+            
+            return coeffs;    
+        },
+        /**
+         * Get's all the powers of a particular polynomial including the denominators. The denominators powers
+         * are returned as negative. All remaining polynomials are returned as zero order polynomials.
+         * for example polyPowers(x^2+1/x+y+t) will return [ '-1', 0, '2' ]
+         * @param {Symbol} e
+         * @param {String} for_variable
+         * @param {Array} powers
+         * @returns {Array} An array of the powers
+         */
+        //assumes you've already verified that it's a polynomial
+        polyPowers: function(e, for_variable, powers) { 
+            powers = powers || [];
+            var g = g = e.group; 
+            if(g ===  PL && for_variable === e.value) {
+                powers = powers.concat(keys(e.symbols)); 
+            }
+            else if(g === CP) { 
+                for(var s in e.symbols) {
+                    var symbol = e.symbols[s]; 
+                    var g = symbol.group, v = symbol.value; 
+                    if(g === S && for_variable === v) powers.push(symbol.power);
+                    else if(g === PL || g === CP) powers = __.polyPowers(symbol, for_variable, powers);
+                    else if(g === CB && symbol.contains(for_variable)) {
+                        var t = symbol.symbols[for_variable];
+                        if(t) powers.push((t.power));
+                    }
+                    else if(g === N || for_variable !== v) powers.push(0);
+                }
+            }
+            return core.Utils.arrayUnique(powers).sort();
+        },
+        //The factor object
+        Factor: {
+            mix: function(o, include_negatives) {
+                var factors = keys(o);
+                var l = factors.length;
+                var m = [];//create a row which we'r going to be mixing
+                for(var i=0; i<l; i++) {
+                    var factor = factors[i],
+                        p = o[factor];
+                    var ll = m.length;
+                    for(var j=0; j<ll; j++) {
+                        var t = m[j]*factor;
+                        m.push(t);
+                        if(include_negatives) m.push(-t);
+                    }
+ 
+                    for(var j=1; j<=p; j++)
+                        m.push(Math.pow(factor, j));
+                }
+                return m;
+            },
+            //TODO: this method is to replace common factoring
+            common: function(symbol, factors) {
+                try {
+                    if(symbol.group === CP) { 
+                        //this may have the unfortunate side effect of expanding and factoring again
+                        //to only end up with the same result. 
+                        //TODO: try to avoid this
+                        //collect the symbols and sort to have the longest first. Thinking is that the longest terms 
+                        //has to contain the variable in order for it to be factorable
+                        var symbols = _.expand(symbol.clone(), true).collectSymbols(null, null, function(a, b) {
+                            return (b.length || 1) - (a.length || 1);
+                        });
+                        
+                        var map = {}; //create a map of common factors
+                        var coeffs = [];
+                        for(var i=0; i<symbols.length; i++) {
+                            var sym = symbols[i]; 
+                            coeffs.push(sym.multiplier.clone());
+                            sym.each(function(x) {
+                                var p = Number(x.power);
+                                //This check exits since we have a symbolic power.
+                                //For the future... think about removing this check and modify for symbolic powers
+                                if(isNaN(p))
+                                    throw new Error('exiting');
+                                //loop through the symbols and lump together common terms
+                                if(x.value in map) {
+                                    if(p < map[x.value][0])
+                                        map[x.value][0] = p;
+                                    map[x.value][1].push(x);
+                                }
+                                else
+                                    map[x.value] = [p, [x]];
+                            });
+                        }
+                        //the factor
+                        var factor = new Symbol(1);
+                        for(var x in map) {
+                            //if this factor is found in all terms since the length of 
+                            //matching variable terms matches the number of original terms
+                            if(map[x][1].length === symbols.length) {
+                                //generate a symbol and multiply into the factor
+                                factor = _.multiply(factor, _.pow(new Symbol(x), new Symbol(map[x][0])));
+                            }
+                        }
+                        //get coefficient factor
+                        var c = core.Math2.QGCD.apply(null, coeffs);
+
+                        if(!c.equals(1)) {
+                            factors.add(new Symbol(c));
+                            for(var i=0; i<symbols.length; i++) {
+                                symbols[i].multiplier = symbols[i].multiplier.divide(c);
+                            }
+                        }
+                            
+                        //if we actuall found any factors
+                        if(!factor.equals(1)) { 
+                            factors.add(factor);
+                            symbol = new Symbol(0);
+                            for(var i=0; i<symbols.length; i++) {
+                                symbol = _.add(symbol, _.divide(symbols[i], factor.clone()));
+                            }
+                        }
+                    }
+                }
+                catch(e){;}
+
+                return symbol;
+            },
+            factor: function(symbol, factors) { 
+                if(symbol.group === FN)
+                    symbol = core.Utils.evaluate(symbol);
+                
+                try {
+                    
+                    if(symbol.group === CB) {
+                        //TODO: I have to revisit this again. I'm checking if they're all
+                        //group S. I don't know why just adding them to factors isn't working
+                        factors = factors || new Factors();
+                        var all_S = true;
+                        factors.add(new Symbol(symbol.multiplier));
+                        symbol.each(function(x) {
+                            if(x.group !== S)
+                                all_S = false;
+                            factors.add(__.Factor.factor(x.clone()));
+                        });
+                        //if they're all of group S then all this was for nothing and return the symbol as it is.
+                        if(all_S)
+                            return symbol;
+                        return factors.toSymbol();
+                    }
+                    if(symbol.group === S) 
+                        return symbol; //absolutely nothing to do
+
+                    if(symbol.isConstant()) {
+                        return core.Math2.factor(symbol);
+                    }
+
+                    var p = symbol.power.clone();
+                    if(isInt(p)) { 
+                        symbol.toLinear();
+                        factors = factors || new Factors();
+                        var map = {};
+                        symbol = _.parse(core.Utils.subFunctions(symbol, map));
+                        if(keys(map).length > 0) { //it might have functions
+                            factors.preAdd = function(factor) {
+                                return _.parse(factor, core.Utils.getFunctionsSubs(map));
+                            };
+                        }
+                        //strip the power
+                        if(!symbol.isLinear()) {
+                            factors.pFactor = symbol.power.toString();
+                            symbol.toLinear();
+                        } 
+
+                        var vars = variables(symbol),
+                            multiVar = vars.length > 1;
+
+                        //minor optimization. Seems to cut factor time by half in some cases.
+                        if(multiVar) { 
+                            var all_S = true, all_unit = true;
+                            symbol.each(function(x) {
+                                if(x.group !== S) all_S = false;
+                                if(!x.multiplier.equals(1)) all_unit = false;
+                            });
+                            if(all_S && all_unit) 
+                                return _.pow(symbol, _.parse(p));
+                        }
+                        //factor the coefficients
+                        
+                        symbol = __.Factor.coeffFactor(symbol, factors);
+                        //factor the power
+                        symbol = __.Factor.powerFactor(symbol, factors);
+                        if(vars.length === 1) { 
+                            symbol = __.Factor.squareFree(symbol, factors);
+                            var t_factors = new Factors();
+                            symbol = __.Factor.trialAndError(symbol, t_factors);
+                            for(var x in t_factors.factors) {
+                                factors.add(_.pow(t_factors.factors[x], _.parse(p)));
+                            }
+                            
+                        }
+                        else {
+                            symbol = __.Factor.mfactor(symbol, factors);
+                        }
+                        symbol = _.parse(symbol, core.Utils.getFunctionsSubs(map));
+
+                        factors.add(_.pow(symbol, _.parse(p)));
+                        
+                        return factors.toSymbol();
+
+                        //compare the inval and outval and they must be the same or else we failed
+                        /*
+                        if(multiVar && !core.Utils.compare(original, retval, vars)) { 
+                            return original;                   
+                        }
+                        */
+
+                        //return _.pow(retval, _.parse(p));
+                    }
+                    return symbol;    
+                }
+                catch(e) {
+                    //no need to stop the show because something went wrong :)
+                    return symbol;
+                }
+            },
+            reduce: function(symbol, factors) {
+                if(symbol.group === CP && symbol.length === 2) {
+                    var symbols = symbol.collectSymbols().sort(function(a, b) {
+                        return b.multiplier - a.multiplier;
+                    });
+                    if(symbols[0].power.equals(symbols[1].power)) {
+                        //x^n-a^n
+                        var n = _.parse(symbols[0].power),
+                            a = symbols[0].clone().toLinear(),
+                            b = symbols[1].clone().toLinear();
+                    
+                        //apply rule: (a-b)*sum(a^(n-i)*b^(i-1),1,n)
+                        factors.add(_.add(a.clone(), b.clone()));
+                        //flip the sign
+                        b.negate();
+                        //turn n into a number
+                        var nn = Number(n);
+                        //the remainder
+                        var result = new Symbol(0);
+                        for(var i=1; i<=nn; i++) {
+                            var aa = _.pow(a.clone(), _.subtract(n.clone(), new Symbol(i))),
+                                bb = _.pow(b.clone(), _.subtract(new Symbol(i), new Symbol(1)));
+                            result = _.add(result, _.multiply(aa, bb));
+                        }
+                        return result;
+                    }
+                }
+                return symbol;
+            },
+            /**
+             * Makes Symbol square free
+             * @param {Symbol} symbol
+             * @param {Factors} factors
+             * @returns {[Symbol, Factor]}
+             */
+            squareFree: function(symbol, factors) {
+                if(symbol.isConstant() || symbol.group === S) return symbol;
+                var poly = new Polynomial(symbol);
+                var sqfr = poly.squareFree();
+                var p = sqfr[2];
+                //if we found a square then the p entry in the array will be non-unit
+                if(p !== 1) {
+                    //make sure the remainder doesn't have factors
+                    var t = sqfr[1].toSymbol();
+                    t.power = t.power.multiply(new Frac(p));
+                    //send the factor to be fatored to be sure it's completely factored
+                    factors.add(__.Factor.factor(t));
+                    return __.Factor.squareFree(sqfr[0].toSymbol(), factors);
+                }
+                return symbol;
+            },
+            /**
+             * Factors the powers such that the lowest power is a constant
+             * @param {Symbol} symbol
+             * @param {Factors} factors
+             * @returns {[Symbol, Factor]}
+             */
+            powerFactor: function(symbol, factors) {
+                if(symbol.group !== PL) return symbol; //only PL need apply
+                var d = core.Utils.arrayMin(keys(symbol.symbols));
+                var retval = new Symbol(0);
+                var q = _.parse(symbol.value+'^'+d);
+                symbol.each(function(x) {
+                    x = _.divide(x, q.clone());
+                    retval = _.add(retval, x);
+                });
+                factors.add(q);
+                return retval;
+            },
+            /**
+             * Removes GCD from coefficients
+             * @param {Symbol} symbol
+             * @param {Factor} factors
+             * @returns {Symbol}
+             */
+            coeffFactor: function(symbol, factors) {
+                if(symbol.isComposite()) {
+                    var gcd = core.Math2.QGCD.apply(null, symbol.coeffs());
+                    if(!gcd.equals(1)) { 
+                        symbol.each(function(x) {
+                            if(x.isComposite()) {
+                                x.each(function(y){
+                                    y.multiplier = y.multiplier.divide(gcd);
+                                });
+                            }
+                            else x.multiplier = x.multiplier.divide(gcd);
+                        });
+                    }
+                    symbol.updateHash();
+                    if(factors) 
+                        factors.add(new Symbol(gcd));
+                }
+                return symbol;
+            },
+            /**
+             * The name says it all :)
+             * @param {Symbol} symbol
+             * @param {Factor} factors
+             * @returns {Symbol}
+             */
+            trialAndError: function(symbol, factors) {
+                if(symbol.isConstant() || symbol.group === S) return symbol;
+                var poly = new Polynomial(symbol),
+                    cnst = poly.coeffs[0],
+                    cfactors = core.Math2.ifactor(cnst),
+                    roots = __.proots(symbol);
+                for(var i=0; i<roots.length; i++) {
+                    var r = roots[i],
+                        p = 1;
+                    if(!isNaN(r)) { //if it's a number
+                        for(var x in cfactors) {
+                            //check it's raised to a power
+                            var n = core.Utils.round(Math.log(x)/Math.log(Math.abs(r)), 8);
+                            if(isInt(n)) {
+                                r = x; //x must be the root since n gave us a whole
+                                p = n; break;
+                            }
+                        }
+                        var root = new Frac(r),
+                            terms = [new Frac(root.num).negate()];
+                        terms[p] = new Frac(root.den);
+                            //convert to Frac. The den is coeff of LT and the num is coeff of constant
+                        var div = Polynomial.fromArray(terms, poly.variable).fill(),
+                            t = poly.divide(div);
+                        if(t[1].equalsNumber(0)) { //if it's zero we have a root and divide it out
+                            poly = t[0];
+                            factors.add(div.toSymbol());
+                        }
+                    }
+                }
+                if(!poly.equalsNumber(1)) {
+                    poly = __.Factor.search(poly, factors);
+                }
+                return poly.toSymbol();
+            },
+            search: function(poly, factors, base) {
+                base = base || 10; //I like 10 because numbers exhibit similar behaviours at 10
+                var v = poly.variable; //the polynmial variable name
+                /**
+                 * Attempt to remove a root by division given a number by first creating
+                 * a polynomial fromt he given information
+                 * @param {int} c1 - coeffient for the constant
+                 * @param {int} c2 - coefficient for the LT
+                 * @param {int} n - the number to be used to construct the polynomial
+                 * @param {int} p - the power at which to create the polynomial
+                 * @returns {null|Polynomial} - returns polynomial if successful otherwise null
+                 */
+                var check = function(c1, c2, n, p) {
+                    var candidate = Polynomial.fit(c1, c2, n, base, p, v);
+                    if(candidate && candidate.coeffs.length > 1) {
+                        var t = poly.divide(candidate);
+                        if(t[1].equalsNumber(0)) {
+                            factors.add(candidate.toSymbol());
+                            return [t[0], candidate];
+                        }
+                    }
+                    return null;
+                };
+                var cnst = poly.coeffs[0],
+                    cfactors = core.Math2.ifactor(cnst),
+                    lc = poly.lc(),
+                    ltfactors = core.Math2.ifactor(lc),
+                    subbed = poly.sub(base),
+                    nfactors = __.Factor.mix(core.Math2.ifactor(subbed), subbed < 0),
+                    cp = Math.ceil(poly.coeffs.length/2),
+                    lc_is_neg = lc.lessThan(0),
+                    cnst_is_neg = cnst.lessThan(0);
+                ltfactors['1'] = 1;
+                cfactors['1'] = 1;
+                while(cp--) {
+                    for(var x in ltfactors) {
+                        for(var y in cfactors) {
+                            for(var i=0; i<nfactors.length; i++) {
+                                var factor_found = check(x, y, nfactors[i], cp);
+                                if(factor_found) {
+                                    poly = factor_found[0];
+                                    if(!core.Utils.isPrime(poly.sub(base)))
+                                        poly = __.Factor.search(poly, factors);
+                                    return poly;
+                                }
+                                if(!factor_found && lc_is_neg)
+                                    factor_found = check(-x, y, nfactors[i], cp); //check a negative lc
+                                else if(!factor_found && cnst_is_neg)
+                                    factor_found = check(x, -y, nfactors[i], cp); //check a negative constant
+                                else if(!factor_found && lc_is_neg && cnst_is_neg)
+                                    factor_found = check(-x, -y, nfactors[i], cp);
+                            }
+                        }
+                    }
+                }
+                return poly;
+            },
+            /**
+             * Equivalent of square free factor for multivariate polynomials
+             * @param {type} symbol
+             * @param {type} factors
+             * @returns {AlgebraL#18.Factor.mSqfrFactor.symbol|Array|AlgebraL#18.__.Factor.mSqfrFactor.d}
+             */
+            mSqfrFactor: function(symbol, factors) {
+                
+                if(symbol.group !== FN) {
+                    var vars = variables(symbol).reverse();
+                    for(var i=0; i<vars.length; i++) {
+                        do {
+                            if(vars[i] === symbol.value){
+                                //the derivative tells us nothing since this symbol is already the factor
+                                factors.add(symbol);
+                                symbol = new Symbol(1);
+                                continue;
+                            }
+                            var d = __.Factor.coeffFactor(core.Calculus.diff(symbol, vars[i]));
+                            
+                            if(d.equals(0)) 
+                                break;
+                            var div = __.div(symbol, d.clone()),
+                                is_factor = div[1].equals(0);
+                            if(div[0].isConstant()) {
+                                factors.add(div[0]);
+                                break;
+                            }
+                            if(is_factor) {
+                                factors.add(div[0]);
+                                symbol = d;
+                            }
+                        }
+                        while(is_factor)
+                    }
+                }
+                    
+                return symbol;
+            },
+            //factoring for multivariate
+            mfactor: function(symbol, factors) { 
+                
+                if(symbol.group === FN) { 
+                    if(symbol.fname === 'sqrt') {
+                        var factors2 = new Factors(),
+                            arg = __.Factor.common(symbol.args[0].clone(), factors2);
+                        arg = __.Factor.coeffFactor(arg, factors2);
+                        symbol = _.symfunction('sqrt', [arg]);
+                        factors2.each(function(x) {
+                            symbol = _.multiply(symbol, _.parse(core.Utils.format('sqrt({0})', x)));
+                        });
+                    }
+                    else
+                        factors.add(symbol);
+                }
+                else {
+                    //symbol = __.Factor.common(symbol, factors);
+                    symbol = __.Factor.mSqfrFactor(symbol, factors);
+                    var vars = variables(symbol),
+                        symbols = symbol.collectSymbols().map(function(x) {
+                            return Symbol.unwrapSQRT(x);
+                        }),
+                        sorted = {},
+                        maxes = {},
+                        l = vars.length, n = symbols.length;
+                    //take all the variables in the symbol and organize by variable name
+                    //e.g. a^2+a^2+b*a -> {a: {a^3, a^2, b*a}, b: {b*a}}
+                    for(var i=0; i<l; i++) {
+                        var v = vars[i];
+                        sorted[v] = new Symbol(0);
+                        for(var j=0; j<n; j++) {
+                            var s = symbols[j];
+                            if(s.contains(v)) {
+                                var p = s.value === v ? s.power.toDecimal() : s.symbols[v].power.toDecimal();
+                                if(!maxes[v] || p < maxes[v]) maxes[v] = p;
+                                sorted[v] = _.add(sorted[v], s.clone());
+                            }
+                        }
+                    }
+                    
+                    for(var x in sorted) {
+                        var r = _.parse(x+'^'+maxes[x]); 
+                        var new_factor = _.expand(_.divide(sorted[x], r)); 
+                        var divided = __.div(symbol.clone(), new_factor); 
+                        if(divided[0].equals(0)) { //cant factor anymore
+                            //factors.add(divided[1]);
+                            return divided[1];
+                        }
+                        
+                        if(divided[1].equals(0)) { //we found at least one factor
+                            //factors.add(new_factor);
+                            var d = __.div(symbol.clone(), divided[0].clone());
+                            var r = d[0];
+                            //we don't want to just flip the sign. If the remainder is -1 then we accomplished nothing
+                            //and we just return the symbol;
+                            if(r.equals(-1))
+                                return symbol;
+                            var factor = divided[0]; 
+                            if(symbol.equals(factor)) {
+                                var rem = __.Factor.reduce(factor, factors);
+                                if(!symbol.equals(rem))
+                                    return __.Factor.mfactor(rem, factors);
+                            }
+                            else
+                                factors.add(factor); 
+                            if(r.isConstant()) { 
+                                factors.add(r);
+                                return r;
+                            }
+                            
+                            return __.Factor.mfactor(r, factors);
+                        }
+                    }
+                }
+                
+                return symbol;
+            }
+        },
+        /**
+         * Checks to see if a set of "equations" is linear. 
+         * @param {type} set
+         * @returns {Boolean}
+         */
+        allLinear: function(set) {
+            var l = set.length;
+            for(var i=0; i<l; i++) if(!__.isLinear(set[i])) return false;
+            return true;
+        },
+        /*
+         * Checks to see if the "equation" is linear
+         * @param {Symbol} e
+         * @returns {boolean}
+         */
+        isLinear: function(e) {
+            var status = false, g = e.group;
+            if(g === PL || g === CP) {
+                status = true;
+                for(var s in e.symbols) {
+                    var symbol = e.symbols[s], sg = symbol.group;
+                    if(sg === FN || sg === EX || sg === CB) { status = false;}
+                    else {
+                        if(sg === PL || sg === CP) status = __.isLinear(symbol);
+                        else {
+                            if(symbol.group !== N && symbol.power.toString() !== '1') { status = false; break; }
+                        }
+                    }
+                }
+            }
+            else if(g === S && e.power === 1) status = true;
+            return status;
+        },
+        gcd: function(a, b) { 
+            if(a.group === S && b.group === S && a.value !== b.value
+                    || a.group === EX 
+                    || b.group === EX)
+                return _.symfunction('gcd', arguments);
+            
+            if(a.group === CB || b.group === CB) {
+                var q = _.divide(a.clone(), b.clone()); //get the quotient
+                var t = _.multiply(b.clone(), q.getDenom());//multiply by the denominator
+                //if they have a common factor then the result will not equal one 
+                if(!t.equals(1))
+                    return t;
+            }
+            if(a.group === FN || a.group === P)
+                a = core.Utils.block('PARSE2NUMBER', function() {
+                   return _.parse(a); 
+                });
+            if(b.group === FN)
+                b = core.Utils.block('PARSE2NUMBER', function() {
+                   return _.parse(b); 
+                });
+            if(a.isConstant() && b.isConstant()) { 
+                // return core.Math2.QGCD(new Frac(+a), new Frac(+b));
+                return new Symbol(core.Math2.QGCD(new Frac(+a), new Frac(+b)));
+            }
+            var den = _.multiply(a.getDenom() || new Symbol(1), b.getDenom() || new Symbol(1)).invert();
+            a = _.multiply(a.clone(), den.clone());
+            b = _.multiply(b.clone(), den.clone());
+            //feels counter intuitive but it works. Issue #123 (nerdamer("gcd(x+y,(x+y)^2)"))
+            a = _.expand(a);
+            b = _.expand(b);
+            
+            if(a.length < b.length) { //swap'm
+                var t = a; a = b; b = t;
+            }
+            var vars_a = variables(a), vars_b = variables(b);
+            if((vars_a.length === vars_b.length && vars_a.length === 1 && vars_a[0] === vars_b[0]) 
+                    || vars_a.length === 1 && vars_b.length === 0 
+                    || vars_a.length === 0 && vars_b.length === 1) {
+                a = new Polynomial(a); b = new Polynomial(b);
+                return _.divide(a.gcd(b).toSymbol(), den);
+            }
+            else {
+                var T;
+                while(!b.equals(0)) {  
+                    var t = b.clone(); 
+                    a = a.clone(); 
+                    T = __.div(a, t);
+                    b = T[1]; 
+                    if(T[0].equals(0)) {
+                        //return _.multiply(new Symbol(core.Math2.QGCD(a.multiplier, b.multiplier)), b);
+                        return _.divide(new Symbol(core.Math2.QGCD(a.multiplier, b.multiplier)), den)
+                    }
+                    a = t; 
+                }
+                //get rid of gcd in coeffs
+                var multipliers = [];
+                a.each(function(x) {
+                    multipliers.push(x.multiplier);
+                });
+                var gcd = core.Math2.QGCD.apply(undefined, multipliers);
+                if(!gcd.equals(1)) {
+                    a.each(function(x) {
+                        x.multiplier = x.multiplier.divide(gcd);
+                    });
+                }
+                
+                //return symbolic function for gcd in indeterminate form
+                if(a.equals(1) && !a.isConstant() && !b.isConstant())
+                    return _.divide(_.symfunction('gcd', arguments), den);
+                
+                return _.divide(a, den);
+            }
+        },
+        lcm: function(a, b) {
+            return _.divide(_.multiply(a.clone(), b.clone()), __.gcd(a.clone(), b.clone()));
+        },
+        /**
+         * Divides one expression by another
+         * @param {Symbol} symbol1
+         * @param {Symbol} symbol2
+         * @returns {Array}
+         */
+        divide: function(symbol1, symbol2) {
+            var result = __.div(symbol1, symbol2);
+            var remainder = _.divide(result[1], symbol2);
+            return _.add(result[0], remainder);
+        },
+        div: function(symbol1, symbol2) {
+            //division by constants
+            if(symbol2.isConstant()) {
+                symbol1.each(function(x) { 
+                    x.multiplier = x.multiplier.divide(symbol2.multiplier);
+                });
+                return [symbol1, new Symbol(0)];
+            }
+            //special case. May need revisiting
+            if(symbol1.group === S && symbol2.group === CP) {
+                var s = symbol2.symbols[symbol1.value];
+                if(s && symbol2.isLinear() && s.isLinear() && symbol1.isLinear()) {
+                    return [new Symbol(1), _.subtract(symbol1.clone(), symbol2.clone())];
+                }
+            }
+            if(symbol1.group === S && symbol2.group === S) {
+                var r = _.divide(symbol1.clone(), symbol2.clone());
+                if(r.isConstant()) //we have a whole
+                    return [r, new Symbol(0)];
+                return [new Symbol(0), symbol1.clone()];
+            }
+            var symbol1_has_func = symbol1.hasFunc(),
+                symbol2_has_func = symbol2.hasFunc(),
+                parse_funcs = false;
+            
+            //substitute out functions so we can treat them as regular variables
+            if(symbol1_has_func || symbol2_has_func) {
+                parse_funcs = true;
+                var map = {},
+                    symbol1 = _.parse(core.Utils.subFunctions(symbol1, map)),
+                    symbol2 = _.parse(core.Utils.subFunctions(symbol2, map)),
+                    subs = core.Utils.getFunctionsSubs(map);
+            }
+            //get a list of the variables
+            var vars = core.Utils.arrayUnique(variables(symbol1).concat(variables(symbol2))),
+                quot, rem;
+            if(vars.length === 1) { 
+                var q = new Polynomial(symbol1).divide(new Polynomial(symbol2));
+                quot = q[0].toSymbol();
+                rem = q[1].toSymbol();
+            }
+            else {
+                vars.push(CONST_HASH); //this is for the numbers
+                var reconvert = function(arr) {
+                    var symbol = new Symbol(0);
+                    for(var i=0; i<arr.length; i++) {
+                        var x = arr[i].toSymbol();
+                        symbol = _.add(symbol, x);
+                    }
+                    return symbol;
+                };
+                //Silly Martin. This is why you document. I don't remember now
+                var get_unique_max = function(term, any) {
+                    var max = Math.max.apply(null, term.terms),
+                        count = 0, idx;
+
+                    if(!any) {
+                        for(var i=0; i<term.terms.length; i++) {
+                            if(term.terms[i].equals(max)) {
+                                idx = i; count++;
+                            }
+                            if(count > 1) return;
+                        }
+                    }
+                    if(any) {
+                        for(i=0; i<term.terms.length; i++) 
+                            if(term.terms[i].equals(max)) {
+                                idx = i; break;
+                            }
+                    }
+                    return [max, idx, term];
+                };
+                //tries to find an LT in the dividend that will satisfy division
+                var get_det = function(s, lookat) { 
+                    lookat = lookat || 0;
+                    var det = s[lookat], l = s.length; 
+                    if(!det) return;
+                    //eliminate the first term if it doesn't apply
+                    var umax = get_unique_max(det); 
+                    for(var i=lookat+1; i<l; i++) {
+                        var term = s[i],   
+                            is_equal = det.sum.equals(term.sum);
+                        if(!is_equal && umax) { 
+                            break;
+                        } 
+                        if(is_equal) {
+                            //check the differences of their maxes. The one with the biggest difference governs
+                            //e.g. x^2*y^3 vs x^2*y^3 is unclear but this isn't the case in x*y and x^2
+                            var max1, max2, idx1, idx2, l2 = det.terms.length;
+                            for(var j=0; j<l2; j++) {
+                                var item1 = det.terms[j], item2 = term.terms[j];
+                                if(typeof max1 === 'undefined' || item1.greaterThan(max1)) {
+                                    max1 = item1; idx1 = j;
+                                }
+                                if(typeof max2 === 'undefined' || item2.greaterThan(max2)) {
+                                    max2 = item2; idx2 = j;
+                                }
+                            }
+                            //check their differences
+                            var d1 = max1.subtract(term.terms[idx1]),
+                                d2 = max2.subtract(det.terms[idx2]);
+                            if(d2 > d1) {
+                                umax = [max2, idx2, term];
+                                break;
+                            }
+                            if(d1 > d2) {
+                                umax = [max1, idx1, det];
+                                break;
+                            }
+                        }
+                        else { 
+                            //check if it's a suitable pick to determine the order
+                            umax = get_unique_max(term); 
+                            //if(umax) return umax;
+                            if(umax) break;
+                        }
+                        umax = get_unique_max(term); //calculate a new unique max
+                    }
+
+                    //if still no umax then any will do since we have a tie
+                    if(!umax) return get_unique_max(s[0], true);
+                    var e, idx;
+                    for(var i=0; i<s2.length; i++) {
+                        var cterm = s2[i].terms;
+                        //confirm that this is a good match for the denominator
+                        idx = umax[1];
+                        if(idx === cterm.length - 1) return ;
+                        e = cterm[idx]; 
+                        if(!e.equals(0)) break;
+                    }
+                    if(e.equals(0)) return get_det(s, ++lookat); //look at the next term
+
+                    return umax;
+                };
+
+                var t_map = core.Utils.toMapObj(vars);
+                var init_sort = function(a, b) {
+                    return b.sum.subtract(a.sum);
+                };
+                var is_larger = function(a, b) { 
+                    if(!a || !b) return false; //it's empty so...
+                    for(var i=0; i<a.terms.length; i++) {
+                        if(a.terms[i].lessThan(b.terms[i])) return false;
+                    }
+                    return true;
+                };
+                var s1 = symbol1.tBase(t_map).sort(init_sort),
+                    s2 = symbol2.tBase(t_map).sort(init_sort);
+                var target = is_larger(s1[0], s2[0]) && s1[0].count > s2[0].count ? s2 : s1; //since the num is already larger than we can get the det from denom
+                var det = get_det(target);//we'll begin by assuming that this will let us know which term 
+                var quotient = [];
+                if(det) {
+                    var lead_var = det[1];
+                    var can_divide = function(a, b) { 
+                        if(a[0].sum.equals(b[0].sum)) return a.length >= b.length;
+                        return true;
+                    };
+
+                    var try_better_lead_var = function(s1, s2, lead_var) {
+                        return lead_var;
+                        var checked = [];
+                        for(var i=0; i<s1.length; i++) { 
+                            var t = s1[i];
+                            for(var j=0; j<t.terms.length; j++) {
+                                var cf = checked[j], tt = t.terms[j];
+                                if(i === 0) checked[j] = tt; //add the terms for the first one
+                                else if(cf && !cf.equals(tt)) checked[j] = undefined;
+                            }
+                        }
+                        for(var i=0; i<checked.length; i++) {
+                            var t = checked[i];
+                            if(t && !t.equals(0)) return i;
+                        }
+                        return lead_var;
+                    };
+                    var sf = function(a, b){ 
+                        var l1 = a.len(), l2 = b.len();
+                        var blv = b.terms[lead_var], alv = a.terms[lead_var];
+                        if(l2 > l1 && blv.greaterThan(alv)) return l2 - l1;
+                        return blv.subtract(alv); 
+                    };
+
+                    //check to see if there's a better lead_var
+                    lead_var = try_better_lead_var(s1, s2, lead_var);
+                    //reorder both according to the max power
+                    s1.sort(sf); //sort them both according to the leading variable power
+                    s2.sort(sf);
+
+                    //try to adjust if den is larger
+                    var fdt = s2[0], fnt = s1[0];
+
+                    var den = new MVTerm(new Frac(1), [], fnt.map);
+                    if(fdt.sum.greaterThan(fnt.sum)&& fnt.len() > 1) {
+                        for(var i=0; i<fnt.terms.length; i++) {
+                            var d = fdt.terms[i].subtract(fnt.terms[i]);
+                            if(!d.equals(0)) {
+                                var nd = d.add(new Frac(1));
+                                den.terms[i] = d;
+                                for(var j=0; j<s1.length; j++) {
+                                    s1[j].terms[i] = s1[j].terms[i].add(nd);
+                                }
+                            }
+                            else den.terms[i] = new Frac(0);
+                        }
+                    }
+
+                    var dividend_larger = is_larger(s1[0], s2[0]);
+
+                    while(dividend_larger && can_divide(s1, s2)) {
+                        var q = s1[0].divide(s2[0]);
+
+                        quotient.push(q); //add what's divided to the quotient
+                        s1.shift();//the first one is guaranteed to be gone so remove from dividend
+                        for(var i=1; i<s2.length; i++) { //loop through the denominator
+                            var t = s2[i].multiply(q).generateImage(), 
+                                l2 = s1.length;
+                            //if we're subtracting from 0
+                            if(l2 === 0) { 
+                                t.coeff = t.coeff.neg();
+                                s1.push(t); 
+                                s1.sort(sf);
+                            }
+
+                            for(var j=0; j<l2; j++) {
+                                var cur = s1[j];
+                                if(cur.getImg() === t.getImg()) {
+                                    cur.coeff = cur.coeff.subtract(t.coeff);
+                                    if(cur.coeff.equals(0)) {
+                                        core.Utils.remove(s1, j);
+                                        j--; //adjust the iterator
+                                    }
+                                    break;
+                                }
+                                if(j === l2 - 1) { 
+                                    t.coeff = t.coeff.neg();
+                                    s1.push(t); 
+                                    s1.sort(sf);
+                                }
+                            }
+                        }
+                        dividend_larger = is_larger(s1[0], s2[0]);
+
+                        if(!dividend_larger && s1.length >= s2.length) {
+                            //One more try since there might be a terms that is larger than the LT of the divisor
+                            for(var i=1; i<s1.length; i++) {
+                                dividend_larger = is_larger(s1[i], s2[0]);
+                                if(dividend_larger) {
+                                    //take it from its current position and move it to the front
+                                    s1.unshift(core.Utils.remove(s1, i)); 
+                                    break;
+                                }
+                            }
+                        }
+                    }
+                }
+
+                quot = reconvert(quotient);
+                rem = reconvert(s1);
+
+                if(typeof den !== 'undefined') {
+                    den = den.toSymbol();
+                    quot = _.divide(quot, den.clone());
+                    rem = _.divide(rem, den);
+                }
+            }
+
+            //put back the functions
+            if(parse_funcs) {
+                quot = _.parse(quot.text(), subs);
+                rem = _.parse(rem.text(), subs);
+            }
+
+            return [quot, rem];
+        },
+        Classes: {
+            Polynomial: Polynomial,
+            Factors: Factors,
+            MVTerm: MVTerm
+        }
+    };
+    
+    nerdamer.register([
+        {
+            name: 'factor',
+            visible: true,
+            numargs: 1,
+            build: function() { return __.Factor.factor; }
+        },
+        {
+            name: 'gcd',
+            visible: true,
+            numargs: 2,
+            build: function() { return __.gcd; }
+        },
+        {
+            name: 'lcm',
+            visible: true,
+            numargs: 2,
+            build: function() { return __.lcm; }
+        },
+        {
+            name: 'roots',
+            visible: true,
+            numargs: -1,
+            build: function() { return __.roots; }
+        },
+        {
+            name: 'divide',
+            visible: true,
+            numargs: 2,
+            build: function() { return __.divide; }
+        },
+        {
+            name: 'div',
+            visible: true,
+            numargs: 2,
+            build: function() { return __.div; }
+        },
+        {
+            name: 'coeffs',
+            visible: true,
+            numargs: [1, 2],
+            build: function() { return function() {
+                return new core.Vector(__.coeffs.apply(null, arguments));
+            };}
+        }
+    ]);
+    nerdamer.api();
+})();