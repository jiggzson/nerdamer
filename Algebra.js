--- conflicted
+++ resolved
@@ -931,20 +931,6 @@
                                 retval.power = p;
                             }
                         }
-<<<<<<< HEAD
-                        catch(e) {
-                            //reduces the symbol by one factor
-                            var reduce_factor = function() {
-
-                            }
-                            var cp = symbol.copy(); //leave the original symbol untouched by making a copy
-                            for(var x in cp.symbols) {
-                                var s1 = cp.symbols[x];
-                                for(var y in s1.symbols) {
-
-                                }
-                            }
-=======
                         catch(e) { 
                             //reduces the symbol by one factor
                             var reduce_factor = function() {
@@ -957,7 +943,7 @@
                                     
                                 }
                             }
->>>>>>> db011ddf
+                            catch(e){;}
                         }
                     }
                 }     
@@ -973,13 +959,8 @@
          * @param {Symbol} symbol2
          * @returns {Symbol}
          */
-<<<<<<< HEAD
-        mmin: function(symbol1, symbol2) {
-            var a = !core.Utils.isSymbol(symbol1) ? new Symbol(symbol1) : symbol1,
-=======
         mmin: function(symbol1, symbol2) { 
             var a = !core.Utils.isSymbol(symbol1) ? new Symbol(symbol1) : symbol1, 
->>>>>>> db011ddf
                 b = !core.Utils.isSymbol(symbol2) ? new Symbol(symbol2) : symbol2,
                 g1 = a.group,
                 g2 = b.group,
@@ -991,11 +972,7 @@
             //cycle through the symbols and find a minimum
             cycle = function(symbol1, symbol2, force_testing) {
                 var c = [];
-<<<<<<< HEAD
-                for(var x in symbol1.symbols) {
-=======
                 for(var x in symbol1.symbols) { 
->>>>>>> db011ddf
                     var s = symbol1.symbols[x];
                     if(force_testing || s.power === symbol2.power) {
                         var r = __.mmin(s, symbol2);
@@ -1003,13 +980,8 @@
                     }
                 }
                 return _.parse(collapse(c));
-<<<<<<< HEAD
-            };
-            if(g2 < g1) {
-=======
             }; 
             if(g2 < g1) { 
->>>>>>> db011ddf
                 var t = g1; g1 = g2; g2 = t;
                 t = a; a = b; b = a;
             }
@@ -1035,11 +1007,7 @@
             else if(g1 === CP && g2 === CP) {
                 retval = cycle(a, b);
             }
-<<<<<<< HEAD
-
-=======
             
->>>>>>> db011ddf
             return retval;
         },
         /**
@@ -1051,21 +1019,13 @@
         gcd: function(symbol1, symbol2) {
             var g1 = symbol1.group,
                 g2 = symbol2.group,
-<<<<<<< HEAD
-                a = symbol1,
-=======
                 a = symbol1, 
->>>>>>> db011ddf
                 b = symbol2,
                 //the absolute mininum for the GCD is the GCD for their multipliers
                 mGCD = core.Math2.GCD(a.multiplier, b.multiplier),
                 retval;
             //always keep the lower group to the left so swap if that's not the case
-<<<<<<< HEAD
-            if(g2 < g1) {
-=======
             if(g2 < g1) { 
->>>>>>> db011ddf
                 var t = g1; g1 = g2; g2 = t;
                 a = symbol2; b = symbol1;
             }
@@ -1084,11 +1044,7 @@
             return retval;
         },
         /**
-<<<<<<< HEAD
-         *
-=======
          * 
->>>>>>> db011ddf
          * @param {Symbol} symbol
          * @param {String} by
          * @returns {Symbol[]}
@@ -1283,11 +1239,7 @@
          * @param {Array} divisor_array
          * @returns {Array}
          */
-<<<<<<< HEAD
-        polyArrayDiv: function(dividend_array, divisor_array, is_reversed) {
-=======
         polyArrayDiv: function(dividend_array, divisor_array, is_reversed) { 
->>>>>>> db011ddf
             //fill in the holes
             var a = dividend_array.slice(),
                 b = divisor_array.slice();
@@ -1363,11 +1315,7 @@
         },
         /**
          * NOTE: This will more than likely get stripped form future versions
-<<<<<<< HEAD
-         *
-=======
          * 
->>>>>>> db011ddf
          * Given the symbol of group CB it will divide the denominator by the numerator and return an array of the
          * quotient and the remainder. For example the symbol for (x^3+x)/(x+1) will return an array with 
          * a symbol -x+x^2+2 and another symbol -2.
@@ -1507,11 +1455,7 @@
          */
         polyArray2Symbol: function(arr, variable) {
             if(!variable) core.err('polyArray2Symbol expects a variable name');
-<<<<<<< HEAD
-            var l = arr.length,
-=======
             var l = arr.length, 
->>>>>>> db011ddf
                 format = core.Utils.format,
                 formatted = []; //the expression
             for(var i=0; i<l; i++) {
@@ -1627,4 +1571,4 @@
             build: function() { return __.polyDiv; }
         }
     ]);
-})();+})();
