--- conflicted
+++ resolved
@@ -1,4 +1,3 @@
-<<<<<<< HEAD
 /* global expect */
 
 'use strict';
@@ -2588,2548 +2587,4 @@
             expect(value).toEqual(testCases[i].expectedValue);
         }
     });
-});
-=======
-﻿'use strict';
-
-var nerdamer = require('../nerdamer.core.js');
-
-describe('Nerdamer core', function () {
-    //, x=2.1, y=3.3, z=1, a=7.42
-    var values = {
-        x: 2.1,
-        y: 3.3,
-        z: 1,
-        a: 7.42
-    };
-
-    it('should handle errors', function () {
-        var formulas = [
-            '0/0',
-            '0^0',
-            '-Infinity+Infinity',
-            'Infinity/Infinity',
-            'Infinity^Infinity',
-            '1^Infinity',
-            'Infinity^0',
-            '(-Infinity)^0',
-            'Infinity*0'
-        ];
-
-        for(var i=0; i<formulas.length; i++)
-            expect(function () { nerdamer(formulas[i]) }).toThrowError();
-    });
-    
-    it('should correctly calculate Infinity', function () {
-        // given
-        var testCases = [
-            {
-                given: '0^Infinity',
-                expected: '0'
-            }, 
-            {
-                given: 'Infinity*Infinity',
-                expected: 'Infinity'
-            }, 
-            {
-                given: '-Infinity*Infinity',
-                expected: '-Infinity'
-            }, 
-            {
-                given: '-Infinity*-Infinity',
-                expected: 'Infinity'
-            }, 
-            {
-                given: '-a*-Infinity',
-                expected: 'Infinity*a'
-            }, 
-            {
-                given: '-a-Infinity',
-                expected: '-Infinity'
-            }, 
-            {
-                given: '-a*Infinity',
-                expected: '-Infinity*a'
-            }, 
-            {
-                given: '-a^Infinity',
-                expected: '-a^Infinity'
-            }, 
-            {
-                given: '-2^Infinity',
-                expected: '-Infinity'
-            }, 
-            {
-                given: '-2^-Infinity',
-                expected: '0'
-            }, 
-            
-        ];
-
-        for (var i = 0; i < testCases.length; ++i) {
-            // when
-            var parsed = nerdamer(testCases[i].given);
-
-            // then
-            expect(parsed.toString()).toEqual(testCases[i].expected);
-        }
-    });
-    
-    it('should calculate fib correctly', function () {
-        // given
-        var testCases = [
-            {
-                given: 'fib(0)',
-                expected: '0'
-            }, 
-            {
-                given: 'fib(14)',
-                expected: '377'
-            }, 
-            {
-                given: 'fib(-14)',
-                expected: '-377'
-            }, 
-            {
-                given: 'fib(15)',
-                expected: '610'
-            }, 
-            {
-                given: 'fib(-15)',
-                expected: '610'
-            }, 
-            
-        ];
-
-        for (var i = 0; i < testCases.length; ++i) {
-            // when
-            var parsed = nerdamer(testCases[i].given).evaluate();
-
-            // then
-            expect(parsed.toString()).toEqual(testCases[i].expected);
-        }
-    });
-    
-    it('should perform simple arithmetic', function () {
-        // given
-        var testCases = [
-            {
-                given: '((((((1+1))))))',
-                expected: '2',
-                expectedValue: '2'
-            }, 
-            {
-                given: '((((((1+1))+4)))+3)',
-                expected: '9',
-                expectedValue: '9'
-            },
-            {
-                given: '1+1',
-                expected: '2',
-                expectedValue: '2'
-            },
-            {
-                given: '4^2',
-                expected: '16',
-                expectedValue: '16'
-            },
-            {
-                given: '2*-4',
-                expected: '-8',
-                expectedValue: '-8'
-            },
-            {
-                given: '2+(3/4)',
-                expected: '11/4',
-                expectedValue: '2.75'
-            },
-            {
-                given: '2/3+2/3',
-                expected: '4/3',
-                expectedValue: '1.3333333333333333'
-            },
-            {
-                given: '6.5*2',
-                expected: '13',
-                expectedValue: '13'
-            }
-        ];
-
-        for (var i = 0; i < testCases.length; ++i) {
-            // when
-            var parsed = nerdamer(testCases[i].given);
-            var value = parsed.evaluate().text('decimals');
-
-            // then
-            expect(parsed.toString()).toEqual(testCases[i].expected);
-            expect(value).toEqual(testCases[i].expectedValue);
-        }
-    });
-
-    xit('should calculate percentages and modulos correctly', function () {
-        // given
-        var testCases = [
-            {
-                given: '1%',
-                expected: '1/100',
-                expectedValue: '0.01'
-            }, 
-            {
-                given: '101%',
-                expected: '101/100',
-                expectedValue: '1.01'
-            },
-            {
-                given: '1%101',
-                expected: '1',
-                expectedValue: '1'
-            },
-            {
-                //currently fails, gives 101
-                given: '101%1',
-                expected: '0',
-                expectedValue: '0'
-            },
-            {
-                given: '%1',
-                expectError: true
-            },
-            {
-                given: '1%101%10101',
-                expected: '1',
-                expectedValue: '1'
-            },/*
-            {
-                given: '1%+101%10101', //Wolfram Alpha says it is equal to (1%+101)%10101, need to decide whether to follow
-                expected: '10101/100',
-                expectedValue: '101.01'
-            },*/
-            {
-                given: '1%%', //Wolfram Alpha says 1%% == 1‱, maybe support this ‱ symbol too?
-                expected: '1/10000',
-                expectedValue: '0.0001'
-            },
-            {
-                given: '1%%101', //Wolfram Alpha has a bug LOL, 
-                                 //it thinks this is 1‱×101 (obviously should be 1% mod 101),
-                                 //but thinks 1%%%101 is 1‱ mod 101
-                expected: '1/100',
-                expectedValue: '0.01'
-            },
-            {
-                given: '1%%%', //Wolfram Alpha says 1%%% == 1‱%
-                expected: '1/1000000',
-                expectedValue: '0.000001'
-            },
-            {
-                given: '1%%%101',
-                expected: '1/10000',
-                expectedValue: '0.0001'
-            },
-            {
-                given: '(101%)%1',
-                expected: '1/100',
-                expectedValue: '0.01'
-            },
-            {
-                given: '(101%)%1',
-                expected: '1/100',
-                expectedValue: '0.01'
-            },
-            {
-                given: '101%(%1)',
-                expectError: true
-            },
-            {
-                given: '1%1%',
-                expected: '0',
-                expectedValue: '0'
-            },
-            {
-                given: 'i%',
-                expected: '(1/100)*i',
-                expectedValue: '0.01*i'
-            },
-            {
-                given: '1+i%',
-                expected: '(1/100)*i+1',
-                expectedValue: '0.01*i+1'
-            },
-            {
-                given: '(1+i)%',
-                expected: '(1/100)*(1+i)',
-                expectedValue: '0.01*(1+i)' //ummm... should auto-expand?
-            },
-            {
-                given: '1%(1+i)',
-                expected: 'mod(1,1+i)',
-                expectedValue: 'mod(1,1+i)' //take account for complex numbers in mod please
-            },
-            {
-                given: '%',
-                expectError: true
-            },
-            {
-                given: '%%',
-                expectError: true
-            },
-            {
-                given: '%1',
-                expectError: true
-            },
-            {
-                given: '%1%',
-                expectError: true
-            },
-            {
-                given: '1%(%1)',
-                expectError: true
-            },
-        ];
-
-        for (var i = 0; i < testCases.length; ++i) {
-            if(!testCases[i].expectError) {
-                // when
-                var parsed = nerdamer(testCases[i].given);
-                var value = parsed.evaluate().text('decimals');
-
-                // then
-                expect(parsed.toString()).toEqual(testCases[i].expected);
-                expect(value).toEqual(testCases[i].expectedValue);
-            } else expect(function () { nerdamer(testCases[i].given) }).toThrowError();
-        }
-    });
-    
-    it('should perform simple calculations with variables', function () {
-        // given
-        var testCases = [
-            {
-                given: 'x+x',
-                expected: '2*x',
-                expectedValue: '4.2'
-            }, {
-                given: 'x+1',
-                expected: '1+x',
-                expectedValue: '3.1'
-            }, {
-                given: 'x+y',
-                expected: 'x+y',
-                expectedValue: '5.4'
-            }, {
-                given: '-9-x+y-11',
-                expected: '-20-x+y',
-                expectedValue: '-18.8'
-            }, {
-                given: '(x+1)+(1+x)',
-                expected: '2+2*x',
-                expectedValue: '6.2'
-            }, {
-                given: '9+(x+1)-(1+x)',
-                expected: '9',
-                expectedValue: '9'
-            }, {
-                given: '0-x-2*x+6',
-                expected: '-3*x+6',
-                expectedValue: '-0.3'
-            }, {
-                given: '(x+y)+(a+x)',
-                expected: '2*x+a+y',
-                expectedValue: '14.92'
-            }, {
-                given: '7*(x+y)+2*(a+x)',
-                expected: '2*a+7*y+9*x',
-                expectedValue: '56.84'
-            }, {
-                given: 'x^y+x^y',
-                expected: '2*x^y',
-                expectedValue: '23.13948390048293'
-            }, {
-                given: 'x*x',
-                expected: 'x^2',
-                expectedValue: '4.41'
-            }, {
-                given: '-x*x',
-                expected: '-x^2',
-                expectedValue: '-4.41'
-            }, {
-                given: '-x*-x',
-                expected: 'x^2',
-                expectedValue: '4.41'
-            }, {
-                given: 'x-y',
-                expected: '-y+x',
-                expectedValue: '-1.2'
-            }, {
-                given: 'x-x',
-                expected: '0',
-                expectedValue: '0'
-            }, {
-                given: 'x*2',
-                expected: '2*x',
-                expectedValue: '4.2'
-            }, {
-                given: 'x*y',
-                expected: 'x*y',
-                expectedValue: '6.93'
-            }, {
-                given: 'x^x',
-                expected: 'x^x',
-                expectedValue: '4.749638091742242'
-            }, {
-                given: 'x^(x)',
-                expected: 'x^x',
-                expectedValue: '4.749638091742242'
-            }, {
-                given: 'y^y^3',
-                expected: 'y^y^3',
-                expectedValue: '4303635263255155700'
-            }, 
-            {
-                given: '(x-1)^2+(x-1)^2',
-                expected: '2*(-1+x)^2',
-                expectedValue: '2.4200000000000004'
-            },
-            {
-                given: '(-5(x/2-5)/4)^0',
-                expected: '1',
-                expectedValue: '1'
-            }
-        ];
-
-        for (var i = 0; i < testCases.length; ++i) {
-            // when
-            var parsed = nerdamer(testCases[i].given);
-            var value = parsed.evaluate(values).text('decimals');
-
-            // then
-            expect(parsed.toString()).toEqual(testCases[i].expected);
-            expect(value).toEqual(testCases[i].expectedValue);
-        }
-    });
-
-    it('should expand terms', function () {
-        // given
-        var testCases = [
-            {
-                given: 'expand((9*y*x+1)^3)',
-                expected: '1+243*x^2*y^2+27*x*y+729*x^3*y^3',
-                expectedValue: '254478.51475300005'
-            },
-            {
-                given: 'expand(x*(x+1))',
-                expected: 'x+x^2',
-                expectedValue: '6.51'
-            },
-            {
-                given: 'expand(x*(x+1)^5)',
-                expected: '10*x^3+10*x^4+5*x^2+5*x^5+x+x^6',
-                expectedValue: '601.212171'
-            },
-            {
-                given: 'expand((x*y)^x+(x*y)^2)',
-                expected: '(x*y)^x+x^2*y^2',
-                expectedValue: '106.3076174497575'
-            },
-            {
-                given: 'expand((3*x+4*y)^4)',
-                expected: '256*y^4+432*x^3*y+768*x*y^3+81*x^4+864*x^2*y^2',
-                expectedValue: '144590.0625'
-            },
-            {
-                given: 'expand((9*y*x+1)^2)',
-                expected: '1+18*x*y+81*x^2*y^2',
-                expectedValue: '4015.7568999999994'
-            }, 
-            {
-                given: 'expand((x+5)*(x-3)-x^2)',
-                expected: '-15+2*x',
-                expectedValue: '-10.8'
-            },
-            {
-                given: 'expand(((x^3+x)^x*(x^2+x)^x+1)*x)',
-                expected: '(x+x^2)^x*(x+x^3)^x*x+x',
-                expectedValue: '17667.12052556627'
-            },
-        ];
-
-        for (var i = 0; i < testCases.length; ++i) {
-            // when
-            var parsed = nerdamer(testCases[i].given);
-            var value = parsed.evaluate(values).text('decimals');
-
-            // then
-            expect(parsed.toString()).toEqual(testCases[i].expected);
-            expect(value).toEqual(testCases[i].expectedValue);
-        }
-    });
-    
-    it('should handle imaginary log arguments', function () {
-        // given
-        var testCases = [
-            {
-                given: 'log(5*i)',
-                expected: '1.5707963267948966*i+1.6094379124341003'
-            }, 
-            {
-                given: 'log(8+5*i)',
-                expected: '0.5585993153435624*i+2.24431818486607'
-            }, 
-            {
-                given: 'log(123-2*i)',
-                expected: '-0.01625872980512958*i+4.8123165343435135'
-            }, 
-            {
-                given: 'log(123-2*i+a)',
-                expected: 'log(-2*i+123+a)'
-            }, 
-            /*
-            {
-                given: 'log(123-2*i+a)',
-                expected: '-atan2(123+a,-2)*i+1.5707963267948966*i+log(sqrt((123+a)^2+4))'
-            }, 
-            {
-                given: 'log(x+2*i)',
-                expected: '-atan2(x,2)*i+1.5707963267948966*i+log(sqrt(4+x^2))'
-            }
-            */
-        ];
-
-        for (var i = 0; i < testCases.length; ++i) {
-            // when
-            var parsed = nerdamer(testCases[i].given);
-            var value = parsed.evaluate().text('decimals');
-
-            // then
-            expect(value).toEqual(testCases[i].expected);
-        }
-    });
-    
-    it('should convert from polar to rectangular', function () {
-        // given
-        var testCases = [
-            {
-                given: 'rectform(sqrt(34)*e^(i*atan(3/5)))',
-                expected: '3*i+5'
-            }, 
-            //PENDING:
-            //(-1)^(1/4)*sqrt(2)
-        ];
-
-        for (var i = 0; i < testCases.length; ++i) {
-            // when
-            var parsed = nerdamer(testCases[i].given);
-            var value = parsed.evaluate().text('decimals');
-
-            // then
-            expect(value).toEqual(testCases[i].expected);
-        }
-    });
-    
-    it('should convert from rectangular to polar', function () {
-        // given
-        var testCases = [
-            {
-                given: 'polarform(3*i+5)',
-                expected: 'e^(atan(3/5)*i)*sqrt(34)'
-            }, 
-            {
-                given: 'polarform(i-1)',
-                expected: '(-1)^(1/4)*sqrt(2)'
-            }, 
-            {
-                given: 'polarform(i+1)',
-                expected: 'e^(atan(1)*i)*sqrt(2)'
-            }, 
-            {
-                given: 'polarform(a*i+b*1)',
-                expected: 'e^(atan(a*b^(-1))*i)*sqrt(a^2+b^2)'
-            }, 
-            {
-                given: 'polarform(3)',
-                expected: '3'
-            }, 
-            {
-                given: 'polarform(i)',
-                expected: 'i'
-            }, 
-        ];
-
-        for (var i = 0; i < testCases.length; ++i) {
-            // when
-            var parsed = nerdamer(testCases[i].given);
-            var value = parsed.toString();
-
-            // then
-            expect(value).toEqual(testCases[i].expected);
-        }
-    });
-    
-    it('should compute powers', function () {
-        // given
-        var testCases = [
-            {
-                given: '0^(1/2)',
-                expected: '0',
-                expectedValue: '0'
-            },
-            {
-                given: '2^(1/2)',
-                expected: 'sqrt(2)',
-                expectedValue: '1.4142135623730951'
-            },
-            {
-                given: '3/4/-5/7',
-                expected: '-3/140',
-                expectedValue: '-0.02142857142857143'
-            },
-            {
-                given: '(2/5)^(1/2)',
-                expected: 'sqrt(2)*sqrt(5)^(-1)',
-                expectedValue: '0.6324555320336757'
-            },
-            {
-                given: '2^(1/2)+sqrt(2)',
-                expected: '2*sqrt(2)',
-                expectedValue: '2.8284271247461903'
-            }
-        ];
-
-        for (var i = 0; i < testCases.length; ++i) {
-            // when
-            var parsed = nerdamer(testCases[i].given);
-            var value = parsed.evaluate(values).text('decimals');
-
-            // then
-            expect(parsed.toString()).toEqual(testCases[i].expected);
-            expect(value).toEqual(testCases[i].expectedValue);
-        }
-    });
-
-    it('should compute factorials', function () {
-        // given
-       var testCases = [
-           {
-               given: '(1+x^2)!',
-               expected: 'factorial(1+x^2)',
-               expectedValue: '245.1516183677083'
-           },
-           {
-               given: '10!',
-               expected: 'factorial(10)',
-               expectedValue: '3628800'
-           },
-           {
-               given: 'x!',
-               expected: 'factorial(x)',
-               expectedValue: '2.197620278392476'
-           },
-           {
-               given: 'x!*x!',
-               expected: 'factorial(x)^2',
-               expectedValue: '4.829534888001823'
-           },
-           {
-               given: '3*(1+x!*x!)',
-               expected: '3*(1+factorial(x)^2)',
-               expectedValue: '17.488604664005468'
-           },
-           {
-               given: '3*(1+x!*x!)!',
-               expected: '3*factorial(1+factorial(x)^2)',
-               expectedValue: '1573.2041488172601'
-           }
-       ];
-
-        for (var i = 0; i < testCases.length; ++i) {
-            // when
-            var parsed = nerdamer(testCases[i].given);
-            var value = parsed.evaluate(values).text('decimals');
-
-            // then
-            expect(parsed.toString()).toEqual(testCases[i].expected);
-            expect(value).toEqual(testCases[i].expectedValue);
-        }
-    });
-
-    describe('trigonometric functions', function () {
-        it('should be computed properly', function () {
-            // given
-            var testCases = [
-                {
-                    given: 'cos(pi)',
-                    expected: '-1',
-                    expectedValue: '-1'
-                },
-                {
-                    given: 'cos(2*pi)',
-                    expected: '1',
-                    expectedValue: '1'
-                },
-                {
-                    given: 'cos(2*pi/3)',
-                    expected: '-1/2',
-                    expectedValue: '-0.5'
-                },
-                {
-                    given: 'cos(3*pi/4)',
-                    expected: '-sqrt(2)^(-1)',
-                    expectedValue: '-0.7071067811865475'
-                },
-                {
-                    given: 'sin(pi)',
-                    expected: '0',
-                    expectedValue: '0'
-                },
-                {
-                    given: 'sin(pi/2)',
-                    expected: '1',
-                    expectedValue: '1'
-                },
-                {
-                    given: 'sin(-pi/2)',
-                    expected: '-1',
-                    expectedValue: '-1'
-                },
-                {
-                    given: 'sin(3*pi/4)',
-                    expected: 'sqrt(2)^(-1)',
-                    expectedValue: '0.7071067811865475'
-                },
-                {
-                    given: 'tan(3*pi/4)',
-                    expected: '-1',
-                    expectedValue: '-1'
-                },
-                {
-                    given: 'tan(2*pi/3)',
-                    expected: '-sqrt(3)',
-                    expectedValue: '-1.7320508075688772'
-                },
-                {
-                    given: 'tan(4*pi/3)',
-                    expected: 'sqrt(3)',
-                    expectedValue: '1.7320508075688772'
-                },
-                {
-                    given: 'tan(pi/3)',
-                    expected: 'sqrt(3)',
-                    expectedValue: '1.7320508075688772'
-                },
-                {
-                    given: 'tan(pi)',
-                    expected: '0',
-                    expectedValue: '0'
-                },
-                {
-                    given: 'sec(pi)',
-                    expected: '-1',
-                    expectedValue: '-1'
-                },
-                {
-                    given: 'sec(2*pi/3)',
-                    expected: '-2',
-                    expectedValue: '-2'
-                },
-                {
-                    given: 'sec(4*pi/3)',
-                    expected: '-2',
-                    expectedValue: '-2'
-                },
-                {
-                    given: 'sec(5*pi/3)',
-                    expected: '2',
-                    expectedValue: '2'
-                },
-                {
-                    given: 'sec(pi/6)',
-                    expected: '2*sqrt(3)^(-1)',
-                    expectedValue: '1.1547005383792517'
-                },
-                {
-                    given: 'csc(5*pi/3)',
-                    expected: '-2*sqrt(3)^(-1)',
-                    expectedValue: '-1.1547005383792517'
-                },
-                {
-                    given: 'cot(pi/2)',
-                    expected: '0',
-                    expectedValue: '0'
-                },
-                {
-                    given: 'cot(2*pi/3)',
-                    expected: '-sqrt(3)^(-1)',
-                    expectedValue: '-0.5773502691896258'
-                },
-                {
-                    given: 'cot(4*pi/3)',
-                    expected: 'sqrt(3)^(-1)',
-                    expectedValue: '0.5773502691896258'
-                },
-                {
-                    given: 'cot(5*pi/6)',
-                    expected: '-sqrt(3)',
-                    expectedValue: '-1.7320508075688772'
-                },
-                {
-                    given: 'acot(0)',
-                    expected: 'acot(0)',
-                    expectedValue: '1.5707963267948966'
-                },
-            ];
-
-            for (var i = 0; i < testCases.length; ++i) {
-                // when
-                var parsed = nerdamer(testCases[i].given);
-                var value = parsed.evaluate().text('decimals');
-
-                // then
-                expect(parsed.toString()).toEqual(testCases[i].expected);
-                expect(value).toEqual(testCases[i].expectedValue);
-            }
-        });
-
-        it('should throw for wrong trigonometric arguments', function () {
-            // given
-            var testCases = [
-                'tan(pi/2)',
-                'sec(pi/2)',
-                'csc(pi)',
-                'csc(2*pi)',
-                'cot(pi)',
-                'cot(2*pi)'
-            ];
-
-            for (var i = 0; i < testCases.length; ++i) {
-                var threwError = false;
-                try {
-                    nerdamer(testCases[i]);
-                } catch (e) {
-                    threwError = true;
-                }
-                expect(threwError).toBe(true);
-            }
-        });
-
-        it('should calculate correctly with variables', function () {
-            // given
-            var testCases = [
-                {
-                    given: 'cos(x)',
-                    expected: 'cos(x)',
-                    expectedValue: '-0.5048461045998576'
-                },
-                {
-                    given: 'sin(x)',
-                    expected: 'sin(x)',
-                    expectedValue: '0.8632093666488737'
-                },
-                {
-                    given: 'tan(x)',
-                    expected: 'tan(x)',
-                    expectedValue: '-1.7098465429045073'
-                },
-                {
-                    given: 'y*tan(x)*tan(x)',
-                    expected: 'tan(x)^2*y',
-                    expectedValue: '9.647798160932235'
-                },
-                {
-                    given: '2*cos(x)+cos(x)',
-                    expected: '3*cos(x)',
-                    expectedValue: '-1.514538313799573'
-                },
-                {
-                    given: '2*cos(x)+cos(x+8+5*x)',
-                    expected: '2*cos(x)+cos(6*x+8)',
-                    expectedValue: '-1.18837521422445'
-                },
-                {
-                    given: 'x^2+2*cos(x)+cos(x+8+5*x)+4*x^2',
-                    expected: '2*cos(x)+5*x^2+cos(6*x+8)',
-                    expectedValue: '20.86162478577555'
-                },
-                {
-                    given: 'cos(x)*cos(x)',
-                    expected: 'cos(x)^2',
-                    expectedValue: '0.25486958932965037'
-                },
-                {
-                    given: 'x^x*cos(x)*sin(x)/x',
-                    expected: 'cos(x)*sin(x)*x^(-1+x)',
-                    expectedValue: '-0.9856355924988681'
-                },
-                {
-                    given: '2*cos(x)+5*cos(2*x)',
-                    expected: '2*cos(x)+5*cos(2*x)',
-                    expectedValue: '-3.460996315903212'
-                },
-                {
-                    given: '2*cos(x)*5*cos(2*x)',
-                    expected: '10*cos(2*x)*cos(x)',
-                    expectedValue: '2.4750626589177886'
-                },
-                {
-                    given: 'cos(x)+(x+x^2+x)',
-                    expected: '2*x+x^2+cos(x)',
-                    expectedValue: '8.105153895400143'
-                },
-                {
-                    given: 'cos(x)+(x+x^2+7)',
-                    expected: '7+cos(x)+x+x^2',
-                    expectedValue: '13.005153895400143'
-                },
-                {
-                    given: 'x/cos(x)*cos(x)',
-                    expected: 'x',
-                    expectedValue: '2.1'
-                },
-                {
-                    given: 'tan(x)*tan(x)',
-                    expected: 'tan(x)^2',
-                    expectedValue: '2.923575200282495'
-                },
-                {
-                    given: '2*(tan(x)+tan(2*x)+7)-6*tan(x)',
-                    expected: '-4*tan(x)+14+2*tan(2*x)',
-                    expectedValue: '24.39494572063571'
-                },
-                {
-                    given: '((3+y)*2-(cos(x)*4+z))',
-                    expected: '-4*cos(x)-z+2*y+6',
-                    expectedValue: '13.61938441839943'
-                },
-                {
-                    given: 'cos(x^2)*cos(x^2)^x',
-                    expected: 'cos(x^2)^(1+x)',
-                    expectedValue: '0.023397743182121563*(-1)^3.1'
-                }
-            ];
-
-            for (var i = 0; i < testCases.length; ++i) {
-                // when
-                var parsed = nerdamer(testCases[i].given);
-                var value = parsed.evaluate(values).text('decimals');
-
-                // then
-                expect(parsed.toString()).toEqual(testCases[i].expected);
-                expect(value).toEqual(testCases[i].expectedValue);
-            }
-        });
-    });
-    describe('hyperbolic trigonometric functions', function () {
-        it('should be computed properly', function () {
-            // given
-            var testCases = [
-                {
-                    given: 'acosh(1/23.12)',
-                    expected: 'acosh(25/578)',
-                    expectedValue: '-4.440892098500627e-16+1.5275302342078616*i'
-                },
-                {
-                    given: 'sech(0.1)',
-                    expected: 'sech(1/10)',
-                    expectedValue: '0.9950207489532266'
-                },
-                {
-                    given: 'csch(0.1)',
-                    expected: 'csch(1/10)',
-                    expectedValue: '9.98335275729611'
-                },
-                {
-                    given: 'tanh(0.1)',
-                    expected: 'tanh(1/10)',
-                    expectedValue: '0.09966799462495582'
-                },
-                {
-                    given: 'coth(0.1)',
-                    expected: 'coth(1/10)',
-                    expectedValue: '10.03331113225399'
-                },
-                {
-                    given: 'acosh(0.1)',
-                    expected: 'acosh(1/10)',
-                    expectedValue: '1.4706289056333368*i'
-                },
-                {
-                    given: 'asinh(0.1)',
-                    expected: 'asinh(1/10)',
-                    expectedValue: '0.0998340788992076'
-                },
-                {
-                    given: 'atanh(-5)',
-                    expected: 'atanh(-5)',
-                    expectedValue: '-0.20273255405408225+1.5707963267948966*i'
-                },
-                {
-                    given: 'asech(0.5)',
-                    expected: 'asech(1/2)',
-                    expectedValue: '1.3169578969248166'
-                },
-                {
-                    given: 'acsch(1.1)',
-                    expected: 'acsch(11/10)',
-                    expectedValue: '0.8156089004401478'
-                },
-                {
-                    given: 'acoth(1.2)',
-                    expected: 'acoth(6/5)',
-                    expectedValue: '1.1989476363991853'
-                }
-            ];
-
-            for (var i = 0; i < testCases.length; ++i) {
-                // when
-                var parsed = nerdamer(testCases[i].given);
-                var value = parsed.evaluate().text('decimals');
-
-                // then
-                expect(parsed.toString()).toEqual(testCases[i].expected);
-                expect(value).toEqual(testCases[i].expectedValue);
-            }
-        });
-
-        xit('should throw for wrong trigonometric arguments', function () {
-            // given
-            var testCases = [
-                'csch(0)',
-                'coth(0)'
-            ];
-
-            for (var i = 0; i < testCases.length; ++i) {
-                var threwError = false;
-                try {
-                    nerdamer(testCases[i]).evaluate();
-                } catch (e) {
-                    threwError = true;
-                }
-                expect(threwError).toBe(true);
-            }
-        });
-
-        it('should calculate correctly with variables', function () {
-            // given
-            var testCases = [
-                {
-                    given: 'cosh(x)',
-                    expected: 'cosh(x)',
-                    expectedValue: '4.1443131704103155'
-                },
-                {
-                    given: 'sinh(x)',
-                    expected: 'sinh(x)',
-                    expectedValue: '4.021856742157334'
-                },
-                {
-                    given: 'tanh(x)',
-                    expected: 'tanh(x)',
-                    expectedValue: '0.9704519366134539'
-                },
-                {
-                    given: 'y*tanh(x)*tanh(x)',
-                    expected: 'tanh(x)^2*y',
-                    expectedValue: '3.1078639722134502'
-                },
-                {
-                    given: '2*cosh(x)+cosh(x)',
-                    expected: '3*cosh(x)',
-                    expectedValue: '12.432939511230947'
-                },
-                {
-                    given: '2*cosh(x)+cosh(x+8+5*x)',
-                    expected: '2*cosh(x)+cosh(6*x+8)',
-                    expectedValue: '442014320.214284'
-                },
-                {
-                    given: 'x^2+2*cosh(x)+cosh(x+8+5*x)+4*x^2',
-                    expected: '2*cosh(x)+5*x^2+cosh(6*x+8)',
-                    expectedValue: '442014342.26428396'
-                },
-                {
-                    given: 'cosh(x)*cosh(x)',
-                    expected: 'cosh(x)^2',
-                    expectedValue: '17.175331654436402'
-                },
-                {
-                    given: 'x^x*cosh(x)*sinh(x)/x',
-                    expected: 'cosh(x)*sinh(x)*x^(-1+x)',
-                    expectedValue: '37.698180303290115'
-                },
-                {
-                    given: '2*cosh(x)+5*cosh(2*x)',
-                    expected: '2*cosh(x)+5*cosh(2*x)',
-                    expectedValue: '175.0419428851847'
-                },
-                {
-                    given: '2*cosh(x)*5*cosh(2*x)',
-                    expected: '10*cosh(2*x)*cosh(x)',
-                    expectedValue: '1382.155931928817'
-                },
-                {
-                    given: 'cosh(x)+(x+x^2+x)',
-                    expected: '2*x+x^2+cosh(x)',
-                    expectedValue: '12.754313170410315'
-                },
-                {
-                    given: 'cosh(x)+(x+x^2+7)',
-                    expected: '7+cosh(x)+x+x^2',
-                    expectedValue: '17.654313170410315'
-                },
-                {
-                    given: 'x/cosh(x)*cosh(x)',
-                    expected: 'x',
-                    expectedValue: '2.1'
-                },
-                {
-                    given: 'tanh(x)*tanh(x)',
-                    expected: 'tanh(x)^2',
-                    expectedValue: '0.9417769612768031'
-                },
-                {
-                    given: '2*(tanh(x)+tanh(2*x)+7)-6*tanh(x)',
-                    expected: '-4*tanh(x)+14+2*tanh(2*x)',
-                    expectedValue: '12.117292986465252'
-                },
-                {
-                    given: '((3+y)*2-(cosh(x)*4+z))',
-                    expected: '-4*cosh(x)-z+2*y+6',
-                    expectedValue: '-4.9772526816412626'
-                },
-                {
-                    given: 'cosh(x^2)*cosh(x^2)^x',
-                    expected: 'cosh(x^2)^(1+x)',
-                    expectedValue: '100982.42051309341'
-                }
-            ];
-
-            for (var i = 0; i < testCases.length; ++i) {
-                // when
-                var parsed = nerdamer(testCases[i].given);
-                var value = parsed.evaluate(values).text('decimals');
-
-                // then
-                expect(parsed.toString()).toEqual(testCases[i].expected);
-                expect(value).toEqual(testCases[i].expectedValue);
-            }
-        });
-    });
-
-    it('should handle square roots', function () {
-        // given
-        var testCases = [
-            {
-                given: 'sqrt(1+x)^(4*x)',
-                expected: '(1+x)^(2*x)',
-                expectedValue: '115.80281433592612'
-            },
-            {
-                given: 'sqrt(2*sqrt(5))',
-                expected: '5^(1/4)*sqrt(2)',
-                expectedValue: '2.114742526881128'
-            },
-            {
-                given: 'sqrt(2)*sqrt(2)',
-                expected: '2',
-                expectedValue: '2'
-            },
-            {
-                given: 'sqrt(1/2)',
-                expected: 'sqrt(2)^(-1)',
-                expectedValue: '0.7071067811865475'
-            },
-            {
-                given: 'sqrt(2)^2',
-                expected: '2',
-                expectedValue: '2'
-            },
-            {
-                given: '6*sqrt(2)^4',
-                expected: '24',
-                expectedValue: '24'
-            },
-            {
-                given: 'sqrt(x^2)*sqrt(x^4)',
-                expected: 'abs(x)*x^2',
-                expectedValue: '9.261'
-            },
-            {
-                given: 'sqrt((5/2)*x^10)',
-                expected: 'abs(x)*sqrt(2)^(-1)*sqrt(5)*x^4',
-                expectedValue: '64.5753067708567'
-            },
-            {
-                given: '(sqrt((5/2)*x^10))*-sqrt(2)',
-                expected: '-abs(x)*sqrt(5)*x^4',
-                expectedValue: '-91.3232746297487'
-            },
-            {
-                given: 'sqrt(9)',
-                expected: '3',
-                expectedValue: '3'
-            },
-            {
-                given: 'sqrt(-9)',
-                expected: '3*i',
-                expectedValue: '3*i'
-            },
-            /* TODO jiggzson: Results in NaN
-            {
-                given: 'sqrt(-x)',
-                expected: 'sqrt(-x)',
-                expectedValue: '1.44913767*i'
-            },*/
-            {
-                given: 'sqrt(-x)*sqrt(-x)',
-                expected: '-x',
-                expectedValue: '-2.1'
-            },
-            {
-                given: 'sqrt(-x)*sqrt(-x)+4*x',
-                expected: '3*x',
-                expectedValue: '6.3'
-            },
-            {
-                given: 'sqrt((1/2*x)^(1/2))',
-                expected: '2^(-1/4)*x^(1/4)',
-                expectedValue: '1.0122722344290394'
-            },
-            {
-                given: 'sqrt(4*sqrt(2)^(-1)*x^(1/2))',
-                expected: '2^(3/4)*x^(1/4)',
-                expectedValue: '2.0245444688580787'
-            },
-            {
-                given: 'sqrt(4+x)',
-                expected: 'sqrt(4+x)',
-                expectedValue: '2.4698178070456938'
-            },
-            {
-                given: '(1/2)*x^(1/2)+sqrt(x)',
-                expected: '(3/2)*sqrt(x)',
-                expectedValue: '2.173706511928416'
-            },
-            {
-                given: 'sqrt((4+x)^2)',
-                expected: 'abs(4+x)',
-                expectedValue: '6.1'
-            },
-            {
-                given: '2*sqrt(3/4)',
-                expected: 'sqrt(3)',
-                expectedValue: '1.7320508075688772'
-            },
-            {
-                given: 'sqrt(2)*sqrt(8)',
-                expected: '4',
-                expectedValue: '4'
-            },
-            {
-                given: 'sqrt(242)',
-                expected: '11*sqrt(2)',
-                expectedValue: '15.556349186104047'
-            },
-            {
-                given: 'sqrt(4)^-1',
-                expected: '1/2',
-                expectedValue: '0.5'
-            },
-            {
-                given: 'sqrt(4*x^2)',
-                expected: '2*abs(x)',
-                expectedValue: '4.2'
-            },
-            {
-                given: '74689676.31109099*sqrt(5578547747455547)',
-                expected: '(824947474856/11045)*sqrt(5578547747455547)',
-                expectedValue: '5578547747455547'
-            }
-        ];
-
-        for (var i = 0; i < testCases.length; ++i) {
-            // when
-            var parsed = nerdamer(testCases[i].given);
-            var value = parsed.evaluate(values).text('decimals');
-
-            // then
-            expect(parsed.toString()).toEqual(testCases[i].expected);
-            expect(value).toEqual(testCases[i].expectedValue);
-        }
-    });
-
-    it('should support the imaginary number i', function () {
-        // given
-        var testCases = [
-            {
-                given: 'i*i',
-                expected: '-1',
-                expectedValue: '-1'
-            },
-            {
-                given: 'i*8*i',
-                expected: '-8',
-                expectedValue: '-8'
-            },
-            {
-                given: 'i^(2/3)',
-                expected: '-1',
-                expectedValue: '-1'
-            },
-            {
-                given: '(256*i)^(1/8)',
-                expected: '2*(-1)^(1/16)',
-                expectedValue: '0.39018064403225655*i+1.9615705608064609'
-            },
-            {
-                given: 'i/i',
-                expected: '1',
-                expectedValue: '1'
-            },
-            {
-                given: '(1/i)*i',
-                expected: '1',
-                expectedValue: '1'
-            },
-            {
-                given: 'i^(-1)',
-                expected: '-i',
-                expectedValue: '-i'
-            },
-            {
-                given: 'i^(2)',
-                expected: '-1',
-                expectedValue: '-1'
-            },
-            {
-                given: 'i^(-2)',
-                expected: '-1',
-                expectedValue: '-1'
-            },
-            {
-                given: 'i^(-1)',
-                expected: '-i',
-                expectedValue: '-i'
-            },
-            {
-                given: 'e^(i*pi)+e^(2*i*pi)',
-                expected: '0',
-                expectedValue: '0'
-            }
-        ];
-
-        for (var i = 0; i < testCases.length; ++i) {
-            // when
-            var parsed = nerdamer(testCases[i].given);
-            var value = parsed.evaluate().text('decimals');
-
-            // then
-            expect(parsed.toString()).toEqual(testCases[i].expected);
-            expect(value).toEqual(testCases[i].expectedValue);
-        }
-    });
-    
-    
-    it('should handle powers with results using i', function () {
-        // given
-        var testCases = [
-            {
-                given: '(-2/3*x)^x',
-                expected: '(-x)^x*2^x*3^(-x)',
-                //TODO: Evaluates to NaN somewhere
-                expectedValue: '2.0270706004935852*(-1)^2.1'
-            }
-        ];
-
-        for (var i = 0; i < testCases.length; ++i) {
-            // when
-            var parsed = nerdamer(testCases[i].given);
-            var value = parsed.evaluate(values).text('decimals');
-
-            // then
-            expect(parsed.toString()).toEqual(testCases[i].expected);
-            expect(value).toEqual(testCases[i].expectedValue);
-        }
-    });
-
-    it('should compute logarithms correctly', function () {
-        // given
-        var testCases = [
-            {
-                given: 'log(e)',
-                expected: '1',
-                expectedValue: '1'
-            },
-            {
-                given: 'log(e^e)',
-                expected: 'e',
-                expectedValue: '2.718281828459045'
-            },
-            {
-                given: 'log(1/e^e)',
-                expected: '-e',
-                expectedValue: '-2.718281828459045'
-            }
-        ];
-
-        for (var i = 0; i < testCases.length; ++i) {
-            // when
-            var parsed = nerdamer(testCases[i].given);
-            var value = parsed.evaluate().text('decimals');
-
-            // then
-            expect(parsed.toString()).toEqual(testCases[i].expected);
-            expect(value).toEqual(testCases[i].expectedValue);
-        }
-    });
-    it('should check for equality', function () {
-        var a, b, c, d, e, f, g;
-        a = nerdamer("2sqrt(5)");
-        b = nerdamer("2sqrt(5)");
-        c = nerdamer("sqrt(13)");
-        d = nerdamer("sqrt(21)");
-        e = nerdamer("sqrt(20)");
-        f = nerdamer("sqrt(5) + sqrt(3)");
-        g = nerdamer("sqrt(5) + sqrt(7)");
-        expect(a.lt(g)).toBe(true);
-        expect(a.lt(f)).toBe(false);
-        expect(a.gt(c)).toBe(true);
-        expect(a.gt(d)).toBe(false);
-        expect(a.gt(e)).toBe(false);
-        expect(a.lt(e)).toBe(false);
-        expect(a.eq(e)).toBe(true);
-        expect(b.gte(a)).toBe(true);
-        expect(c.gte(a)).toBe(false);
-        expect(e.lte(d)).toBe(true);
-        expect(f.lte(g)).toBe(true);
-        
-    });
-
-    /** Based on commit cf8c0f8. */
-    it('should not cause infinite recursion', function () {
-      // given
-      var formula = '1/(1+x)+(1+x)';
-
-      // when
-      var parsed = nerdamer(formula);
-      var result = parsed.evaluate().toString();
-
-      // then
-      expect(result).toBe('(1+x)^(-1)+1+x');
-    });
-
-    it('should support ceil and floor', function () {
-      // given
-      var testCases = [
-          {
-              given: 'floor(204)',
-              expected: '204'
-          },
-          {
-              given: 'floor(10.893)',
-              expected: '10'
-          },
-          {
-              given: 'floor(-10.3)',
-              expected: '-11'
-          },
-          {
-              given: 'ceil(204)',
-              expected: '204'
-          },
-          {
-              given: 'ceil(10.893)',
-              expected: '11'
-          },
-          {
-              given: 'ceil(-10.9)',
-              expected: '-10'
-          }
-      ];
-
-      for (var i = 0; i < testCases.length; ++i) {
-        // when
-        var parsed = nerdamer(testCases[i].given);
-        var value = parsed.evaluate().text('decimals');
-
-        // then
-        expect(value).toEqual(testCases[i].expected);
-      }
-    });
-    
-    it('should round', function () {
-      // given
-      var testCases = [
-          {
-              given: 'round(204)',
-              expected: '204'
-          },
-          {
-              given: 'round(10.893)',
-              expected: '11'
-          },
-          {
-              given: 'round(10.893, 1)',
-              expected: '10.9'
-          },
-          {
-              given: 'round(-10.3)',
-              expected: '-10'
-          },
-          {
-              given: 'round(204)',
-              expected: '204'
-          },
-          {
-              given: 'round(10.1)',
-              expected: '10'
-          },
-          {
-              given: 'round(1.23423534e-12,-2)',
-              expected: '1.23e-12'
-          },
-          {
-              given: 'round(1.23423534e12,-2)',
-              expected: '1230000000000'
-          }
-      ];
-
-      for (var i = 0; i < testCases.length; ++i) {
-        // when
-        var parsed = nerdamer(testCases[i].given);
-        var value = parsed.evaluate().text('decimals');
-
-        // then
-        expect(value).toEqual(testCases[i].expected);
-      }
-    });
-    
-    it('should support trunc()', function () {
-        // given
-        var testCases = [
-            {
-                given: 'trunc(0)',
-                expected: '0'
-            },
-            {
-                given: 'trunc(10.234)',
-                expected: '10'
-            },
-            {
-                given: 'trunc(-9.99)',
-                expected: '-9'
-            },
-            {
-                given: 'trunc(0.99)',
-                expected: '0'
-            },
-            {
-                given: 'trunc(-0.7555)',
-                expected: '0'
-            },
-            {
-                given: 'trunc(8.9 * -4.9)',
-                expected: '-43'
-            },
-            {
-                given: 'trunc(8.9) * trunc(-4.9)',
-                expected: '-32'
-            }
-        ];
-
-        for (var i = 0; i < testCases.length; ++i) {
-            // when
-            var parsed = nerdamer(testCases[i].given);
-            var value = parsed.evaluate().text('decimals');
-
-            // then
-            expect(value).toEqual(testCases[i].expected);
-        }
-    });
-
-    /** #35 #76: Support multiple minus signs and brackets */
-    it('should support prefix operator with parantheses', function () {
-      // given
-      var testCases = [
-        {
-           given: '(a+x)--(x+a)',
-           expected: '2*a+2*x'
-        },
-        {
-           given: '(3)---(3)',
-           expected: '0'
-        },
-        {
-           given: '-(1)--(1-1--1)',
-           expected: '0'
-        },
-        {
-           given: '-(-(1))-(--1)',
-           expected: '0'
-        }
-      ];
-
-      for (var i = 0; i < testCases.length; ++i) {
-        // when
-        var parsed = nerdamer(testCases[i].given);
-        var value = parsed.evaluate().text('decimals');
-
-        // then
-        expect(value).toEqual(testCases[i].expected);
-      }
-    });
-    
-    //#78
-    it('should substitute variables', function () {
-      // given
-      var testCases = [
-        {
-           given: '2*(x+1)^2',
-           sub: 'x+1',
-           sub_with: 'u',
-           expected: '2*u^2'
-        },
-        {
-           given: '2*(x+1+a)^2',
-           sub: 'x+1',
-           sub_with: 'u',
-           expected: '2*(1+a+x)^2'
-        },
-        {
-           given: '2*(x+1)^(x+1)',
-           sub: 'x+1',
-           sub_with: 'u',
-           expected: '2*u^u'
-        },
-        {
-           given: '2*(x+1)^2',
-           sub: '(x+1)^2',
-           sub_with: 'u^x',
-           expected: '2*u^x'
-        },
-        {
-           given: '2*(x+1)^2',
-           sub: 'x+1',
-           sub_with: 'u^x',
-           expected: '2*u^(2*x)'
-        },
-        {
-           given: '(2*(x+1)^2+a)^2',
-           sub: '(x+1)^2',
-           sub_with: 'u^x',
-           expected: '(2*u^x+a)^2'
-        },
-        {
-           given: '(x^x+y)^(x^x-t)',
-           sub: 'x^x',
-           sub_with: '4',
-           expected: '(4+y)^(-t+4)'
-        },
-        {
-           given: '(cos(x)+cos(x)^2)',
-           sub: 'cos(x)',
-           sub_with: '4',
-           expected: '20'
-        },
-        {
-           given: '(cos(x)+cos(x)^2)',
-           sub: '(cos(x)+cos(x)^2)',
-           sub_with: '4',
-           expected: '4'
-        },
-        {
-           given: '(cos(x)+cos(x^6)^2)',
-           sub: '(cos(x)+cos(x)^2)',
-           sub_with: '4',
-           expected: 'cos(x)+cos(x^6)^2'
-        },
-        {
-           given: '(cos(x)+cos(x^6)^2)',
-           sub: 'cos(x)',
-           sub_with: '4',
-           expected: '4+cos(x^6)^2'
-        },
-        {
-           given: '(cos(x)+cos(x^6)^2)',
-           sub: '2',
-           sub_with: '4',
-           expected: 'error'
-        }
-      ];
-
-      for (var i = 0; i < testCases.length; ++i) {
-        var testCase = testCases[i];
-
-        var parsed;
-        // when
-        try {
-            parsed = nerdamer(testCase.given).sub(testCase.sub, testCase.sub_with).toString();
-        }
-        catch(e){
-            parsed = 'error';
-        }
-
-        // then
-        expect(parsed).toEqual(testCases[i].expected);
-      }
-    });
-    
-    /** #44: a+b - (a+b) not evaluated as 0 */
-    it('should perform subtraction of terms', function () {
-      // given
-      var formula = 'a+b - (a+b)';
-
-      // when
-      var result = nerdamer(formula).toString();
-
-      // then
-      expect(result).toBe('0');
-    });
-
-    /** #46: (x^(1/2)*x^(1/3))-x^(5/6) should be 0 */
-    it('should result in 0', function () {
-      // given
-      var formula = '(x^(1/2)*x^(1/3))-x^(5/6)';
-
-      // when
-      var result = nerdamer(formula).toString();
-
-      // then
-      expect(result).toBe('0');
-    });
-
-    /** #47: (a^2)/(a*b) should be a/b */
-    it('should simplify correctly', function () {
-      // given
-      var formula = '(a^2)/(a*b)';
-
-      // when
-      var result = nerdamer(formula).toString();
-
-      // then
-      // TODO jiggzson: Result is correct but a/b would be simpler
-      expect(result).toBe('a*b^(-1)');
-    });
-
-    /** #56: x/sqrt(x) = x^(3/2) */
-    it('should calculate x/sqrt(x) correctly', function () {
-      // given
-      var formula = 'x/sqrt(x)';
-
-      // when
-      var result = nerdamer(formula).toString();
-
-      // then
-      expect(result).toBe('x^(1/2)');
-    });
-
-    /** #60: sin(x) looks like sin(abs(x)) */
-    it('should respect the sign of argument for sin(x)', function () {
-      // given
-      var halfSqrt2 = '0.7071067811865475'; // sqrt(2)/2
-      var halfSqrt3 = '0.8660254037844385'; // sqrt(3)/2
-      var testCases = [
-        {
-          given: '-pi',
-          expected: '0'
-        },
-        {
-          given: '-3/4*pi',
-          expected: '-' + halfSqrt2
-        },
-        {
-          given: '-2/3*pi',
-          expected: '-' + halfSqrt3
-        },
-        {
-          given: '-1/2*pi',
-          expected: '-1'
-        },
-        {
-          given: '-1/6*pi',
-          expected: '-0.5'
-        },
-        {
-          given: '0',
-          expected: '0'
-        },
-        {
-          given: '1/4*pi',
-          expected: halfSqrt2
-        },
-        {
-          given: '1/2*pi',
-          expected: '1'
-        },
-        {
-          given: '3/4*pi',
-          expected: halfSqrt2
-        },
-        {
-          given: 'pi',
-          expected: '0'
-        },
-        {
-          given: '3/2*pi',
-          expected: '-1'
-        },
-        {
-          given: '2*pi',
-          expected: '0'
-        },
-        {
-          given: '2.25 * pi',
-          expected: halfSqrt2
-        }
-      ];
-
-      for (var i = 0; i < testCases.length; ++i) {
-        // when
-        var result = nerdamer('sin(' + testCases[i].given + ')').evaluate().text('decimals');
-
-        // then
-        expect(result).toEqual(testCases[i].expected, testCases[i].given);
-      }
-    });
-    
-    it('should compute complex numbers', function() {
-        var testCases = [
-            //SYMBOLIC
-            {
-                given: 'cos(3*i+a)',
-                expected: 'cos(3*i+a)'
-            },
-            {
-                given: 'sin(3*i+a)',
-                expected: 'sin(3*i+a)'
-            },
-            {
-                given: 'tan(3*i+a)',
-                expected: 'tan(3*i+a)'
-            },
-            {
-                given: 'sec(3*i+a)',
-                expected: 'sec(3*i+a)'
-            },
-            {
-                given: 'csc(3*i+a)',
-                expected: 'csc(3*i+a)'
-            },
-            {
-                given: 'cot(3*i+a)',
-                expected: 'cot(3*i+a)'
-            },
-            {
-                given: 'acos(3*i+a)',
-                expected: 'acos(3*i+a)'
-            },
-            {
-                given: 'asin(3*i+a)',
-                expected: 'asin(3*i+a)'
-            },
-            {
-                given: 'atan(3*i+a)',
-                expected: 'atan(3*i+a)'
-            },
-            {
-                given: 'asec(3*i+a)',
-                expected: 'asec(3*i+a)'
-            },
-            {
-                given: 'acsc(3*i+a)',
-                expected: 'acsc(3*i+a)'
-            },
-            {
-                given: 'acot(3*i+a)',
-                expected: 'acot(3*i+a)'
-            },
-            {
-                given: 'cosh(3*i+a)',
-                expected: 'cosh(3*i+a)'
-            },
-            
-            //NUMERIC
-            {
-                given: 'cos(3*i+5)',
-                expected: '2.855815004227387+9.606383448432581*i'
-            },
-            {
-                given: 'sin(3*i+5)',
-                expected: '-2.841692295606352*i-9.654125476854839'
-            },
-            {
-                given: 'tan(3*i+5)',
-                expected: '-0.002708235836224119+1.0041647106948153*i'
-            },
-            {
-                given: 'sec(3*i+5)',
-                expected: '-0.0956446409552863*i+0.028433530909971663'
-            },
-            {
-                given: 'csc(3*i+5)',
-                expected: '-0.02805851642308007*i-0.09532363467417838'
-            },
-            {
-                given: 'cot(3*i+5)',
-                expected: '-0.0026857984057586373-0.995845318575854*i'
-            },
-            {
-                given: 'acos(3*i+5)',
-                expected: '-2.452913742502812*i+0.5469745802831137'
-            },
-            {
-                given: 'asin(3*i+5)',
-                expected: '1.023821746511783+2.452913742502812*i'
-            },
-            {
-                given: 'atan(3*i+5)',
-                expected: '0.08656905917945859*i+1.4236790442393028'
-            },
-            {
-                given: 'asec(3*i+5)',
-                expected: '0.08907951708809479*i+1.4237901324243536'
-            },
-            {
-                given: 'acsc(3*i+5)',
-                expected: '-0.08907951708809479*i+0.14700619437054302'
-            },
-            {
-                given: 'acot(3*i+5)',
-                expected: '-0.08656905917945851*i+0.1471172825555939'
-            },
-            {
-                given: 'cosh(3*i+5)',
-                expected: '-73.46729221264526+10.471557674805572*i'
-            },
-            {
-                given: 'sinh(3*i+5)',
-                expected: '-73.46062169567367+10.472508533940392*i'
-            },
-            {
-                given: 'tanh(3*i+5)',
-                expected: '0.00002536867620768396*i+0.9999128201513536'
-            },
-            {
-                given: 'sech(3*i+5)',
-                expected: '-0.0019014661516951706*i-0.013340476530549645'
-            },
-            {
-                given: 'csch(3*i+5)',
-                expected: '-0.0019019704237010974*i-0.013341591397996653'
-            },
-            {
-                given: 'coth(3*i+5)',
-                expected: '0.000025373100044513725*i+1.000087186805897'
-            },
-            {
-                given: 'acosh(3*i+5)',
-                expected: '0.5469745802831136*i+2.452913742502812'
-            },
-            {
-                given: 'asinh(3*i+5)',
-                expected: '0.5339990695941687*i+2.4598315216234345'
-            },
-            {
-                given: 'atanh(3*i+5)',
-                expected: '0.14694666622552974+1.4808695768986575*i'
-            },
-            {
-                given: 'asech(3*i+5)',
-                expected: '-1.4237901324243494*i+0.08907951708807783'
-            },
-            {
-                given: 'acsch(3*i+5)',
-                expected: '-0.08740053182394636*i+0.14709131539545411'
-            },
-            {
-                given: 'acoth(3*i+5)',
-                expected: '-0.08992674989623915*i+0.14694666622552965'
-            }
-        ];
-        
-        for (var i = 0; i < testCases.length; ++i) {
-            var result = nerdamer(testCases[i].given, null, 'numer').text();
-            expect(result.toString()).toEqual(testCases[i].expected);
-      }
-    });
-    
-
-    it('should correctly get the numerator', function() {
-        var testCases = [
-            {
-                given: '3/4*a',
-                expected: '3*a'
-            },
-            {
-                given: '8*a*b/(x*(x+1))',
-                expected: '8*a*b'
-            },
-            {
-                given: 'x+1/x',
-                expected: 'x+x^(-1)'
-            },
-            {
-                given: 'a*b/x',
-                expected: 'a*b'
-            },
-            {
-                given: 'x^2/(2*x+2)',
-                expected: 'x^2'
-            },
-            {
-                given: '1/3*x^2/(2*x+2)',
-                expected: 'x^2'
-            },
-            {
-                given: '2/a',
-                expected: '2'
-            },
-        ];
-        
-        for (var i = 0; i < testCases.length; ++i) {
-            var result = nerdamer(testCases[i].given).numerator().text();
-            expect(result.toString()).toEqual(testCases[i].expected);
-      }
-    });
-    
-    it('should correctly get the denominator', function() {
-        var testCases = [
-            {
-                given: '3/4*a',
-                expected: '4'
-            },
-            {
-                given: '8*a*b/(x*(x+1))',
-                expected: '(1+x)*x'
-            },
-            {
-                given: 'x+1/x',
-                expected: '1'
-            },
-            {
-                given: 'a*b/x',
-                expected: 'x'
-            },
-            {
-                given: 'x^2/(2*x+2)',
-                expected: '2+2*x'
-            },
-            {
-                given: '1/3*x^2/(2*x+2)',
-                expected: '3*(2+2*x)'
-            },
-            {
-                given: '2/a',
-                expected: 'a'
-            },
-        ];
-        
-        for (var i = 0; i < testCases.length; ++i) {
-            var result = nerdamer(testCases[i].given).denominator().text();
-            expect(result.toString()).toEqual(testCases[i].expected);
-      }
-    });
-
-    
-    describe('Further arithmetic test cases', function () {
-        it('Batch 1', function () {
-            // given
-            var testCases = [
-                {
-                    given: '(x+x^2)+x',
-                    expected: '2*x+x^2',
-                    expectedValue: '8.61'
-                },
-                {
-                    given: '(x+1)+4',
-                    expected: '5+x',
-                    expectedValue: '7.1'
-                },
-                {
-                    given: 'x+x+1+x',
-                    expected: '1+3*x',
-                    expectedValue: '7.3'
-                },
-                {
-                    given: '(x+1)+(8+y)',
-                    expected: '9+x+y',
-                    expectedValue: '14.4'
-                },
-                {
-                    given: '(x+1)+(a+y)',
-                    expected: '1+a+x+y',
-                    expectedValue: '13.82'
-                },
-                {
-                    given: '(x+x^2)+(x^3+x)',
-                    expected: '2*x+x^2+x^3',
-                    expectedValue: '17.871000000000002'
-                },
-                {
-                    given: '3*(x+x^2)+5*(x^3+x)',
-                    expected: '3*x^2+5*x^3+8*x',
-                    expectedValue: '76.33500000000001'
-                },
-                {
-                    given: '5*(x+x^2)*(2*(x+x^2)^x)',
-                    expected: '10*(x+x^2)^(1+x)',
-                    expectedValue: '3327.3697542441078'
-                },
-                {
-                    given: '2*(1+x)*3*(z+x)^x*8',
-                    expected: '48*(1+x)*(x+z)^x',
-                    expectedValue: '1601.2623349876335'
-                },
-                {
-                    given: '(x+x^2)*(x+x^2)',
-                    expected: '(x+x^2)^2',
-                    expectedValue: '42.3801'
-                },
-                {
-                    given: '(x+x^2)*2*(x+x^2)',
-                    expected: '2*(x+x^2)^2',
-                    expectedValue: '84.7602'
-                },
-                {
-                    given: '(x*y)*(x*y)',
-                    expected: '(x*y)^2',
-                    expectedValue: '48.024899999999995'
-                },
-                {
-                    given: '(x*y)*(x*z)',
-                    expected: 'x^2*y*z',
-                    expectedValue: '14.553'
-                },
-                {
-                    given: '(x+y)*(x+y)',
-                    expected: '(x+y)^2',
-                    expectedValue: '29.160000000000004'
-                },
-                {
-                    given: '(x+y)*(y+x)',
-                    expected: '(x+y)^2',
-                    expectedValue: '29.160000000000004'
-                },
-                {
-                    given: '(1+x)*(x+y)',
-                    expected: '(1+x)*(x+y)',
-                    expectedValue: '16.74'
-                },
-                {
-                    given: 'x*y*x',
-                    expected: 'x^2*y',
-                    expectedValue: '14.553'
-                },
-                {
-                    given: 'x*y*x/x',
-                    expected: 'x*y',
-                    expectedValue: '6.93'
-                },
-                {
-                    given: 'x*y*x/x/x/y',
-                    expected: '1',
-                    expectedValue: '1'
-                },
-                {
-                    given: '(x+1)^x*(z+1)^z*(x+1)',
-                    expected: '(1+x)^(1+x)*(1+z)^z',
-                    expectedValue: '66.71926395781806'
-                },
-                {
-                    given: '3*(x^2+1)^x*(2*(x^2+1))',
-                    expected: '6*(1+x^2)^(1+x)',
-                    expectedValue: '1124.7675342780879'
-                },
-                {
-                    given: '2*(x+x^2)+1',
-                    expected: '1+2*x+2*x^2',
-                    expectedValue: '14.02'
-                },
-                {
-                    given: '2*(x+x^2)+3*(x^2+x^3)',
-                    expected: '2*x+3*x^3+5*x^2',
-                    expectedValue: '54.033'
-                },
-                {
-                    given: '2*(x+x^2)+3*(x^2+x^3)^2',
-                    expected: '2*x+2*x^2+3*(x^2+x^3)^2',
-                    expectedValue: '573.7087230000001'
-                },
-                {
-                    given: '2*(x+x^2)+3*(x^2+x^3)^2+x',
-                    expected: '2*x^2+3*x+3*(x^2+x^3)^2',
-                    expectedValue: '575.8087230000001'
-                },
-                {
-                    given: '2*(x+x^2)+3*(x^2+x^3)^2+(x^2+x)',
-                    expected: '3*(x^2+x^3)^2+3*x+3*x^2',
-                    expectedValue: '580.218723'
-                }
-            ];
-
-            for (var i = 0; i < testCases.length; ++i) {
-                // when
-                var parsed = nerdamer(testCases[i].given);
-                var value = parsed.evaluate(values).text('decimals');
-
-                // then
-                expect(parsed.toString()).toEqual(testCases[i].expected);
-                expect(value).toEqual(testCases[i].expectedValue);
-            }
-        });
-
-        it('Batch 2', function () {
-            // given
-            var testCases = [
-                {
-                    given: '2*(x+x^2)^2+3*(x^2+x)^2',
-                    expected: '5*(x+x^2)^2',
-                    expectedValue: '211.9005'
-                },
-                {
-                    given: '2*(x+x^2)^2+2*(x+x^2)^3+4*(x+x^2)^2',
-                    expected: '2*(x+x^2)^3+6*(x+x^2)^2',
-                    expectedValue: '806.069502'
-                },
-                {
-                    given: '2*x^2+3*x+y+y^2',
-                    expected: '2*x^2+3*x+y+y^2',
-                    expectedValue: '29.31'
-                },
-                {
-                    given: '(y+y^2)^6+y',
-                    expected: '(y+y^2)^6+y',
-                    expectedValue: '8163841.198203676'
-                },
-                {
-                    given: '2*(x+x^2)+(y+y^2)^6+y',
-                    expected: '(y+y^2)^6+2*x+2*x^2+y',
-                    expectedValue: '8163854.218203676'
-                },
-                {
-                    given: '2*(x+x^2)+4',
-                    expected: '2*x+2*x^2+4',
-                    expectedValue: '17.02'
-                },
-                {
-                    given: '2*(x+x^2)+48*x*y',
-                    expected: '2*(x+x^2)+48*x*y',
-                    expectedValue: '345.66'
-                },
-                {
-                    given: '2*(x+x^2)+(48+x+2*y)',
-                    expected: '2*x^2+3*x+2*y+48',
-                    expectedValue: '69.72'
-                },
-                {
-                    given: '(x^2+1)-1',
-                    expected: 'x^2',
-                    expectedValue: '4.41'
-                },
-                {
-                    given: '(x^2+1)-1+x+x^3+x',
-                    expected: '2*x+x^2+x^3',
-                    expectedValue: '17.871000000000002'
-                },
-                {
-                    given: '5+(x^2+y+1)+(x+y+15)',
-                    expected: '2*y+21+x+x^2',
-                    expectedValue: '34.11'
-                },
-                {
-                    given: '(x^2+y+1)+(x+y+15)+(x^2+y+1)',
-                    expected: '17+2*x^2+x+3*y',
-                    expectedValue: '37.82'
-                },
-                {
-                    given: '(x^2+y+1)+(x+x^2)',
-                    expected: '1+2*x^2+x+y',
-                    expectedValue: '15.22'
-                },
-                {
-                    given: '(1+(1+x)^2)',
-                    expected: '(1+x)^2+1',
-                    expectedValue: '10.610000000000001'
-                },
-                {
-                    given: '(x+x)^x',
-                    expected: '2^x*x^x',
-                    expectedValue: '20.36214425352342'
-                },
-                {
-                    given: '1/4*2^x*x^x',
-                    expected: '(1/4)*2^x*x^x',
-                    expectedValue: '5.090536063380855'
-                },
-                {
-                    given: 'x^2+x-x^y+x',
-                    expected: '-x^y+2*x+x^2',
-                    expectedValue: '-2.9597419502414644'
-                },
-                {
-                    given: 'x^x+x^x-1-2*x^x',
-                    expected: '-1',
-                    expectedValue: '-1'
-                },
-                {
-                    given: 'x^x+x^x-1-2*x^x+2*y+1-2*y',
-                    expected: '0',
-                    expectedValue: '0'
-                },
-                {
-                    given: '(x+1)-x*y-5+2*x*y',
-                    expected: '-4+x+x*y',
-                    expectedValue: '5.03'
-                },
-                {
-                    given: '(2*x-y+7-x+y-x-5)*2+15/3',
-                    expected: '9',
-                    expectedValue: '9'
-                },
-                {
-                    given: '(x+x^2)^x*x',
-                    expected: '(x+x^2)^x*x',
-                    expectedValue: '107.33450820142282'
-                },
-                {
-                    given: '(x+x^2)^x*(x+x^x)',
-                    expected: '(x+x^2)^x*(x+x^x)',
-                    expectedValue: '350.09644568327894'
-                },
-                {
-                    given: '(x+x^2)^x*(x+x^2)',
-                    expected: '(x+x^2)^(1+x)',
-                    expectedValue: '332.7369754244108'
-                },
-                {
-                    given: '(x+x^2)^2*x',
-                    expected: '(x+x^2)^2*x',
-                    expectedValue: '88.99821'
-                },
-                {
-                    given: '(z+z^2)^x*(x+y^2+1)',
-                    expected: '(1+x+y^2)*(z+z^2)^x',
-                    expectedValue: '59.976442963530964'
-                },
-                {
-                    given: '(x+1)/(x+1)',
-                    expected: '1',
-                    expectedValue: '1'
-                },
-                {
-                    given: 'x*y*z/(x*y*z)',
-                    expected: '1',
-                    expectedValue: '1'
-                },
-                {
-                    given: 'x^y/x^y',
-                    expected: '1',
-                    expectedValue: '1'
-                },
-                {
-                    given: '4*x^2',
-                    expected: '4*x^2',
-                    expectedValue: '17.64'
-                },
-                {
-                    given: '5*x^y/x^y',
-                    expected: '5',
-                    expectedValue: '5'
-                },
-                {
-                    given: '(x+x^6)^y/(x+x^6)^y',
-                    expected: '1',
-                    expectedValue: '1'
-                },
-                {
-                    given: '2^y*2^y',
-                    expected: '2^(2*y)',
-                    expectedValue: '97.00586025666546'
-                },
-                {
-                    given: '2^x',
-                    expected: '2^x',
-                    expectedValue: '4.2870938501451725'
-                },
-                {
-                    given: '((x^3+x)^x*(x^2+x)^x+1)*x',
-                    expected: '((x+x^2)^x*(x+x^3)^x+1)*x',
-                    expectedValue: '17667.12052556627'
-                }
-            ];
-
-            for (var i = 0; i < testCases.length; ++i) {
-                // when
-                var parsed = nerdamer(testCases[i].given);
-                var value = parsed.evaluate(values).text('decimals');
-
-                // then
-                expect(parsed.toString()).toEqual(testCases[i].expected);
-                expect(value).toEqual(testCases[i].expectedValue);
-            }
-        });
-
-        it('Batch 3', function () {
-            var testCases = [
-                {
-                    given: '(8*x)^(2/3)',
-                    expected: '4*x^(2/3)',
-                    expectedValue: '6.559531991200272'
-                },
-                {
-                    given: '(y^3+2)/(z^4*(y^3/2))^2*cos(x)*sqrt(x)',
-                    expected: '4*(2+y^3)*(y^3*z^4)^(-2)*cos(x)*sqrt(x)',
-                    expectedValue: '-0.08596229340057991'
-                },
-                {
-                    given: '2*x^4*(1+log(x)^2)-(-x^4)',
-                    expected: '2*(1+log(x)^2)*x^4+x^4',
-                    expectedValue: '79.75553102441935'
-                },
-                {
-                    given: '(x^6)^(1/4)',
-                    expected: 'abs(x)^(3/2)',
-                    expectedValue: '3.043189116699782'
-                },
-                {
-                    given: '2*x*(4^(1/3))^3',
-                    expected: '8*x',
-                    expectedValue: '16.8'
-                },
-                {
-                    given: '6*(4^(1/3)*4^(2/3))',
-                    expected: '24',
-                    expectedValue: '24'
-                },
-                {
-                    given: '(5*(4^(1/3)))^3',
-                    expected: '500',
-                    expectedValue: '500'
-                },
-                {
-                    given: '2*x*(5*(4^(1/3)))^3',
-                    expected: '1000*x',
-                    expectedValue: '2100'
-                },
-                {
-                    given: 'y^y^y',
-                    expected: 'y^y^y',
-                    expectedValue: '4.568487550256372e+26'
-                },
-                {
-                    given: '(x^4)^(1/4)',
-                    expected: 'abs(x)',
-                    expectedValue: '2.1'
-                },
-                {
-                    given: '(-2*x)^2',
-                    expected: '4*x^2',
-                    expectedValue: '17.64'
-                },
-                {
-                    given: '-4*x^3--x^3+x^2-(-2*x)^2+y',
-                    expected: '-3*x^2-3*x^3+y',
-                    expectedValue: '-37.713'
-                },
-                {
-                    given: '2*x/x',
-                    expected: '2',
-                    expectedValue: '2'
-                },
-                {
-                    given: '(x^2*y)^2',
-                    expected: '(x^2*y)^2',
-                    expectedValue: '211.78980900000002'
-                },
-                {
-                    given: '(x+1)^(z+1)*(1+x)^(1+z)',
-                    expected: '(1+x)^(2+2*z)',
-                    expectedValue: '92.35210000000002'
-                },
-                {
-                    given: '(x+1)^(z+1)*(1+x)^4',
-                    expected: '(1+x)^(5+z)',
-                    expectedValue: '887.5036810000004'
-                },
-                {
-                    given: '(-1)^x',
-                    expected: '(-1)^x',
-                    expectedValue: '(-1)^2.1'
-                },
-                {
-                    given: '(-25)^(1/5)',
-                    expected: '(-1)^(1/5)*5^(2/5)',
-                    expectedValue: '-1.9036539387158786'
-                },
-                {
-                    given: '(x+y)--(x+y)',
-                    expected: '2*x+2*y',
-                    expectedValue: '10.8'
-                },
-                {
-                    given: '-z-(r+x)--(r+x)',
-                    expected: '-z',
-                    expectedValue: '-1'
-                },
-                {
-                    given: '+-z-(r+x)+--+(r+x)',
-                    expected: '-z',
-                    expectedValue: '-1'
-                },
-                {
-                    given: '(x)^(3-x)',
-                    expected: 'x^(-x+3)',
-                    expectedValue: '1.9498327706486203'
-                },
-                {
-                    given: '(1/2*x)^(1/2)',
-                    expected: 'sqrt(2)^(-1)*sqrt(x)',
-                    expectedValue: '1.02469507659596'
-                },
-                {
-                    given: '256^(1/8)',
-                    expected: '2',
-                    expectedValue: '2'
-                },
-                {
-                    given: '-2*256^(1/8)',
-                    expected: '-4',
-                    expectedValue: '-4'
-                },
-                {
-                    given: '(81*(x*y)^2+9*x*y)+(9*x*y)',
-                    expected: '18*x*y+81*x^2*y^2',
-                    expectedValue: '4014.7568999999994'
-                },
-                {
-                    given: '((x)^(1/2)*x^(1/3))-x^(5/6)',
-                    expected: '0',
-                    expectedValue: '0'
-                },
-                {
-                    given: '(9*y*x+1)^3',
-                    expected: '(1+9*x*y)^3',
-                    expectedValue: '254478.51475299997'
-                },
-                {
-                    given: '(81*(x*y)^2+9*x*y)*(9*x*y)',
-                    expected: '9*(81*x^2*y^2+9*x*y)*x*y',
-                    expectedValue: '246510.37095299995'
-                },
-                {
-                    given: '2*((81*(x*y)^2+9*x*y))*(5*(9*x*y))',
-                    expected: '90*(81*x^2*y^2+9*x*y)*x*y',
-                    expectedValue: '2465103.7095299996'
-                }
-            ];
-
-            for (var i = 0; i < testCases.length; ++i) {
-                // when
-                var parsed = nerdamer(testCases[i].given);
-                var value = parsed.evaluate(values).text('decimals');
-
-                // then
-                expect(parsed.toString()).toEqual(testCases[i].expected);
-                expect(value).toEqual(testCases[i].expectedValue);
-            }
-        });
-    });
-});
->>>>>>> 1e469d6d
+});